/* Default target hook functions.
   Copyright (C) 2003-2013 Free Software Foundation, Inc.

This file is part of GCC.

GCC is free software; you can redistribute it and/or modify it under
the terms of the GNU General Public License as published by the Free
Software Foundation; either version 3, or (at your option) any later
version.

GCC is distributed in the hope that it will be useful, but WITHOUT ANY
WARRANTY; without even the implied warranty of MERCHANTABILITY or
FITNESS FOR A PARTICULAR PURPOSE.  See the GNU General Public License
for more details.

You should have received a copy of the GNU General Public License
along with GCC; see the file COPYING3.  If not see
<http://www.gnu.org/licenses/>.  */

extern bool default_legitimate_address_p (enum machine_mode, rtx, bool);

extern void default_external_libcall (rtx);
extern rtx default_legitimize_address (rtx, rtx, enum machine_mode);

extern int default_unspec_may_trap_p (const_rtx, unsigned);
extern enum machine_mode default_promote_function_mode (const_tree, enum machine_mode,
							int *, const_tree, int);
extern enum machine_mode default_promote_function_mode_always_promote
			(const_tree, enum machine_mode, int *, const_tree, int);

extern enum machine_mode default_cc_modes_compatible (enum machine_mode,
						      enum machine_mode);

extern bool default_return_in_memory (const_tree, const_tree);

extern rtx default_expand_builtin_saveregs (void);
extern void default_setup_incoming_varargs (cumulative_args_t, enum machine_mode, tree, int *, int);
extern rtx default_builtin_setjmp_frame_value (void);
extern bool default_pretend_outgoing_varargs_named (cumulative_args_t);

extern enum machine_mode default_eh_return_filter_mode (void);
extern enum machine_mode default_libgcc_cmp_return_mode (void);
extern enum machine_mode default_libgcc_shift_count_mode (void);
extern enum machine_mode default_unwind_word_mode (void);
extern unsigned HOST_WIDE_INT default_shift_truncation_mask
  (enum machine_mode);
extern unsigned int default_min_divisions_for_recip_mul (enum machine_mode);
extern int default_mode_rep_extended (enum machine_mode, enum machine_mode);

extern tree default_stack_protect_guard (void);
extern tree default_external_stack_protect_fail (void);
extern tree default_hidden_stack_protect_fail (void);

extern enum machine_mode default_mode_for_suffix (char);

extern tree default_cxx_guard_type (void);
extern tree default_cxx_get_cookie_size (tree);

extern bool hook_pass_by_reference_must_pass_in_stack
  (cumulative_args_t, enum machine_mode mode, const_tree, bool);
extern bool hook_callee_copies_named
  (cumulative_args_t ca, enum machine_mode, const_tree, bool);

extern void default_print_operand (FILE *, rtx, int);
extern void default_print_operand_address (FILE *, rtx);
extern bool default_print_operand_punct_valid_p (unsigned char);
extern tree default_mangle_assembler_name (const char *);

extern bool default_scalar_mode_supported_p (enum machine_mode);
extern bool targhook_words_big_endian (void);
extern bool targhook_float_words_big_endian (void);
extern bool default_float_exceptions_rounding_supported_p (void);
extern bool default_decimal_float_supported_p (void);
extern bool default_fixed_point_supported_p (void);

extern bool default_has_ifunc_p (void);

extern const char * default_invalid_within_doloop (const_rtx);

extern tree default_builtin_vectorized_function (tree, tree, tree);

extern tree default_builtin_vectorized_conversion (unsigned int, tree, tree);

extern int default_builtin_vectorization_cost (enum vect_cost_for_stmt, tree, int);

extern tree default_builtin_reciprocal (unsigned int, bool, bool);

extern HOST_WIDE_INT default_vector_alignment (const_tree);

extern bool default_builtin_vector_alignment_reachable (const_tree, bool);
extern bool
default_builtin_support_vector_misalignment (enum machine_mode mode,
					     const_tree,
					     int, bool);
extern enum machine_mode default_preferred_simd_mode (enum machine_mode mode);
extern unsigned int default_autovectorize_vector_sizes (void);
extern void *default_init_cost (struct loop *);
extern unsigned default_add_stmt_cost (void *, int, enum vect_cost_for_stmt,
				       struct _stmt_vec_info *, int,
				       enum vect_cost_model_location);
extern void default_finish_cost (void *, unsigned *, unsigned *, unsigned *);
extern void default_destroy_cost_data (void *);

/* These are here, and not in hooks.[ch], because not all users of
   hooks.h include tm.h, and thus we don't have CUMULATIVE_ARGS.  */

extern bool hook_bool_CUMULATIVE_ARGS_false (cumulative_args_t);
extern bool hook_bool_CUMULATIVE_ARGS_true (cumulative_args_t);

extern bool hook_bool_CUMULATIVE_ARGS_mode_tree_bool_false
  (cumulative_args_t, enum machine_mode, const_tree, bool);
extern bool hook_bool_CUMULATIVE_ARGS_mode_tree_bool_true
  (cumulative_args_t, enum machine_mode, const_tree, bool);
extern int hook_int_CUMULATIVE_ARGS_mode_tree_bool_0
  (cumulative_args_t, enum machine_mode, tree, bool);
extern const char *hook_invalid_arg_for_unprototyped_fn
  (const_tree, const_tree, const_tree);
extern void default_function_arg_advance
  (cumulative_args_t, enum machine_mode, const_tree, bool);
extern rtx default_function_arg
  (cumulative_args_t, enum machine_mode, const_tree, bool);
extern rtx default_function_incoming_arg
  (cumulative_args_t, enum machine_mode, const_tree, bool);
extern unsigned int default_function_arg_boundary (enum machine_mode,
						   const_tree);
extern unsigned int default_function_arg_round_boundary (enum machine_mode,
							 const_tree);
extern bool hook_bool_const_rtx_commutative_p (const_rtx, int);
extern rtx default_function_value (const_tree, const_tree, bool);
extern rtx default_libcall_value (enum machine_mode, const_rtx);
extern bool default_function_value_regno_p (const unsigned int);
extern rtx default_internal_arg_pointer (void);
extern rtx default_static_chain (const_tree, bool);
extern void default_trampoline_init (rtx, tree, rtx);
extern int default_return_pops_args (tree, tree, int);
extern reg_class_t default_branch_target_register_class (void);
extern bool default_lra_p (void);
extern int default_register_priority (int);
extern bool default_register_usage_leveling_p (void);
extern bool default_different_addr_displacement_p (void);
extern reg_class_t default_secondary_reload (bool, rtx, reg_class_t,
					     enum machine_mode,
					     secondary_reload_info *);
extern void default_target_option_override (void);
extern void hook_void_bitmap (bitmap);
extern int default_reloc_rw_mask (void);
extern tree default_mangle_decl_assembler_name (tree, tree);
extern tree default_emutls_var_fields (tree, tree *);
extern tree default_emutls_var_init (tree, tree, tree);
extern bool default_hard_regno_scratch_ok (unsigned int);
extern bool default_mode_dependent_address_p (const_rtx, addr_space_t);
extern bool default_target_option_valid_attribute_p (tree, tree, tree, int);
extern bool default_target_option_pragma_parse (tree, tree);
extern bool default_target_can_inline_p (tree, tree);
extern bool default_valid_pointer_mode (enum machine_mode);
extern bool default_ref_may_alias_errno (struct ao_ref_s *);
extern enum machine_mode default_addr_space_pointer_mode (addr_space_t);
extern enum machine_mode default_addr_space_address_mode (addr_space_t);
extern bool default_addr_space_valid_pointer_mode (enum machine_mode,
						   addr_space_t);
extern bool default_addr_space_legitimate_address_p (enum machine_mode, rtx,
						     bool, addr_space_t);
extern rtx default_addr_space_legitimize_address (rtx, rtx, enum machine_mode,
						  addr_space_t);
extern bool default_addr_space_subset_p (addr_space_t, addr_space_t);
extern rtx default_addr_space_convert (rtx, tree, tree);
extern unsigned int default_case_values_threshold (void);
extern bool default_have_conditional_execution (void);

extern bool default_libc_has_function (enum function_class);
extern bool no_c99_libc_has_function (enum function_class);
extern bool gnu_libc_has_function (enum function_class);

extern tree default_builtin_tm_load_store (tree);

extern int default_memory_move_cost (enum machine_mode, reg_class_t, bool);
extern int default_register_move_cost (enum machine_mode, reg_class_t,
				       reg_class_t);

extern bool default_profile_before_prologue (void);
extern reg_class_t default_preferred_reload_class (rtx, reg_class_t);
extern reg_class_t default_preferred_output_reload_class (rtx, reg_class_t);
extern reg_class_t default_preferred_rename_class (reg_class_t rclass);
extern bool default_class_likely_spilled_p (reg_class_t);
extern unsigned char default_class_max_nregs (reg_class_t, enum machine_mode);

extern enum unwind_info_type default_debug_unwind_info (void);

extern void default_canonicalize_comparison (int *, rtx *, rtx *, bool);

extern int default_label_align_after_barrier_max_skip (rtx);
extern int default_loop_align_max_skip (rtx);
extern int default_label_align_max_skip (rtx);
extern int default_jump_align_max_skip (rtx);
extern section * default_function_section(tree decl, enum node_frequency freq,
					  bool startup, bool exit);
extern enum machine_mode default_get_reg_raw_mode (int);

extern void *default_get_pch_validity (size_t *);
extern const char *default_pch_valid_p (const void *, size_t);

extern void default_asm_output_ident_directive (const char*);

extern enum machine_mode default_cstore_mode (enum insn_code);
extern bool default_member_type_forces_blk (const_tree, enum machine_mode);
extern void default_atomic_assign_expand_fenv (tree *, tree *, tree *);
extern tree build_va_arg_indirect_ref (tree);
extern tree std_gimplify_va_arg_expr (tree, tree, gimple_seq *, gimple_seq *);

extern rtx default_load_bounds_for_arg (rtx, rtx, rtx);
extern void default_store_bounds_for_arg (rtx, rtx, rtx, rtx);
extern tree default_fn_abi_va_list_bounds_size (tree);
extern tree default_chkp_bound_type (void);
extern enum machine_mode default_chkp_bound_mode (void);
extern tree default_builtin_chkp_function (unsigned int);
<<<<<<< HEAD
extern bool can_use_doloop_if_innermost (const widest_int &,
					 const widest_int &,
=======
extern bool can_use_doloop_if_innermost (double_int, double_int,
>>>>>>> 5f35dd0e
					 unsigned int, bool);<|MERGE_RESOLUTION|>--- conflicted
+++ resolved
@@ -213,10 +213,6 @@
 extern tree default_chkp_bound_type (void);
 extern enum machine_mode default_chkp_bound_mode (void);
 extern tree default_builtin_chkp_function (unsigned int);
-<<<<<<< HEAD
 extern bool can_use_doloop_if_innermost (const widest_int &,
 					 const widest_int &,
-=======
-extern bool can_use_doloop_if_innermost (double_int, double_int,
->>>>>>> 5f35dd0e
 					 unsigned int, bool);