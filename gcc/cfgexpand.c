--- conflicted
+++ resolved
@@ -1133,8 +1133,9 @@
   /* Whether the variable is small enough for immediate allocation not to be
      a problem with regard to the frame size.  */
   bool smallish
-    = (tree_low_cst (DECL_SIZE_UNIT (var), 1)
-       < PARAM_VALUE (PARAM_MIN_SIZE_FOR_STACK_SHARING));
+    = (tree_to_uhwi (DECL_SIZE_UNIT (var))
+       < ((unsigned HOST_WIDE_INT)
+	  PARAM_VALUE (PARAM_MIN_SIZE_FOR_STACK_SHARING)));
 
   /* If stack protection is enabled, *all* stack variables must be deferred,
      so that we can re-order the strings to the top of the frame.
@@ -1167,14 +1168,7 @@
      other hand, we don't want the function's stack frame size to
      get completely out of hand.  So we avoid adding scalars and
      "small" aggregates to the list at all.  */
-<<<<<<< HEAD
-  if (optimize == 0
-      && (tree_to_uhwi (DECL_SIZE_UNIT (var))
-          < ((unsigned HOST_WIDE_INT)
-	     PARAM_VALUE (PARAM_MIN_SIZE_FOR_STACK_SHARING))))
-=======
   if (optimize == 0 && smallish)
->>>>>>> 6ca03b4e
     return false;
 
   return true;
