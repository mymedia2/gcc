/* Straight-line strength reduction.
   Copyright (C) 2012-2014 Free Software Foundation, Inc.
   Contributed by Bill Schmidt, IBM <wschmidt@linux.ibm.com>

This file is part of GCC.

GCC is free software; you can redistribute it and/or modify it under
the terms of the GNU General Public License as published by the Free
Software Foundation; either version 3, or (at your option) any later
version.

GCC is distributed in the hope that it will be useful, but WITHOUT ANY
WARRANTY; without even the implied warranty of MERCHANTABILITY or
FITNESS FOR A PARTICULAR PURPOSE.  See the GNU General Public License
for more details.

You should have received a copy of the GNU General Public License
along with GCC; see the file COPYING3.  If not see
<http://www.gnu.org/licenses/>.  */

/* There are many algorithms for performing strength reduction on
   loops.  This is not one of them.  IVOPTS handles strength reduction
   of induction variables just fine.  This pass is intended to pick
   up the crumbs it leaves behind, by considering opportunities for
   strength reduction along dominator paths.

   Strength reduction addresses explicit multiplies, and certain
   multiplies implicit in addressing expressions.  It would also be
   possible to apply strength reduction to divisions and modulos,
   but such opportunities are relatively uncommon.

   Strength reduction is also currently restricted to integer operations.
   If desired, it could be extended to floating-point operations under
   control of something like -funsafe-math-optimizations.  */

#include "config.h"
#include "system.h"
#include "coretypes.h"
#include "tree.h"
#include "pointer-set.h"
#include "hash-table.h"
#include "basic-block.h"
#include "tree-ssa-alias.h"
#include "internal-fn.h"
#include "gimple-expr.h"
#include "is-a.h"
#include "gimple.h"
#include "gimple-iterator.h"
#include "gimplify-me.h"
#include "stor-layout.h"
#include "expr.h"
#include "tree-pass.h"
#include "cfgloop.h"
#include "gimple-pretty-print.h"
#include "gimple-ssa.h"
#include "tree-cfg.h"
#include "tree-phinodes.h"
#include "ssa-iterators.h"
#include "stringpool.h"
#include "tree-ssanames.h"
#include "domwalk.h"
#include "expmed.h"
#include "params.h"
#include "tree-ssa-address.h"
#include "tree-affine.h"
#include "wide-int-print.h"

/* Information about a strength reduction candidate.  Each statement
   in the candidate table represents an expression of one of the
   following forms (the special case of CAND_REF will be described
   later):

   (CAND_MULT)  S1:  X = (B + i) * S
   (CAND_ADD)   S1:  X = B + (i * S)

   Here X and B are SSA names, i is an integer constant, and S is
   either an SSA name or a constant.  We call B the "base," i the
   "index", and S the "stride."

   Any statement S0 that dominates S1 and is of the form:

   (CAND_MULT)  S0:  Y = (B + i') * S
   (CAND_ADD)   S0:  Y = B + (i' * S)

   is called a "basis" for S1.  In both cases, S1 may be replaced by
   
                S1':  X = Y + (i - i') * S,

   where (i - i') * S is folded to the extent possible.

   All gimple statements are visited in dominator order, and each
   statement that may contribute to one of the forms of S1 above is
   given at least one entry in the candidate table.  Such statements
   include addition, pointer addition, subtraction, multiplication,
   negation, copies, and nontrivial type casts.  If a statement may
   represent more than one expression of the forms of S1 above, 
   multiple "interpretations" are stored in the table and chained
   together.  Examples:

   * An add of two SSA names may treat either operand as the base.
   * A multiply of two SSA names, likewise.
   * A copy or cast may be thought of as either a CAND_MULT with
     i = 0 and S = 1, or as a CAND_ADD with i = 0 or S = 0.

   Candidate records are allocated from an obstack.  They are addressed
   both from a hash table keyed on S1, and from a vector of candidate
   pointers arranged in predominator order.

   Opportunity note
   ----------------
   Currently we don't recognize:

     S0: Y = (S * i') - B
     S1: X = (S * i) - B

   as a strength reduction opportunity, even though this S1 would
   also be replaceable by the S1' above.  This can be added if it
   comes up in practice.

   Strength reduction in addressing
   --------------------------------
   There is another kind of candidate known as CAND_REF.  A CAND_REF
   describes a statement containing a memory reference having 
   complex addressing that might benefit from strength reduction.
   Specifically, we are interested in references for which 
   get_inner_reference returns a base address, offset, and bitpos as
   follows:

     base:    MEM_REF (T1, C1)
     offset:  MULT_EXPR (PLUS_EXPR (T2, C2), C3)
     bitpos:  C4 * BITS_PER_UNIT

   Here T1 and T2 are arbitrary trees, and C1, C2, C3, C4 are 
   arbitrary integer constants.  Note that C2 may be zero, in which
   case the offset will be MULT_EXPR (T2, C3).

   When this pattern is recognized, the original memory reference
   can be replaced with:

     MEM_REF (POINTER_PLUS_EXPR (T1, MULT_EXPR (T2, C3)),
              C1 + (C2 * C3) + C4)

   which distributes the multiply to allow constant folding.  When
   two or more addressing expressions can be represented by MEM_REFs
   of this form, differing only in the constants C1, C2, and C4,
   making this substitution produces more efficient addressing during
   the RTL phases.  When there are not at least two expressions with
   the same values of T1, T2, and C3, there is nothing to be gained
   by the replacement.

   Strength reduction of CAND_REFs uses the same infrastructure as
   that used by CAND_MULTs and CAND_ADDs.  We record T1 in the base (B)
   field, MULT_EXPR (T2, C3) in the stride (S) field, and 
   C1 + (C2 * C3) + C4 in the index (i) field.  A basis for a CAND_REF
   is thus another CAND_REF with the same B and S values.  When at 
   least two CAND_REFs are chained together using the basis relation,
   each of them is replaced as above, resulting in improved code
   generation for addressing.

   Conditional candidates
   ======================

   Conditional candidates are best illustrated with an example.
   Consider the code sequence:

   (1)  x_0 = ...;
   (2)  a_0 = x_0 * 5;          MULT (B: x_0; i: 0; S: 5)
        if (...)
   (3)    x_1 = x_0 + 1;        ADD  (B: x_0, i: 1; S: 1)
   (4)  x_2 = PHI <x_0, x_1>;   PHI  (B: x_0, i: 0, S: 1)
   (5)  x_3 = x_2 + 1;          ADD  (B: x_2, i: 1, S: 1)
   (6)  a_1 = x_3 * 5;          MULT (B: x_2, i: 1; S: 5)

   Here strength reduction is complicated by the uncertain value of x_2.
   A legitimate transformation is:

   (1)  x_0 = ...;
   (2)  a_0 = x_0 * 5;
        if (...)
	  {
   (3)      [x_1 = x_0 + 1;]
   (3a)     t_1 = a_0 + 5;
          }
   (4)  [x_2 = PHI <x_0, x_1>;]
   (4a) t_2 = PHI <a_0, t_1>;
   (5)  [x_3 = x_2 + 1;]
   (6r) a_1 = t_2 + 5;

   where the bracketed instructions may go dead.

   To recognize this opportunity, we have to observe that statement (6)
   has a "hidden basis" (2).  The hidden basis is unlike a normal basis
   in that the statement and the hidden basis have different base SSA
   names (x_2 and x_0, respectively).  The relationship is established
   when a statement's base name (x_2) is defined by a phi statement (4),
   each argument of which (x_0, x_1) has an identical "derived base name."
   If the argument is defined by a candidate (as x_1 is by (3)) that is a
   CAND_ADD having a stride of 1, the derived base name of the argument is
   the base name of the candidate (x_0).  Otherwise, the argument itself
   is its derived base name (as is the case with argument x_0).

   The hidden basis for statement (6) is the nearest dominating candidate
   whose base name is the derived base name (x_0) of the feeding phi (4), 
   and whose stride is identical to that of the statement.  We can then
   create the new "phi basis" (4a) and feeding adds along incoming arcs (3a),
   allowing the final replacement of (6) by the strength-reduced (6r).

   To facilitate this, a new kind of candidate (CAND_PHI) is introduced.
   A CAND_PHI is not a candidate for replacement, but is maintained in the
   candidate table to ease discovery of hidden bases.  Any phi statement
   whose arguments share a common derived base name is entered into the
   table with the derived base name, an (arbitrary) index of zero, and a
   stride of 1.  A statement with a hidden basis can then be detected by
   simply looking up its feeding phi definition in the candidate table,
   extracting the derived base name, and searching for a basis in the
   usual manner after substituting the derived base name.

   Note that the transformation is only valid when the original phi and 
   the statements that define the phi's arguments are all at the same
   position in the loop hierarchy.  */


/* Index into the candidate vector, offset by 1.  VECs are zero-based,
   while cand_idx's are one-based, with zero indicating null.  */
typedef unsigned cand_idx;

/* The kind of candidate.  */
enum cand_kind
{
  CAND_MULT,
  CAND_ADD,
  CAND_REF,
  CAND_PHI
};

struct slsr_cand_d
{
  /* The candidate statement S1.  */
  gimple cand_stmt;

  /* The base expression B:  often an SSA name, but not always.  */
  tree base_expr;

  /* The stride S.  */
  tree stride;

  /* The index constant i.  */
  widest_int index;

  /* The type of the candidate.  This is normally the type of base_expr,
     but casts may have occurred when combining feeding instructions.
     A candidate can only be a basis for candidates of the same final type.
     (For CAND_REFs, this is the type to be used for operand 1 of the
     replacement MEM_REF.)  */
  tree cand_type;

  /* The kind of candidate (CAND_MULT, etc.).  */
  enum cand_kind kind;

  /* Index of this candidate in the candidate vector.  */
  cand_idx cand_num;

  /* Index of the next candidate record for the same statement.
     A statement may be useful in more than one way (e.g., due to
     commutativity).  So we can have multiple "interpretations"
     of a statement.  */
  cand_idx next_interp;

  /* Index of the basis statement S0, if any, in the candidate vector.  */
  cand_idx basis;

  /* First candidate for which this candidate is a basis, if one exists.  */
  cand_idx dependent;

  /* Next candidate having the same basis as this one.  */
  cand_idx sibling;

  /* If this is a conditional candidate, the CAND_PHI candidate
     that defines the base SSA name B.  */
  cand_idx def_phi;

  /* Savings that can be expected from eliminating dead code if this
     candidate is replaced.  */
  int dead_savings;
};

typedef struct slsr_cand_d slsr_cand, *slsr_cand_t;
typedef const struct slsr_cand_d *const_slsr_cand_t;

/* Pointers to candidates are chained together as part of a mapping
   from base expressions to the candidates that use them.  */

struct cand_chain_d
{
  /* Base expression for the chain of candidates:  often, but not
     always, an SSA name.  */
  tree base_expr;

  /* Pointer to a candidate.  */
  slsr_cand_t cand;

  /* Chain pointer.  */
  struct cand_chain_d *next;

};

typedef struct cand_chain_d cand_chain, *cand_chain_t;
typedef const struct cand_chain_d *const_cand_chain_t;

/* Information about a unique "increment" associated with candidates
   having an SSA name for a stride.  An increment is the difference
   between the index of the candidate and the index of its basis,
   i.e., (i - i') as discussed in the module commentary.

   When we are not going to generate address arithmetic we treat
   increments that differ only in sign as the same, allowing sharing
   of the cost of initializers.  The absolute value of the increment
   is stored in the incr_info.  */

struct incr_info_d
{
  /* The increment that relates a candidate to its basis.  */
  widest_int incr;

  /* How many times the increment occurs in the candidate tree.  */
  unsigned count;

  /* Cost of replacing candidates using this increment.  Negative and
     zero costs indicate replacement should be performed.  */
  int cost;

  /* If this increment is profitable but is not -1, 0, or 1, it requires
     an initializer T_0 = stride * incr to be found or introduced in the
     nearest common dominator of all candidates.  This field holds T_0
     for subsequent use.  */
  tree initializer;

  /* If the initializer was found to already exist, this is the block
     where it was found.  */
  basic_block init_bb;
};

typedef struct incr_info_d incr_info, *incr_info_t;

/* Candidates are maintained in a vector.  If candidate X dominates
   candidate Y, then X appears before Y in the vector; but the
   converse does not necessarily hold.  */
static vec<slsr_cand_t> cand_vec;

enum cost_consts
{
  COST_NEUTRAL = 0,
  COST_INFINITE = 1000
};

enum stride_status
{
  UNKNOWN_STRIDE = 0,
  KNOWN_STRIDE = 1
};

enum phi_adjust_status
{
  NOT_PHI_ADJUST = 0,
  PHI_ADJUST = 1
};

enum count_phis_status
{
  DONT_COUNT_PHIS = 0,
  COUNT_PHIS = 1
};
 
/* Pointer map embodying a mapping from statements to candidates.  */
static struct pointer_map_t *stmt_cand_map;

/* Obstack for candidates.  */
static struct obstack cand_obstack;

/* Obstack for candidate chains.  */
static struct obstack chain_obstack;

/* An array INCR_VEC of incr_infos is used during analysis of related
   candidates having an SSA name for a stride.  INCR_VEC_LEN describes
   its current length.  MAX_INCR_VEC_LEN is used to avoid costly
   pathological cases. */
static incr_info_t incr_vec;
static unsigned incr_vec_len;
const int MAX_INCR_VEC_LEN = 16;

/* For a chain of candidates with unknown stride, indicates whether or not
   we must generate pointer arithmetic when replacing statements.  */
static bool address_arithmetic_p;

/* Forward function declarations.  */
static slsr_cand_t base_cand_from_table (tree);
static tree introduce_cast_before_cand (slsr_cand_t, tree, tree);
static bool legal_cast_p_1 (tree, tree);

/* Produce a pointer to the IDX'th candidate in the candidate vector.  */

static slsr_cand_t
lookup_cand (cand_idx idx)
{
  return cand_vec[idx - 1];
}

/* Helper for hashing a candidate chain header.  */

struct cand_chain_hasher : typed_noop_remove <cand_chain>
{
  typedef cand_chain value_type;
  typedef cand_chain compare_type;
  static inline hashval_t hash (const value_type *);
  static inline bool equal (const value_type *, const compare_type *);
};

inline hashval_t
cand_chain_hasher::hash (const value_type *p)
{
  tree base_expr = p->base_expr;
  return iterative_hash_expr (base_expr, 0);
}

inline bool
cand_chain_hasher::equal (const value_type *chain1, const compare_type *chain2)
{
  return operand_equal_p (chain1->base_expr, chain2->base_expr, 0);
}

/* Hash table embodying a mapping from base exprs to chains of candidates.  */
static hash_table <cand_chain_hasher> base_cand_map;

/* Pointer map used by tree_to_aff_combination_expand.  */
static struct pointer_map_t *name_expansions;
/* Pointer map embodying a mapping from bases to alternative bases.  */
static struct pointer_map_t *alt_base_map;

/* Given BASE, use the tree affine combiniation facilities to
   find the underlying tree expression for BASE, with any
   immediate offset excluded.

   N.B. we should eliminate this backtracking with better forward
   analysis in a future release.  */

static tree
get_alternative_base (tree base)
{
  tree *result = (tree *) pointer_map_contains (alt_base_map, base);

  if (result == NULL)
    {
      tree expr;
      aff_tree aff;

      tree_to_aff_combination_expand (base, TREE_TYPE (base),
				      &aff, &name_expansions);
      aff.offset = 0;
      expr = aff_combination_to_tree (&aff);

      result = (tree *) pointer_map_insert (alt_base_map, base);
      gcc_assert (!*result);

      if (expr == base)
	*result = NULL;
      else
	*result = expr;
    }

  return *result;
}

/* Look in the candidate table for a CAND_PHI that defines BASE and
   return it if found; otherwise return NULL.  */

static cand_idx
find_phi_def (tree base)
{
  slsr_cand_t c;

  if (TREE_CODE (base) != SSA_NAME)
    return 0;

  c = base_cand_from_table (base);

  if (!c || c->kind != CAND_PHI)
    return 0;

  return c->cand_num;
}

/* Helper routine for find_basis_for_candidate.  May be called twice:
   once for the candidate's base expr, and optionally again either for
   the candidate's phi definition or for a CAND_REF's alternative base
   expression.  */

static slsr_cand_t
find_basis_for_base_expr (slsr_cand_t c, tree base_expr)
{
  cand_chain mapping_key;
  cand_chain_t chain;
  slsr_cand_t basis = NULL;

  // Limit potential of N^2 behavior for long candidate chains.
  int iters = 0;
  int max_iters = PARAM_VALUE (PARAM_MAX_SLSR_CANDIDATE_SCAN);

  mapping_key.base_expr = base_expr;
  chain = base_cand_map.find (&mapping_key);

  for (; chain && iters < max_iters; chain = chain->next, ++iters)
    {
      slsr_cand_t one_basis = chain->cand;

      if (one_basis->kind != c->kind
	  || one_basis->cand_stmt == c->cand_stmt
	  || !operand_equal_p (one_basis->stride, c->stride, 0)
	  || !types_compatible_p (one_basis->cand_type, c->cand_type)
	  || !dominated_by_p (CDI_DOMINATORS,
			      gimple_bb (c->cand_stmt),
			      gimple_bb (one_basis->cand_stmt)))
	continue;

      if (!basis || basis->cand_num < one_basis->cand_num)
	basis = one_basis;
    }

  return basis;
}

/* Use the base expr from candidate C to look for possible candidates
   that can serve as a basis for C.  Each potential basis must also
   appear in a block that dominates the candidate statement and have
   the same stride and type.  If more than one possible basis exists,
   the one with highest index in the vector is chosen; this will be
   the most immediately dominating basis.  */

static int
find_basis_for_candidate (slsr_cand_t c)
{
  slsr_cand_t basis = find_basis_for_base_expr (c, c->base_expr);

  /* If a candidate doesn't have a basis using its base expression,
     it may have a basis hidden by one or more intervening phis.  */
  if (!basis && c->def_phi)
    {
      basic_block basis_bb, phi_bb;
      slsr_cand_t phi_cand = lookup_cand (c->def_phi);
      basis = find_basis_for_base_expr (c, phi_cand->base_expr);

      if (basis)
	{
	  /* A hidden basis must dominate the phi-definition of the
	     candidate's base name.  */
	  phi_bb = gimple_bb (phi_cand->cand_stmt);
	  basis_bb = gimple_bb (basis->cand_stmt);

	  if (phi_bb == basis_bb
	      || !dominated_by_p (CDI_DOMINATORS, phi_bb, basis_bb))
	    {
	      basis = NULL;
	      c->basis = 0;
	    }

	  /* If we found a hidden basis, estimate additional dead-code
	     savings if the phi and its feeding statements can be removed.  */
	  if (basis && has_single_use (gimple_phi_result (phi_cand->cand_stmt)))
	    c->dead_savings += phi_cand->dead_savings;
	}
    }

  if (flag_expensive_optimizations && !basis && c->kind == CAND_REF)
    {
      tree alt_base_expr = get_alternative_base (c->base_expr);
      if (alt_base_expr)
	basis = find_basis_for_base_expr (c, alt_base_expr);
    }

  if (basis)
    {
      c->sibling = basis->dependent;
      basis->dependent = c->cand_num;
      return basis->cand_num;
    }

  return 0;
}

/* Record a mapping from BASE to C, indicating that C may potentially serve
   as a basis using that base expression.  BASE may be the same as
   C->BASE_EXPR; alternatively BASE can be a different tree that share the
   underlining expression of C->BASE_EXPR.  */

static void
record_potential_basis (slsr_cand_t c, tree base)
{
  cand_chain_t node;
  cand_chain **slot;

  gcc_assert (base);

  node = (cand_chain_t) obstack_alloc (&chain_obstack, sizeof (cand_chain));
  node->base_expr = base;
  node->cand = c;
  node->next = NULL;
  slot = base_cand_map.find_slot (node, INSERT);

  if (*slot)
    {
      cand_chain_t head = (cand_chain_t) (*slot);
      node->next = head->next;
      head->next = node;
    }
  else
    *slot = node;
}

/* Allocate storage for a new candidate and initialize its fields.
   Attempt to find a basis for the candidate.

   For CAND_REF, an alternative base may also be recorded and used
   to find a basis.  This helps cases where the expression hidden
   behind BASE (which is usually an SSA_NAME) has immediate offset,
   e.g.

     a2[i][j] = 1;
     a2[i + 20][j] = 2;  */

static slsr_cand_t
alloc_cand_and_find_basis (enum cand_kind kind, gimple gs, tree base,
			   const widest_int &index, tree stride, tree ctype,
			   unsigned savings)
{
  slsr_cand_t c = (slsr_cand_t) obstack_alloc (&cand_obstack,
					       sizeof (slsr_cand));
  c->cand_stmt = gs;
  c->base_expr = base;
  c->stride = stride;
  c->index = index;
  c->cand_type = ctype;
  c->kind = kind;
  c->cand_num = cand_vec.length () + 1;
  c->next_interp = 0;
  c->dependent = 0;
  c->sibling = 0;
  c->def_phi = kind == CAND_MULT ? find_phi_def (base) : 0;
  c->dead_savings = savings;

  cand_vec.safe_push (c);

  if (kind == CAND_PHI)
    c->basis = 0;
  else
    c->basis = find_basis_for_candidate (c);

  record_potential_basis (c, base);
  if (flag_expensive_optimizations && kind == CAND_REF)
    {
      tree alt_base = get_alternative_base (base);
      if (alt_base)
	record_potential_basis (c, alt_base);
    }

  return c;
}

/* Determine the target cost of statement GS when compiling according
   to SPEED.  */

static int
stmt_cost (gimple gs, bool speed)
{
  tree lhs, rhs1, rhs2;
  enum machine_mode lhs_mode;

  gcc_assert (is_gimple_assign (gs));
  lhs = gimple_assign_lhs (gs);
  rhs1 = gimple_assign_rhs1 (gs);
  lhs_mode = TYPE_MODE (TREE_TYPE (lhs));
  
  switch (gimple_assign_rhs_code (gs))
    {
    case MULT_EXPR:
      rhs2 = gimple_assign_rhs2 (gs);

      if (tree_fits_shwi_p (rhs2))
	return mult_by_coeff_cost (tree_to_shwi (rhs2), lhs_mode, speed);

      gcc_assert (TREE_CODE (rhs1) != INTEGER_CST);
      return mul_cost (speed, lhs_mode);

    case PLUS_EXPR:
    case POINTER_PLUS_EXPR:
    case MINUS_EXPR:
      return add_cost (speed, lhs_mode);

    case NEGATE_EXPR:
      return neg_cost (speed, lhs_mode);

    case NOP_EXPR:
      return convert_cost (lhs_mode, TYPE_MODE (TREE_TYPE (rhs1)), speed);

    /* Note that we don't assign costs to copies that in most cases
       will go away.  */
    default:
      ;
    }
  
  gcc_unreachable ();
  return 0;
}

/* Look up the defining statement for BASE_IN and return a pointer
   to its candidate in the candidate table, if any; otherwise NULL.
   Only CAND_ADD and CAND_MULT candidates are returned.  */

static slsr_cand_t
base_cand_from_table (tree base_in)
{
  slsr_cand_t *result;

  gimple def = SSA_NAME_DEF_STMT (base_in);
  if (!def)
    return (slsr_cand_t) NULL;

  result = (slsr_cand_t *) pointer_map_contains (stmt_cand_map, def);
  
  if (result && (*result)->kind != CAND_REF)
    return *result;

  return (slsr_cand_t) NULL;
}

/* Add an entry to the statement-to-candidate mapping.  */

static void
add_cand_for_stmt (gimple gs, slsr_cand_t c)
{
  void **slot = pointer_map_insert (stmt_cand_map, gs);
  gcc_assert (!*slot);
  *slot = c;
}

/* Given PHI which contains a phi statement, determine whether it
   satisfies all the requirements of a phi candidate.  If so, create
   a candidate.  Note that a CAND_PHI never has a basis itself, but
   is used to help find a basis for subsequent candidates.  */

static void
slsr_process_phi (gimple phi, bool speed)
{
  unsigned i;
  tree arg0_base = NULL_TREE, base_type;
  slsr_cand_t c;
  struct loop *cand_loop = gimple_bb (phi)->loop_father;
  unsigned savings = 0;

  /* A CAND_PHI requires each of its arguments to have the same
     derived base name.  (See the module header commentary for a
     definition of derived base names.)  Furthermore, all feeding
     definitions must be in the same position in the loop hierarchy
     as PHI.  */

  for (i = 0; i < gimple_phi_num_args (phi); i++)
    {
      slsr_cand_t arg_cand;
      tree arg = gimple_phi_arg_def (phi, i);
      tree derived_base_name = NULL_TREE;
      gimple arg_stmt = NULL;
      basic_block arg_bb = NULL;

      if (TREE_CODE (arg) != SSA_NAME)
	return;

      arg_cand = base_cand_from_table (arg);

      if (arg_cand)
	{
	  while (arg_cand->kind != CAND_ADD && arg_cand->kind != CAND_PHI)
	    {
	      if (!arg_cand->next_interp)
		return;

	      arg_cand = lookup_cand (arg_cand->next_interp);
	    }

	  if (!integer_onep (arg_cand->stride))
	    return;

	  derived_base_name = arg_cand->base_expr;
	  arg_stmt = arg_cand->cand_stmt;
	  arg_bb = gimple_bb (arg_stmt);

	  /* Gather potential dead code savings if the phi statement
	     can be removed later on.  */
	  if (has_single_use (arg))
	    {
	      if (gimple_code (arg_stmt) == GIMPLE_PHI)
		savings += arg_cand->dead_savings;
	      else
		savings += stmt_cost (arg_stmt, speed);
	    }
	}
      else
	{
	  derived_base_name = arg;

	  if (SSA_NAME_IS_DEFAULT_DEF (arg))
	    arg_bb = single_succ (ENTRY_BLOCK_PTR_FOR_FN (cfun));
	  else
	    gimple_bb (SSA_NAME_DEF_STMT (arg));
	}

      if (!arg_bb || arg_bb->loop_father != cand_loop)
	return;

      if (i == 0)
	arg0_base = derived_base_name;
      else if (!operand_equal_p (derived_base_name, arg0_base, 0))
	return;
    }

  /* Create the candidate.  "alloc_cand_and_find_basis" is named
     misleadingly for this case, as no basis will be sought for a
     CAND_PHI.  */
  base_type = TREE_TYPE (arg0_base);

  c = alloc_cand_and_find_basis (CAND_PHI, phi, arg0_base,
				 0, integer_one_node, base_type, savings);

  /* Add the candidate to the statement-candidate mapping.  */
  add_cand_for_stmt (phi, c);
}

/* Given PBASE which is a pointer to tree, look up the defining
   statement for it and check whether the candidate is in the
   form of:

     X = B + (1 * S), S is integer constant
     X = B + (i * S), S is integer one

   If so, set PBASE to the candidate's base_expr and return double
   int (i * S).
   Otherwise, just return double int zero.  */

static widest_int
backtrace_base_for_ref (tree *pbase)
{
  tree base_in = *pbase;
  slsr_cand_t base_cand;

  STRIP_NOPS (base_in);

  /* Strip off widening conversion(s) to handle cases where
     e.g. 'B' is widened from an 'int' in order to calculate
     a 64-bit address.  */
  if (CONVERT_EXPR_P (base_in)
      && legal_cast_p_1 (base_in, TREE_OPERAND (base_in, 0)))
    base_in = get_unwidened (base_in, NULL_TREE);

  if (TREE_CODE (base_in) != SSA_NAME)
    return 0;

  base_cand = base_cand_from_table (base_in);

  while (base_cand && base_cand->kind != CAND_PHI)
    {
      if (base_cand->kind == CAND_ADD
	  && base_cand->index == 1
	  && TREE_CODE (base_cand->stride) == INTEGER_CST)
	{
	  /* X = B + (1 * S), S is integer constant.  */
	  *pbase = base_cand->base_expr;
	  return wi::to_widest (base_cand->stride);
	}
      else if (base_cand->kind == CAND_ADD
	       && TREE_CODE (base_cand->stride) == INTEGER_CST
	       && integer_onep (base_cand->stride))
	{
	  /* X = B + (i * S), S is integer one.  */
	  *pbase = base_cand->base_expr;
	  return base_cand->index;
	}

      if (base_cand->next_interp)
	base_cand = lookup_cand (base_cand->next_interp);
      else
	base_cand = NULL;
    }

  return 0;
}

/* Look for the following pattern:

    *PBASE:    MEM_REF (T1, C1)

    *POFFSET:  MULT_EXPR (T2, C3)        [C2 is zero]
                     or
               MULT_EXPR (PLUS_EXPR (T2, C2), C3)
                     or
               MULT_EXPR (MINUS_EXPR (T2, -C2), C3)

    *PINDEX:   C4 * BITS_PER_UNIT

   If not present, leave the input values unchanged and return FALSE.
   Otherwise, modify the input values as follows and return TRUE:

    *PBASE:    T1
    *POFFSET:  MULT_EXPR (T2, C3)
    *PINDEX:   C1 + (C2 * C3) + C4

   When T2 is recorded by a CAND_ADD in the form of (T2' + C5), it
   will be further restructured to:

    *PBASE:    T1
    *POFFSET:  MULT_EXPR (T2', C3)
    *PINDEX:   C1 + (C2 * C3) + C4 + (C5 * C3)  */

static bool
restructure_reference (tree *pbase, tree *poffset, widest_int *pindex,
		       tree *ptype)
{
  tree base = *pbase, offset = *poffset;
  widest_int index = *pindex;
  tree mult_op0, t1, t2, type;
  widest_int c1, c2, c3, c4, c5;

  if (!base
      || !offset
      || TREE_CODE (base) != MEM_REF
      || TREE_CODE (offset) != MULT_EXPR
      || TREE_CODE (TREE_OPERAND (offset, 1)) != INTEGER_CST
      || wi::umod_floor (index, BITS_PER_UNIT) != 0)
    return false;

  t1 = TREE_OPERAND (base, 0);
  c1 = widest_int::from (mem_ref_offset (base), SIGNED);
  type = TREE_TYPE (TREE_OPERAND (base, 1));

  mult_op0 = TREE_OPERAND (offset, 0);
  c3 = wi::to_widest (TREE_OPERAND (offset, 1));

  if (TREE_CODE (mult_op0) == PLUS_EXPR)

    if (TREE_CODE (TREE_OPERAND (mult_op0, 1)) == INTEGER_CST)
      {
	t2 = TREE_OPERAND (mult_op0, 0);
	c2 = wi::to_widest (TREE_OPERAND (mult_op0, 1));
      }
    else
      return false;

  else if (TREE_CODE (mult_op0) == MINUS_EXPR)

    if (TREE_CODE (TREE_OPERAND (mult_op0, 1)) == INTEGER_CST)
      {
	t2 = TREE_OPERAND (mult_op0, 0);
	c2 = -wi::to_widest (TREE_OPERAND (mult_op0, 1));
      }
    else
      return false;

  else
    {
      t2 = mult_op0;
      c2 = 0;
    }

  c4 = wi::lrshift (index, LOG2_BITS_PER_UNIT);
  c5 = backtrace_base_for_ref (&t2);

  *pbase = t1;
  *poffset = fold_build2 (MULT_EXPR, sizetype, fold_convert (sizetype, t2),
			  wide_int_to_tree (sizetype, c3));
  *pindex = c1 + c2 * c3 + c4 + c5 * c3;
  *ptype = type;

  return true;
}

/* Given GS which contains a data reference, create a CAND_REF entry in
   the candidate table and attempt to find a basis.  */

static void
slsr_process_ref (gimple gs)
{
  tree ref_expr, base, offset, type;
  HOST_WIDE_INT bitsize, bitpos;
  enum machine_mode mode;
  int unsignedp, volatilep;
  slsr_cand_t c;

  if (gimple_vdef (gs))
    ref_expr = gimple_assign_lhs (gs);
  else
    ref_expr = gimple_assign_rhs1 (gs);

  if (!handled_component_p (ref_expr)
      || TREE_CODE (ref_expr) == BIT_FIELD_REF
      || (TREE_CODE (ref_expr) == COMPONENT_REF
	  && DECL_BIT_FIELD (TREE_OPERAND (ref_expr, 1))))
    return;

  base = get_inner_reference (ref_expr, &bitsize, &bitpos, &offset, &mode,
			      &unsignedp, &volatilep, false);
  widest_int index = bitpos;

  if (!restructure_reference (&base, &offset, &index, &type))
    return;

  c = alloc_cand_and_find_basis (CAND_REF, gs, base, index, offset,
				 type, 0);

  /* Add the candidate to the statement-candidate mapping.  */
  add_cand_for_stmt (gs, c);
}

/* Create a candidate entry for a statement GS, where GS multiplies
   two SSA names BASE_IN and STRIDE_IN.  Propagate any known information
   about the two SSA names into the new candidate.  Return the new
   candidate.  */

static slsr_cand_t
create_mul_ssa_cand (gimple gs, tree base_in, tree stride_in, bool speed)
{
  tree base = NULL_TREE, stride = NULL_TREE, ctype = NULL_TREE;
  widest_int index;
  unsigned savings = 0;
  slsr_cand_t c;
  slsr_cand_t base_cand = base_cand_from_table (base_in);

  /* Look at all interpretations of the base candidate, if necessary,
     to find information to propagate into this candidate.  */
  while (base_cand && !base && base_cand->kind != CAND_PHI)
    {

      if (base_cand->kind == CAND_MULT && integer_onep (base_cand->stride))
	{
	  /* Y = (B + i') * 1
	     X = Y * Z
	     ================
	     X = (B + i') * Z  */
	  base = base_cand->base_expr;
	  index = base_cand->index;
	  stride = stride_in;
	  ctype = base_cand->cand_type;
	  if (has_single_use (base_in))
	    savings = (base_cand->dead_savings 
		       + stmt_cost (base_cand->cand_stmt, speed));
	}
      else if (base_cand->kind == CAND_ADD
	       && TREE_CODE (base_cand->stride) == INTEGER_CST)
	{
	  /* Y = B + (i' * S), S constant
	     X = Y * Z
	     ============================
	     X = B + ((i' * S) * Z)  */
	  base = base_cand->base_expr;
	  index = base_cand->index * wi::to_widest (base_cand->stride);
	  stride = stride_in;
	  ctype = base_cand->cand_type;
	  if (has_single_use (base_in))
	    savings = (base_cand->dead_savings
		       + stmt_cost (base_cand->cand_stmt, speed));
	}

      if (base_cand->next_interp)
	base_cand = lookup_cand (base_cand->next_interp);
      else
	base_cand = NULL;
    }

  if (!base)
    {
      /* No interpretations had anything useful to propagate, so
	 produce X = (Y + 0) * Z.  */
      base = base_in;
      index = 0;
      stride = stride_in;
      ctype = TREE_TYPE (base_in);
    }

  c = alloc_cand_and_find_basis (CAND_MULT, gs, base, index, stride,
				 ctype, savings);
  return c;
}

/* Create a candidate entry for a statement GS, where GS multiplies
   SSA name BASE_IN by constant STRIDE_IN.  Propagate any known
   information about BASE_IN into the new candidate.  Return the new
   candidate.  */

static slsr_cand_t
create_mul_imm_cand (gimple gs, tree base_in, tree stride_in, bool speed)
{
  tree base = NULL_TREE, stride = NULL_TREE, ctype = NULL_TREE;
  widest_int index, temp;
  unsigned savings = 0;
  slsr_cand_t c;
  slsr_cand_t base_cand = base_cand_from_table (base_in);

  /* Look at all interpretations of the base candidate, if necessary,
     to find information to propagate into this candidate.  */
  while (base_cand && !base && base_cand->kind != CAND_PHI)
    {
      if (base_cand->kind == CAND_MULT
	  && TREE_CODE (base_cand->stride) == INTEGER_CST)
	{
	  /* Y = (B + i') * S, S constant
	     X = Y * c
	     ============================
	     X = (B + i') * (S * c)  */
	  base = base_cand->base_expr;
	  index = base_cand->index;
	  temp = wi::to_widest (base_cand->stride) * wi::to_widest (stride_in);
	  stride = wide_int_to_tree (TREE_TYPE (stride_in), temp);
	  ctype = base_cand->cand_type;
	  if (has_single_use (base_in))
	    savings = (base_cand->dead_savings 
		       + stmt_cost (base_cand->cand_stmt, speed));
	}
      else if (base_cand->kind == CAND_ADD && integer_onep (base_cand->stride))
	{
	  /* Y = B + (i' * 1)
	     X = Y * c
	     ===========================
	     X = (B + i') * c  */
	  base = base_cand->base_expr;
	  index = base_cand->index;
	  stride = stride_in;
	  ctype = base_cand->cand_type;
	  if (has_single_use (base_in))
	    savings = (base_cand->dead_savings
		       + stmt_cost (base_cand->cand_stmt, speed));
	}
      else if (base_cand->kind == CAND_ADD
	       && base_cand->index == 1
	       && TREE_CODE (base_cand->stride) == INTEGER_CST)
	{
	  /* Y = B + (1 * S), S constant
	     X = Y * c
	     ===========================
	     X = (B + S) * c  */
	  base = base_cand->base_expr;
	  index = wi::to_widest (base_cand->stride);
	  stride = stride_in;
	  ctype = base_cand->cand_type;
	  if (has_single_use (base_in))
	    savings = (base_cand->dead_savings
		       + stmt_cost (base_cand->cand_stmt, speed));
	}

      if (base_cand->next_interp)
	base_cand = lookup_cand (base_cand->next_interp);
      else
	base_cand = NULL;
    }

  if (!base)
    {
      /* No interpretations had anything useful to propagate, so
	 produce X = (Y + 0) * c.  */
      base = base_in;
      index = 0;
      stride = stride_in;
      ctype = TREE_TYPE (base_in);
    }

  c = alloc_cand_and_find_basis (CAND_MULT, gs, base, index, stride,
				 ctype, savings);
  return c;
}

/* Given GS which is a multiply of scalar integers, make an appropriate
   entry in the candidate table.  If this is a multiply of two SSA names,
   create two CAND_MULT interpretations and attempt to find a basis for
   each of them.  Otherwise, create a single CAND_MULT and attempt to
   find a basis.  */

static void
slsr_process_mul (gimple gs, tree rhs1, tree rhs2, bool speed)
{
  slsr_cand_t c, c2;

  /* If this is a multiply of an SSA name with itself, it is highly
     unlikely that we will get a strength reduction opportunity, so
     don't record it as a candidate.  This simplifies the logic for
     finding a basis, so if this is removed that must be considered.  */
  if (rhs1 == rhs2)
    return;

  if (TREE_CODE (rhs2) == SSA_NAME)
    {
      /* Record an interpretation of this statement in the candidate table
	 assuming RHS1 is the base expression and RHS2 is the stride.  */
      c = create_mul_ssa_cand (gs, rhs1, rhs2, speed);

      /* Add the first interpretation to the statement-candidate mapping.  */
      add_cand_for_stmt (gs, c);

      /* Record another interpretation of this statement assuming RHS1
	 is the stride and RHS2 is the base expression.  */
      c2 = create_mul_ssa_cand (gs, rhs2, rhs1, speed);
      c->next_interp = c2->cand_num;
    }
  else
    {
      /* Record an interpretation for the multiply-immediate.  */
      c = create_mul_imm_cand (gs, rhs1, rhs2, speed);

      /* Add the interpretation to the statement-candidate mapping.  */
      add_cand_for_stmt (gs, c);
    }
}

/* Create a candidate entry for a statement GS, where GS adds two
   SSA names BASE_IN and ADDEND_IN if SUBTRACT_P is false, and
   subtracts ADDEND_IN from BASE_IN otherwise.  Propagate any known
   information about the two SSA names into the new candidate.
   Return the new candidate.  */

static slsr_cand_t
create_add_ssa_cand (gimple gs, tree base_in, tree addend_in,
		     bool subtract_p, bool speed)
{
  tree base = NULL_TREE, stride = NULL_TREE, ctype = NULL;
  widest_int index;
  unsigned savings = 0;
  slsr_cand_t c;
  slsr_cand_t base_cand = base_cand_from_table (base_in);
  slsr_cand_t addend_cand = base_cand_from_table (addend_in);

  /* The most useful transformation is a multiply-immediate feeding
     an add or subtract.  Look for that first.  */
  while (addend_cand && !base && addend_cand->kind != CAND_PHI)
    {
      if (addend_cand->kind == CAND_MULT
	  && addend_cand->index == 0
	  && TREE_CODE (addend_cand->stride) == INTEGER_CST)
	{
	  /* Z = (B + 0) * S, S constant
	     X = Y +/- Z
	     ===========================
	     X = Y + ((+/-1 * S) * B)  */
	  base = base_in;
	  index = wi::to_widest (addend_cand->stride);
	  if (subtract_p)
	    index = -index;
	  stride = addend_cand->base_expr;
	  ctype = TREE_TYPE (base_in);
	  if (has_single_use (addend_in))
	    savings = (addend_cand->dead_savings
		       + stmt_cost (addend_cand->cand_stmt, speed));
	}

      if (addend_cand->next_interp)
	addend_cand = lookup_cand (addend_cand->next_interp);
      else
	addend_cand = NULL;
    }

  while (base_cand && !base && base_cand->kind != CAND_PHI)
    {
      if (base_cand->kind == CAND_ADD
	  && (base_cand->index == 0
	      || operand_equal_p (base_cand->stride,
				  integer_zero_node, 0)))
	{
	  /* Y = B + (i' * S), i' * S = 0
	     X = Y +/- Z
	     ============================
	     X = B + (+/-1 * Z)  */
	  base = base_cand->base_expr;
	  index = subtract_p ? -1 : 1;
	  stride = addend_in;
	  ctype = base_cand->cand_type;
	  if (has_single_use (base_in))
	    savings = (base_cand->dead_savings
		       + stmt_cost (base_cand->cand_stmt, speed));
	}
      else if (subtract_p)
	{
	  slsr_cand_t subtrahend_cand = base_cand_from_table (addend_in);

	  while (subtrahend_cand && !base && subtrahend_cand->kind != CAND_PHI)
	    {
	      if (subtrahend_cand->kind == CAND_MULT
		  && subtrahend_cand->index == 0
		  && TREE_CODE (subtrahend_cand->stride) == INTEGER_CST)
		{
		  /* Z = (B + 0) * S, S constant
		     X = Y - Z
		     ===========================
		     Value:  X = Y + ((-1 * S) * B)  */
		  base = base_in;
		  index = wi::to_widest (subtrahend_cand->stride);
		  index = -index;
		  stride = subtrahend_cand->base_expr;
		  ctype = TREE_TYPE (base_in);
		  if (has_single_use (addend_in))
		    savings = (subtrahend_cand->dead_savings 
			       + stmt_cost (subtrahend_cand->cand_stmt, speed));
		}
	      
	      if (subtrahend_cand->next_interp)
		subtrahend_cand = lookup_cand (subtrahend_cand->next_interp);
	      else
		subtrahend_cand = NULL;
	    }
	}
      
      if (base_cand->next_interp)
	base_cand = lookup_cand (base_cand->next_interp);
      else
	base_cand = NULL;
    }

  if (!base)
    {
      /* No interpretations had anything useful to propagate, so
	 produce X = Y + (1 * Z).  */
      base = base_in;
      index = subtract_p ? -1 : 1;
      stride = addend_in;
      ctype = TREE_TYPE (base_in);
    }

  c = alloc_cand_and_find_basis (CAND_ADD, gs, base, index, stride,
				 ctype, savings);
  return c;
}

/* Create a candidate entry for a statement GS, where GS adds SSA
   name BASE_IN to constant INDEX_IN.  Propagate any known information
   about BASE_IN into the new candidate.  Return the new candidate.  */

static slsr_cand_t
create_add_imm_cand (gimple gs, tree base_in, const widest_int &index_in,
		     bool speed)
{
  enum cand_kind kind = CAND_ADD;
  tree base = NULL_TREE, stride = NULL_TREE, ctype = NULL_TREE;
  widest_int index, multiple;
  unsigned savings = 0;
  slsr_cand_t c;
  slsr_cand_t base_cand = base_cand_from_table (base_in);

  while (base_cand && !base && base_cand->kind != CAND_PHI)
    {
      signop sign = TYPE_SIGN (TREE_TYPE (base_cand->stride));

      if (TREE_CODE (base_cand->stride) == INTEGER_CST
	  && wi::multiple_of_p (index_in, wi::to_widest (base_cand->stride),
				sign, &multiple))
	{
	  /* Y = (B + i') * S, S constant, c = kS for some integer k
	     X = Y + c
	     ============================
	     X = (B + (i'+ k)) * S  
	  OR
	     Y = B + (i' * S), S constant, c = kS for some integer k
	     X = Y + c
	     ============================
	     X = (B + (i'+ k)) * S  */
	  kind = base_cand->kind;
	  base = base_cand->base_expr;
	  index = base_cand->index + multiple;
	  stride = base_cand->stride;
	  ctype = base_cand->cand_type;
	  if (has_single_use (base_in))
	    savings = (base_cand->dead_savings 
		       + stmt_cost (base_cand->cand_stmt, speed));
	}

      if (base_cand->next_interp)
	base_cand = lookup_cand (base_cand->next_interp);
      else
	base_cand = NULL;
    }

  if (!base)
    {
      /* No interpretations had anything useful to propagate, so
	 produce X = Y + (c * 1).  */
      kind = CAND_ADD;
      base = base_in;
      index = index_in;
      stride = integer_one_node;
      ctype = TREE_TYPE (base_in);
    }

  c = alloc_cand_and_find_basis (kind, gs, base, index, stride,
				 ctype, savings);
  return c;
}

/* Given GS which is an add or subtract of scalar integers or pointers,
   make at least one appropriate entry in the candidate table.  */

static void
slsr_process_add (gimple gs, tree rhs1, tree rhs2, bool speed)
{
  bool subtract_p = gimple_assign_rhs_code (gs) == MINUS_EXPR;
  slsr_cand_t c = NULL, c2;

  if (TREE_CODE (rhs2) == SSA_NAME)
    {
      /* First record an interpretation assuming RHS1 is the base expression
	 and RHS2 is the stride.  But it doesn't make sense for the
	 stride to be a pointer, so don't record a candidate in that case.  */
      if (!POINTER_TYPE_P (TREE_TYPE (rhs2)))
	{
	  c = create_add_ssa_cand (gs, rhs1, rhs2, subtract_p, speed);

	  /* Add the first interpretation to the statement-candidate
	     mapping.  */
	  add_cand_for_stmt (gs, c);
	}

      /* If the two RHS operands are identical, or this is a subtract,
	 we're done.  */
      if (operand_equal_p (rhs1, rhs2, 0) || subtract_p)
	return;

      /* Otherwise, record another interpretation assuming RHS2 is the
	 base expression and RHS1 is the stride, again provided that the
	 stride is not a pointer.  */
      if (!POINTER_TYPE_P (TREE_TYPE (rhs1)))
	{
	  c2 = create_add_ssa_cand (gs, rhs2, rhs1, false, speed);
	  if (c)
	    c->next_interp = c2->cand_num;
	  else
	    add_cand_for_stmt (gs, c2);
	}
    }
  else
    {
      /* Record an interpretation for the add-immediate.  */
      widest_int index = wi::to_widest (rhs2);
      if (subtract_p)
	index = -index;

      c = create_add_imm_cand (gs, rhs1, index, speed);

      /* Add the interpretation to the statement-candidate mapping.  */
      add_cand_for_stmt (gs, c);
    }
}

/* Given GS which is a negate of a scalar integer, make an appropriate
   entry in the candidate table.  A negate is equivalent to a multiply
   by -1.  */

static void
slsr_process_neg (gimple gs, tree rhs1, bool speed)
{
  /* Record a CAND_MULT interpretation for the multiply by -1.  */
  slsr_cand_t c = create_mul_imm_cand (gs, rhs1, integer_minus_one_node, speed);

  /* Add the interpretation to the statement-candidate mapping.  */
  add_cand_for_stmt (gs, c);
}

/* Help function for legal_cast_p, operating on two trees.  Checks
   whether it's allowable to cast from RHS to LHS.  See legal_cast_p
   for more details.  */

static bool
legal_cast_p_1 (tree lhs, tree rhs)
{
  tree lhs_type, rhs_type;
  unsigned lhs_size, rhs_size;
  bool lhs_wraps, rhs_wraps;

  lhs_type = TREE_TYPE (lhs);
  rhs_type = TREE_TYPE (rhs);
  lhs_size = TYPE_PRECISION (lhs_type);
  rhs_size = TYPE_PRECISION (rhs_type);
  lhs_wraps = TYPE_OVERFLOW_WRAPS (lhs_type);
  rhs_wraps = TYPE_OVERFLOW_WRAPS (rhs_type);

  if (lhs_size < rhs_size
      || (rhs_wraps && !lhs_wraps)
      || (rhs_wraps && lhs_wraps && rhs_size != lhs_size))
    return false;

  return true;
}

/* Return TRUE if GS is a statement that defines an SSA name from
   a conversion and is legal for us to combine with an add and multiply
   in the candidate table.  For example, suppose we have:

     A = B + i;
     C = (type) A;
     D = C * S;

   Without the type-cast, we would create a CAND_MULT for D with base B,
   index i, and stride S.  We want to record this candidate only if it
   is equivalent to apply the type cast following the multiply:

     A = B + i;
     E = A * S;
     D = (type) E;

   We will record the type with the candidate for D.  This allows us
   to use a similar previous candidate as a basis.  If we have earlier seen

     A' = B + i';
     C' = (type) A';
     D' = C' * S;

   we can replace D with

     D = D' + (i - i') * S;

   But if moving the type-cast would change semantics, we mustn't do this.

   This is legitimate for casts from a non-wrapping integral type to
   any integral type of the same or larger size.  It is not legitimate
   to convert a wrapping type to a non-wrapping type, or to a wrapping
   type of a different size.  I.e., with a wrapping type, we must
   assume that the addition B + i could wrap, in which case performing
   the multiply before or after one of the "illegal" type casts will
   have different semantics.  */

static bool
legal_cast_p (gimple gs, tree rhs)
{
  if (!is_gimple_assign (gs)
      || !CONVERT_EXPR_CODE_P (gimple_assign_rhs_code (gs)))
    return false;

  return legal_cast_p_1 (gimple_assign_lhs (gs), rhs);
}

/* Given GS which is a cast to a scalar integer type, determine whether
   the cast is legal for strength reduction.  If so, make at least one
   appropriate entry in the candidate table.  */

static void
slsr_process_cast (gimple gs, tree rhs1, bool speed)
{
  tree lhs, ctype;
  slsr_cand_t base_cand, c, c2;
  unsigned savings = 0;

  if (!legal_cast_p (gs, rhs1))
    return;

  lhs = gimple_assign_lhs (gs);
  base_cand = base_cand_from_table (rhs1);
  ctype = TREE_TYPE (lhs);

  if (base_cand && base_cand->kind != CAND_PHI)
    {
      while (base_cand)
	{
	  /* Propagate all data from the base candidate except the type,
	     which comes from the cast, and the base candidate's cast,
	     which is no longer applicable.  */
	  if (has_single_use (rhs1))
	    savings = (base_cand->dead_savings 
		       + stmt_cost (base_cand->cand_stmt, speed));

	  c = alloc_cand_and_find_basis (base_cand->kind, gs,
					 base_cand->base_expr,
					 base_cand->index, base_cand->stride,
					 ctype, savings);
	  if (base_cand->next_interp)
	    base_cand = lookup_cand (base_cand->next_interp);
	  else
	    base_cand = NULL;
	}
    }
  else 
    {
      /* If nothing is known about the RHS, create fresh CAND_ADD and
	 CAND_MULT interpretations:

	 X = Y + (0 * 1)
	 X = (Y + 0) * 1

	 The first of these is somewhat arbitrary, but the choice of
	 1 for the stride simplifies the logic for propagating casts
	 into their uses.  */
      c = alloc_cand_and_find_basis (CAND_ADD, gs, rhs1,
				     0, integer_one_node, ctype, 0);
      c2 = alloc_cand_and_find_basis (CAND_MULT, gs, rhs1,
				      0, integer_one_node, ctype, 0);
      c->next_interp = c2->cand_num;
    }

  /* Add the first (or only) interpretation to the statement-candidate
     mapping.  */
  add_cand_for_stmt (gs, c);
}

/* Given GS which is a copy of a scalar integer type, make at least one
   appropriate entry in the candidate table.

   This interface is included for completeness, but is unnecessary
   if this pass immediately follows a pass that performs copy 
   propagation, such as DOM.  */

static void
slsr_process_copy (gimple gs, tree rhs1, bool speed)
{
  slsr_cand_t base_cand, c, c2;
  unsigned savings = 0;

  base_cand = base_cand_from_table (rhs1);

  if (base_cand && base_cand->kind != CAND_PHI)
    {
      while (base_cand)
	{
	  /* Propagate all data from the base candidate.  */
	  if (has_single_use (rhs1))
	    savings = (base_cand->dead_savings 
		       + stmt_cost (base_cand->cand_stmt, speed));

	  c = alloc_cand_and_find_basis (base_cand->kind, gs,
					 base_cand->base_expr,
					 base_cand->index, base_cand->stride,
					 base_cand->cand_type, savings);
	  if (base_cand->next_interp)
	    base_cand = lookup_cand (base_cand->next_interp);
	  else
	    base_cand = NULL;
	}
    }
  else 
    {
      /* If nothing is known about the RHS, create fresh CAND_ADD and
	 CAND_MULT interpretations:

	 X = Y + (0 * 1)
	 X = (Y + 0) * 1

	 The first of these is somewhat arbitrary, but the choice of
	 1 for the stride simplifies the logic for propagating casts
	 into their uses.  */
      c = alloc_cand_and_find_basis (CAND_ADD, gs, rhs1,
				     0, integer_one_node, TREE_TYPE (rhs1), 0);
      c2 = alloc_cand_and_find_basis (CAND_MULT, gs, rhs1,
				      0, integer_one_node, TREE_TYPE (rhs1), 0);
      c->next_interp = c2->cand_num;
    }

  /* Add the first (or only) interpretation to the statement-candidate
     mapping.  */
  add_cand_for_stmt (gs, c);
}

class find_candidates_dom_walker : public dom_walker
{
public:
  find_candidates_dom_walker (cdi_direction direction)
    : dom_walker (direction) {}
  virtual void before_dom_children (basic_block);
};

/* Find strength-reduction candidates in block BB.  */

void
find_candidates_dom_walker::before_dom_children (basic_block bb)
{
  bool speed = optimize_bb_for_speed_p (bb);
  gimple_stmt_iterator gsi;

  for (gsi = gsi_start_phis (bb); !gsi_end_p (gsi); gsi_next (&gsi))
    slsr_process_phi (gsi_stmt (gsi), speed);

  for (gsi = gsi_start_bb (bb); !gsi_end_p (gsi); gsi_next (&gsi))
    {
      gimple gs = gsi_stmt (gsi);

      if (gimple_vuse (gs) && gimple_assign_single_p (gs))
	slsr_process_ref (gs);

      else if (is_gimple_assign (gs)
	       && SCALAR_INT_MODE_P
	            (TYPE_MODE (TREE_TYPE (gimple_assign_lhs (gs)))))
	{
	  tree rhs1 = NULL_TREE, rhs2 = NULL_TREE;

	  switch (gimple_assign_rhs_code (gs))
	    {
	    case MULT_EXPR:
	    case PLUS_EXPR:
	      rhs1 = gimple_assign_rhs1 (gs);
	      rhs2 = gimple_assign_rhs2 (gs);
	      /* Should never happen, but currently some buggy situations
		 in earlier phases put constants in rhs1.  */
	      if (TREE_CODE (rhs1) != SSA_NAME)
		continue;
	      break;

	    /* Possible future opportunity: rhs1 of a ptr+ can be
	       an ADDR_EXPR.  */
	    case POINTER_PLUS_EXPR:
	    case MINUS_EXPR:
	      rhs2 = gimple_assign_rhs2 (gs);
	      /* Fall-through.  */

	    case NOP_EXPR:
	    case MODIFY_EXPR:
	    case NEGATE_EXPR:
	      rhs1 = gimple_assign_rhs1 (gs);
	      if (TREE_CODE (rhs1) != SSA_NAME)
		continue;
	      break;

	    default:
	      ;
	    }

	  switch (gimple_assign_rhs_code (gs))
	    {
	    case MULT_EXPR:
	      slsr_process_mul (gs, rhs1, rhs2, speed);
	      break;

	    case PLUS_EXPR:
	    case POINTER_PLUS_EXPR:
	    case MINUS_EXPR:
	      slsr_process_add (gs, rhs1, rhs2, speed);
	      break;

	    case NEGATE_EXPR:
	      slsr_process_neg (gs, rhs1, speed);
	      break;

	    case NOP_EXPR:
	      slsr_process_cast (gs, rhs1, speed);
	      break;

	    case MODIFY_EXPR:
	      slsr_process_copy (gs, rhs1, speed);
	      break;

	    default:
	      ;
	    }
	}
    }
}

/* Dump a candidate for debug.  */

static void
dump_candidate (slsr_cand_t c)
{
  fprintf (dump_file, "%3d  [%d] ", c->cand_num,
	   gimple_bb (c->cand_stmt)->index);
  print_gimple_stmt (dump_file, c->cand_stmt, 0, 0);
  switch (c->kind)
    {
    case CAND_MULT:
      fputs ("     MULT : (", dump_file);
      print_generic_expr (dump_file, c->base_expr, 0);
      fputs (" + ", dump_file);
      print_decs (c->index, dump_file);
      fputs (") * ", dump_file);
      print_generic_expr (dump_file, c->stride, 0);
      fputs (" : ", dump_file);
      break;
    case CAND_ADD:
      fputs ("     ADD  : ", dump_file);
      print_generic_expr (dump_file, c->base_expr, 0);
      fputs (" + (", dump_file);
      print_decs (c->index, dump_file);
      fputs (" * ", dump_file);
      print_generic_expr (dump_file, c->stride, 0);
      fputs (") : ", dump_file);
      break;
    case CAND_REF:
      fputs ("     REF  : ", dump_file);
      print_generic_expr (dump_file, c->base_expr, 0);
      fputs (" + (", dump_file);
      print_generic_expr (dump_file, c->stride, 0);
      fputs (") + ", dump_file);
      print_decs (c->index, dump_file);
      fputs (" : ", dump_file);
      break;
    case CAND_PHI:
      fputs ("     PHI  : ", dump_file);
      print_generic_expr (dump_file, c->base_expr, 0);
      fputs (" + (unknown * ", dump_file);
      print_generic_expr (dump_file, c->stride, 0);
      fputs (") : ", dump_file);
      break;
    default:
      gcc_unreachable ();
    }
  print_generic_expr (dump_file, c->cand_type, 0);
  fprintf (dump_file, "\n     basis: %d  dependent: %d  sibling: %d\n",
	   c->basis, c->dependent, c->sibling);
  fprintf (dump_file, "     next-interp: %d  dead-savings: %d\n",
	   c->next_interp, c->dead_savings);
  if (c->def_phi)
    fprintf (dump_file, "     phi:  %d\n", c->def_phi);
  fputs ("\n", dump_file);
}

/* Dump the candidate vector for debug.  */

static void
dump_cand_vec (void)
{
  unsigned i;
  slsr_cand_t c;

  fprintf (dump_file, "\nStrength reduction candidate vector:\n\n");
  
  FOR_EACH_VEC_ELT (cand_vec, i, c)
    dump_candidate (c);
}

/* Callback used to dump the candidate chains hash table.  */

int
ssa_base_cand_dump_callback (cand_chain **slot, void *ignored ATTRIBUTE_UNUSED)
{
  const_cand_chain_t chain = *slot;
  cand_chain_t p;

  print_generic_expr (dump_file, chain->base_expr, 0);
  fprintf (dump_file, " -> %d", chain->cand->cand_num);

  for (p = chain->next; p; p = p->next)
    fprintf (dump_file, " -> %d", p->cand->cand_num);

  fputs ("\n", dump_file);
  return 1;
}

/* Dump the candidate chains.  */

static void
dump_cand_chains (void)
{
  fprintf (dump_file, "\nStrength reduction candidate chains:\n\n");
  base_cand_map.traverse_noresize <void *, ssa_base_cand_dump_callback> (NULL);
  fputs ("\n", dump_file);
}

/* Dump the increment vector for debug.  */

static void
dump_incr_vec (void)
{
  if (dump_file && (dump_flags & TDF_DETAILS))
    {
      unsigned i;

      fprintf (dump_file, "\nIncrement vector:\n\n");
  
      for (i = 0; i < incr_vec_len; i++)
	{
	  fprintf (dump_file, "%3d  increment:   ", i);
	  print_decs (incr_vec[i].incr, dump_file);
	  fprintf (dump_file, "\n     count:       %d", incr_vec[i].count);
	  fprintf (dump_file, "\n     cost:        %d", incr_vec[i].cost);
	  fputs ("\n     initializer: ", dump_file);
	  print_generic_expr (dump_file, incr_vec[i].initializer, 0);
	  fputs ("\n\n", dump_file);
	}
    }
}

/* Replace *EXPR in candidate C with an equivalent strength-reduced
   data reference.  */

static void
replace_ref (tree *expr, slsr_cand_t c)
{
  tree add_expr, mem_ref, acc_type = TREE_TYPE (*expr);
  unsigned HOST_WIDE_INT misalign;
  unsigned align;

  /* Ensure the memory reference carries the minimum alignment
     requirement for the data type.  See PR58041.  */
  get_object_alignment_1 (*expr, &align, &misalign);
  if (misalign != 0)
    align = (misalign & -misalign);
  if (align < TYPE_ALIGN (acc_type))
    acc_type = build_aligned_type (acc_type, align);

  add_expr = fold_build2 (POINTER_PLUS_EXPR, TREE_TYPE (c->base_expr),
			  c->base_expr, c->stride);
  mem_ref = fold_build2 (MEM_REF, acc_type, add_expr,
			 wide_int_to_tree (c->cand_type, c->index));

  /* Gimplify the base addressing expression for the new MEM_REF tree.  */
  gimple_stmt_iterator gsi = gsi_for_stmt (c->cand_stmt);
  TREE_OPERAND (mem_ref, 0)
    = force_gimple_operand_gsi (&gsi, TREE_OPERAND (mem_ref, 0),
				/*simple_p=*/true, NULL,
				/*before=*/true, GSI_SAME_STMT);
  copy_ref_info (mem_ref, *expr);
  *expr = mem_ref;
  update_stmt (c->cand_stmt);
}

/* Replace CAND_REF candidate C, each sibling of candidate C, and each
   dependent of candidate C with an equivalent strength-reduced data
   reference.  */

static void
replace_refs (slsr_cand_t c)
{
  if (dump_file && (dump_flags & TDF_DETAILS))
    {
      fputs ("Replacing reference: ", dump_file);
      print_gimple_stmt (dump_file, c->cand_stmt, 0, 0);
    }

  if (gimple_vdef (c->cand_stmt))
    {
      tree *lhs = gimple_assign_lhs_ptr (c->cand_stmt);
      replace_ref (lhs, c);
    }
  else
    {
      tree *rhs = gimple_assign_rhs1_ptr (c->cand_stmt);
      replace_ref (rhs, c);
    }

  if (dump_file && (dump_flags & TDF_DETAILS))
    {
      fputs ("With: ", dump_file);
      print_gimple_stmt (dump_file, c->cand_stmt, 0, 0);
      fputs ("\n", dump_file);
    }

  if (c->sibling)
    replace_refs (lookup_cand (c->sibling));

  if (c->dependent)
    replace_refs (lookup_cand (c->dependent));
}

/* Return TRUE if candidate C is dependent upon a PHI.  */

static bool
phi_dependent_cand_p (slsr_cand_t c)
{
  /* A candidate is not necessarily dependent upon a PHI just because
     it has a phi definition for its base name.  It may have a basis
     that relies upon the same phi definition, in which case the PHI
     is irrelevant to this candidate.  */
  return (c->def_phi
	  && c->basis
	  && lookup_cand (c->basis)->def_phi != c->def_phi);
}

/* Calculate the increment required for candidate C relative to 
   its basis.  */

static widest_int
cand_increment (slsr_cand_t c)
{
  slsr_cand_t basis;

  /* If the candidate doesn't have a basis, just return its own
     index.  This is useful in record_increments to help us find
     an existing initializer.  Also, if the candidate's basis is
     hidden by a phi, then its own index will be the increment
     from the newly introduced phi basis.  */
  if (!c->basis || phi_dependent_cand_p (c))
    return c->index;

  basis = lookup_cand (c->basis);
  gcc_assert (operand_equal_p (c->base_expr, basis->base_expr, 0));
  return c->index - basis->index;
}

/* Calculate the increment required for candidate C relative to
   its basis.  If we aren't going to generate pointer arithmetic
   for this candidate, return the absolute value of that increment
   instead.  */

static inline widest_int
cand_abs_increment (slsr_cand_t c)
{
  widest_int increment = cand_increment (c);

  if (!address_arithmetic_p && wi::neg_p (increment))
    increment = -increment;

  return increment;
}

/* Return TRUE iff candidate C has already been replaced under
   another interpretation.  */

static inline bool
cand_already_replaced (slsr_cand_t c)
{
  return (gimple_bb (c->cand_stmt) == 0);
}

/* Common logic used by replace_unconditional_candidate and
   replace_conditional_candidate.  */

static void
replace_mult_candidate (slsr_cand_t c, tree basis_name, widest_int bump)
{
  tree target_type = TREE_TYPE (gimple_assign_lhs (c->cand_stmt));
  enum tree_code cand_code = gimple_assign_rhs_code (c->cand_stmt);

  /* It is highly unlikely, but possible, that the resulting
     bump doesn't fit in a HWI.  Abandon the replacement
     in this case.  This does not affect siblings or dependents
     of C.  Restriction to signed HWI is conservative for unsigned
     types but allows for safe negation without twisted logic.  */
  if (wi::fits_shwi_p (bump)
      && bump.to_shwi () != HOST_WIDE_INT_MIN
      /* It is not useful to replace casts, copies, or adds of
	 an SSA name and a constant.  */
      && cand_code != MODIFY_EXPR
      && cand_code != NOP_EXPR
      && cand_code != PLUS_EXPR
      && cand_code != POINTER_PLUS_EXPR
      && cand_code != MINUS_EXPR)
    {
      enum tree_code code = PLUS_EXPR;
      tree bump_tree;
      gimple stmt_to_print = NULL;

      /* If the basis name and the candidate's LHS have incompatible
	 types, introduce a cast.  */
      if (!useless_type_conversion_p (target_type, TREE_TYPE (basis_name)))
	basis_name = introduce_cast_before_cand (c, target_type, basis_name);
      if (wi::neg_p (bump))
	{
	  code = MINUS_EXPR;
	  bump = -bump;
	}

      bump_tree = wide_int_to_tree (target_type, bump);

      if (dump_file && (dump_flags & TDF_DETAILS))
	{
	  fputs ("Replacing: ", dump_file);
	  print_gimple_stmt (dump_file, c->cand_stmt, 0, 0);
	}

      if (bump == 0)
	{
	  tree lhs = gimple_assign_lhs (c->cand_stmt);
	  gimple copy_stmt = gimple_build_assign (lhs, basis_name);
	  gimple_stmt_iterator gsi = gsi_for_stmt (c->cand_stmt);
	  gimple_set_location (copy_stmt, gimple_location (c->cand_stmt));
	  gsi_replace (&gsi, copy_stmt, false);
	  c->cand_stmt = copy_stmt;
	  if (dump_file && (dump_flags & TDF_DETAILS))
	    stmt_to_print = copy_stmt;
	}
      else
	{
	  tree rhs1, rhs2;
	  if (cand_code != NEGATE_EXPR) {
	    rhs1 = gimple_assign_rhs1 (c->cand_stmt);
	    rhs2 = gimple_assign_rhs2 (c->cand_stmt);
	  }
	  if (cand_code != NEGATE_EXPR
	      && ((operand_equal_p (rhs1, basis_name, 0)
		   && operand_equal_p (rhs2, bump_tree, 0))
		  || (operand_equal_p (rhs1, bump_tree, 0)
		      && operand_equal_p (rhs2, basis_name, 0))))
	    {
	      if (dump_file && (dump_flags & TDF_DETAILS))
		{
		  fputs ("(duplicate, not actually replacing)", dump_file);
		  stmt_to_print = c->cand_stmt;
		}
	    }
	  else
	    {
	      gimple_stmt_iterator gsi = gsi_for_stmt (c->cand_stmt);
	      gimple_assign_set_rhs_with_ops (&gsi, code,
					      basis_name, bump_tree);
	      update_stmt (gsi_stmt (gsi));
              c->cand_stmt = gsi_stmt (gsi);
	      if (dump_file && (dump_flags & TDF_DETAILS))
		stmt_to_print = gsi_stmt (gsi);
	    }
	}
  
      if (dump_file && (dump_flags & TDF_DETAILS))
	{
	  fputs ("With: ", dump_file);
	  print_gimple_stmt (dump_file, stmt_to_print, 0, 0);
	  fputs ("\n", dump_file);
  	}
    }
}

/* Replace candidate C with an add or subtract.   Note that we only
   operate on CAND_MULTs with known strides, so we will never generate
   a POINTER_PLUS_EXPR.  Each candidate X = (B + i) * S is replaced by
   X = Y + ((i - i') * S), as described in the module commentary.  The
   folded value ((i - i') * S) is referred to here as the "bump."  */

static void
replace_unconditional_candidate (slsr_cand_t c)
{
  slsr_cand_t basis;

  if (cand_already_replaced (c))
    return;

  basis = lookup_cand (c->basis);
  widest_int bump = cand_increment (c) * wi::to_widest (c->stride);

  replace_mult_candidate (c, gimple_assign_lhs (basis->cand_stmt), bump);
}

/* Return the index in the increment vector of the given INCREMENT,
   or -1 if not found.  The latter can occur if more than
   MAX_INCR_VEC_LEN increments have been found.  */

static inline int
incr_vec_index (const widest_int &increment)
{
  unsigned i;
  
  for (i = 0; i < incr_vec_len && increment != incr_vec[i].incr; i++)
    ;

  if (i < incr_vec_len)
    return i;
  else
    return -1;
}

/* Create a new statement along edge E to add BASIS_NAME to the product
   of INCREMENT and the stride of candidate C.  Create and return a new
   SSA name from *VAR to be used as the LHS of the new statement.
   KNOWN_STRIDE is true iff C's stride is a constant.  */

static tree
create_add_on_incoming_edge (slsr_cand_t c, tree basis_name,
			     widest_int increment, edge e, location_t loc,
			     bool known_stride)
{
  basic_block insert_bb;
  gimple_stmt_iterator gsi;
  tree lhs, basis_type;
  gimple new_stmt;

  /* If the add candidate along this incoming edge has the same
     index as C's hidden basis, the hidden basis represents this
     edge correctly.  */
  if (increment == 0)
    return basis_name;

  basis_type = TREE_TYPE (basis_name);
  lhs = make_temp_ssa_name (basis_type, NULL, "slsr");

  if (known_stride)
    {
      tree bump_tree;
      enum tree_code code = PLUS_EXPR;
      widest_int bump = increment * wi::to_widest (c->stride);
      if (wi::neg_p (bump))
	{
	  code = MINUS_EXPR;
	  bump = -bump;
	}

      bump_tree = wide_int_to_tree (basis_type, bump);
      new_stmt = gimple_build_assign_with_ops (code, lhs, basis_name,
					       bump_tree);
    }
  else
    {
      int i;
      bool negate_incr = (!address_arithmetic_p && wi::neg_p (increment));
      i = incr_vec_index (negate_incr ? -increment : increment);
      gcc_assert (i >= 0);

      if (incr_vec[i].initializer)
	{
	  enum tree_code code = negate_incr ? MINUS_EXPR : PLUS_EXPR;
	  new_stmt = gimple_build_assign_with_ops (code, lhs, basis_name,
						   incr_vec[i].initializer);
	}
      else if (increment == 1)
	new_stmt = gimple_build_assign_with_ops (PLUS_EXPR, lhs, basis_name,
						 c->stride);
      else if (increment == -1)
	new_stmt = gimple_build_assign_with_ops (MINUS_EXPR, lhs, basis_name,
						 c->stride);
      else
	gcc_unreachable ();
    }

  insert_bb = single_succ_p (e->src) ? e->src : split_edge (e);
  gsi = gsi_last_bb (insert_bb);

  if (!gsi_end_p (gsi) && is_ctrl_stmt (gsi_stmt (gsi)))
    gsi_insert_before (&gsi, new_stmt, GSI_NEW_STMT);
  else
    gsi_insert_after (&gsi, new_stmt, GSI_NEW_STMT);

  gimple_set_location (new_stmt, loc);

  if (dump_file && (dump_flags & TDF_DETAILS))
    {
      fprintf (dump_file, "Inserting in block %d: ", insert_bb->index);
      print_gimple_stmt (dump_file, new_stmt, 0, 0);
    }

  return lhs;
}

/* Given a candidate C with BASIS_NAME being the LHS of C's basis which
   is hidden by the phi node FROM_PHI, create a new phi node in the same
   block as FROM_PHI.  The new phi is suitable for use as a basis by C,
   with its phi arguments representing conditional adjustments to the
   hidden basis along conditional incoming paths.  Those adjustments are
   made by creating add statements (and sometimes recursively creating
   phis) along those incoming paths.  LOC is the location to attach to
   the introduced statements.  KNOWN_STRIDE is true iff C's stride is a
   constant.  */

static tree
create_phi_basis (slsr_cand_t c, gimple from_phi, tree basis_name,
		  location_t loc, bool known_stride)
{
  int i;
  tree name, phi_arg;
  gimple phi;
  vec<tree> phi_args;
  slsr_cand_t basis = lookup_cand (c->basis);
  int nargs = gimple_phi_num_args (from_phi);
  basic_block phi_bb = gimple_bb (from_phi);
  slsr_cand_t phi_cand = base_cand_from_table (gimple_phi_result (from_phi));
  phi_args.create (nargs);

  /* Process each argument of the existing phi that represents
     conditionally-executed add candidates.  */
  for (i = 0; i < nargs; i++)
    {
      edge e = (*phi_bb->preds)[i];
      tree arg = gimple_phi_arg_def (from_phi, i);
      tree feeding_def;

      /* If the phi argument is the base name of the CAND_PHI, then
	 this incoming arc should use the hidden basis.  */
      if (operand_equal_p (arg, phi_cand->base_expr, 0))
	if (basis->index == 0)
	  feeding_def = gimple_assign_lhs (basis->cand_stmt);
	else
	  {
	    widest_int incr = -basis->index;
	    feeding_def = create_add_on_incoming_edge (c, basis_name, incr,
						       e, loc, known_stride);
	  }
      else
	{
	  gimple arg_def = SSA_NAME_DEF_STMT (arg);

	  /* If there is another phi along this incoming edge, we must
	     process it in the same fashion to ensure that all basis
	     adjustments are made along its incoming edges.  */
	  if (gimple_code (arg_def) == GIMPLE_PHI)
	    feeding_def = create_phi_basis (c, arg_def, basis_name,
					    loc, known_stride);
	  else
	    {
	      slsr_cand_t arg_cand = base_cand_from_table (arg);
	      widest_int diff = arg_cand->index - basis->index;
	      feeding_def = create_add_on_incoming_edge (c, basis_name, diff,
							 e, loc, known_stride);
	    }
	}

      /* Because of recursion, we need to save the arguments in a vector
	 so we can create the PHI statement all at once.  Otherwise the
	 storage for the half-created PHI can be reclaimed.  */
      phi_args.safe_push (feeding_def);
    }

  /* Create the new phi basis.  */
  name = make_temp_ssa_name (TREE_TYPE (basis_name), NULL, "slsr");
  phi = create_phi_node (name, phi_bb);
  SSA_NAME_DEF_STMT (name) = phi;

  FOR_EACH_VEC_ELT (phi_args, i, phi_arg)
    {
      edge e = (*phi_bb->preds)[i];
      add_phi_arg (phi, phi_arg, e, loc);
    }

  update_stmt (phi);

  if (dump_file && (dump_flags & TDF_DETAILS))
    {
      fputs ("Introducing new phi basis: ", dump_file);
      print_gimple_stmt (dump_file, phi, 0, 0);
    }

  return name;
}

/* Given a candidate C whose basis is hidden by at least one intervening
   phi, introduce a matching number of new phis to represent its basis
   adjusted by conditional increments along possible incoming paths.  Then
   replace C as though it were an unconditional candidate, using the new
   basis.  */

static void
replace_conditional_candidate (slsr_cand_t c)
{
  tree basis_name, name;
  slsr_cand_t basis;
  location_t loc;

  /* Look up the LHS SSA name from C's basis.  This will be the 
     RHS1 of the adds we will introduce to create new phi arguments.  */
  basis = lookup_cand (c->basis);
  basis_name = gimple_assign_lhs (basis->cand_stmt);

  /* Create a new phi statement which will represent C's true basis
     after the transformation is complete.  */
  loc = gimple_location (c->cand_stmt);
  name = create_phi_basis (c, lookup_cand (c->def_phi)->cand_stmt,
			   basis_name, loc, KNOWN_STRIDE);
  /* Replace C with an add of the new basis phi and a constant.  */
  widest_int bump = c->index * wi::to_widest (c->stride);

  replace_mult_candidate (c, name, bump);
}

/* Compute the expected costs of inserting basis adjustments for
   candidate C with phi-definition PHI.  The cost of inserting 
   one adjustment is given by ONE_ADD_COST.  If PHI has arguments
   which are themselves phi results, recursively calculate costs
   for those phis as well.  */

static int
phi_add_costs (gimple phi, slsr_cand_t c, int one_add_cost)
{
  unsigned i;
  int cost = 0;
  slsr_cand_t phi_cand = base_cand_from_table (gimple_phi_result (phi));

  /* If we work our way back to a phi that isn't dominated by the hidden
     basis, this isn't a candidate for replacement.  Indicate this by
     returning an unreasonably high cost.  It's not easy to detect
     these situations when determining the basis, so we defer the
     decision until now.  */
  basic_block phi_bb = gimple_bb (phi);
  slsr_cand_t basis = lookup_cand (c->basis);
  basic_block basis_bb = gimple_bb (basis->cand_stmt);

  if (phi_bb == basis_bb || !dominated_by_p (CDI_DOMINATORS, phi_bb, basis_bb))
    return COST_INFINITE;

  for (i = 0; i < gimple_phi_num_args (phi); i++)
    {
      tree arg = gimple_phi_arg_def (phi, i);

      if (arg != phi_cand->base_expr)
	{
	  gimple arg_def = SSA_NAME_DEF_STMT (arg);

	  if (gimple_code (arg_def) == GIMPLE_PHI)
	    cost += phi_add_costs (arg_def, c, one_add_cost);
	  else
	    {
	      slsr_cand_t arg_cand = base_cand_from_table (arg);

	      if (arg_cand->index != c->index)
		cost += one_add_cost;
	    }
	}
    }

  return cost;
}

/* For candidate C, each sibling of candidate C, and each dependent of
   candidate C, determine whether the candidate is dependent upon a 
   phi that hides its basis.  If not, replace the candidate unconditionally.
   Otherwise, determine whether the cost of introducing compensation code
   for the candidate is offset by the gains from strength reduction.  If
   so, replace the candidate and introduce the compensation code.  */

static void
replace_uncond_cands_and_profitable_phis (slsr_cand_t c)
{
  if (phi_dependent_cand_p (c))
    {
      if (c->kind == CAND_MULT)
	{
	  /* A candidate dependent upon a phi will replace a multiply by 
	     a constant with an add, and will insert at most one add for
	     each phi argument.  Add these costs with the potential dead-code
	     savings to determine profitability.  */
	  bool speed = optimize_bb_for_speed_p (gimple_bb (c->cand_stmt));
	  int mult_savings = stmt_cost (c->cand_stmt, speed);
	  gimple phi = lookup_cand (c->def_phi)->cand_stmt;
	  tree phi_result = gimple_phi_result (phi);
	  int one_add_cost = add_cost (speed, 
				       TYPE_MODE (TREE_TYPE (phi_result)));
	  int add_costs = one_add_cost + phi_add_costs (phi, c, one_add_cost);
	  int cost = add_costs - mult_savings - c->dead_savings;

	  if (dump_file && (dump_flags & TDF_DETAILS))
	    {
	      fprintf (dump_file, "  Conditional candidate %d:\n", c->cand_num);
	      fprintf (dump_file, "    add_costs = %d\n", add_costs);
	      fprintf (dump_file, "    mult_savings = %d\n", mult_savings);
	      fprintf (dump_file, "    dead_savings = %d\n", c->dead_savings);
	      fprintf (dump_file, "    cost = %d\n", cost);
	      if (cost <= COST_NEUTRAL)
		fputs ("  Replacing...\n", dump_file);
	      else
		fputs ("  Not replaced.\n", dump_file);
	    }

	  if (cost <= COST_NEUTRAL)
	    replace_conditional_candidate (c);
	}
    }
  else
    replace_unconditional_candidate (c);

  if (c->sibling)
    replace_uncond_cands_and_profitable_phis (lookup_cand (c->sibling));

  if (c->dependent)
    replace_uncond_cands_and_profitable_phis (lookup_cand (c->dependent));
}

/* Count the number of candidates in the tree rooted at C that have
   not already been replaced under other interpretations.  */

static int
count_candidates (slsr_cand_t c)
{
  unsigned count = cand_already_replaced (c) ? 0 : 1;

  if (c->sibling)
    count += count_candidates (lookup_cand (c->sibling));

  if (c->dependent)
    count += count_candidates (lookup_cand (c->dependent));

  return count;
}

/* Increase the count of INCREMENT by one in the increment vector.
   INCREMENT is associated with candidate C.  If INCREMENT is to be
   conditionally executed as part of a conditional candidate replacement,
   IS_PHI_ADJUST is true, otherwise false.  If an initializer
   T_0 = stride * I is provided by a candidate that dominates all
   candidates with the same increment, also record T_0 for subsequent use.  */

static void
record_increment (slsr_cand_t c, widest_int increment, bool is_phi_adjust)
{
  bool found = false;
  unsigned i;

  /* Treat increments that differ only in sign as identical so as to
     share initializers, unless we are generating pointer arithmetic.  */
  if (!address_arithmetic_p && wi::neg_p (increment))
    increment = -increment;

  for (i = 0; i < incr_vec_len; i++)
    {
      if (incr_vec[i].incr == increment)
	{
	  incr_vec[i].count++;
	  found = true;

	  /* If we previously recorded an initializer that doesn't
	     dominate this candidate, it's not going to be useful to
	     us after all.  */
	  if (incr_vec[i].initializer
	      && !dominated_by_p (CDI_DOMINATORS,
				  gimple_bb (c->cand_stmt),
				  incr_vec[i].init_bb))
	    {
	      incr_vec[i].initializer = NULL_TREE;
	      incr_vec[i].init_bb = NULL;
	    }
	  
	  break;
	}
    }

  if (!found && incr_vec_len < MAX_INCR_VEC_LEN - 1)
    {
      /* The first time we see an increment, create the entry for it.
	 If this is the root candidate which doesn't have a basis, set
	 the count to zero.  We're only processing it so it can possibly
	 provide an initializer for other candidates.  */
      incr_vec[incr_vec_len].incr = increment;
      incr_vec[incr_vec_len].count = c->basis || is_phi_adjust ? 1 : 0;
      incr_vec[incr_vec_len].cost = COST_INFINITE;
      
      /* Optimistically record the first occurrence of this increment
	 as providing an initializer (if it does); we will revise this
	 opinion later if it doesn't dominate all other occurrences.
         Exception:  increments of -1, 0, 1 never need initializers;
	 and phi adjustments don't ever provide initializers.  */
      if (c->kind == CAND_ADD
	  && !is_phi_adjust
	  && c->index == increment
	  && (wi::gts_p (increment, 1)
	      || wi::lts_p (increment, -1))
	  && (gimple_assign_rhs_code (c->cand_stmt) == PLUS_EXPR
	      || gimple_assign_rhs_code (c->cand_stmt) == POINTER_PLUS_EXPR))
	{
	  tree t0 = NULL_TREE;
	  tree rhs1 = gimple_assign_rhs1 (c->cand_stmt);
	  tree rhs2 = gimple_assign_rhs2 (c->cand_stmt);
	  if (operand_equal_p (rhs1, c->base_expr, 0))
	    t0 = rhs2;
	  else if (operand_equal_p (rhs2, c->base_expr, 0))
	    t0 = rhs1;
	  if (t0
	      && SSA_NAME_DEF_STMT (t0)
	      && gimple_bb (SSA_NAME_DEF_STMT (t0)))
	    {
	      incr_vec[incr_vec_len].initializer = t0;
	      incr_vec[incr_vec_len++].init_bb
		= gimple_bb (SSA_NAME_DEF_STMT (t0));
	    }
	  else
	    {
	      incr_vec[incr_vec_len].initializer = NULL_TREE;
	      incr_vec[incr_vec_len++].init_bb = NULL;
	    }
	}
      else
	{
	  incr_vec[incr_vec_len].initializer = NULL_TREE;
	  incr_vec[incr_vec_len++].init_bb = NULL;
	}
    }
}

/* Given phi statement PHI that hides a candidate from its BASIS, find
   the increments along each incoming arc (recursively handling additional
   phis that may be present) and record them.  These increments are the
   difference in index between the index-adjusting statements and the
   index of the basis.  */

static void
record_phi_increments (slsr_cand_t basis, gimple phi)
{
  unsigned i;
  slsr_cand_t phi_cand = base_cand_from_table (gimple_phi_result (phi));
  
  for (i = 0; i < gimple_phi_num_args (phi); i++)
    {
      tree arg = gimple_phi_arg_def (phi, i);

      if (!operand_equal_p (arg, phi_cand->base_expr, 0))
	{
	  gimple arg_def = SSA_NAME_DEF_STMT (arg);

	  if (gimple_code (arg_def) == GIMPLE_PHI)
	    record_phi_increments (basis, arg_def);
	  else
	    {
	      slsr_cand_t arg_cand = base_cand_from_table (arg);
	      widest_int diff = arg_cand->index - basis->index;
	      record_increment (arg_cand, diff, PHI_ADJUST);
	    }
	}
    }
}

/* Determine how many times each unique increment occurs in the set
   of candidates rooted at C's parent, recording the data in the
   increment vector.  For each unique increment I, if an initializer
   T_0 = stride * I is provided by a candidate that dominates all
   candidates with the same increment, also record T_0 for subsequent
   use.  */

static void
record_increments (slsr_cand_t c)
{
  if (!cand_already_replaced (c))
    {
      if (!phi_dependent_cand_p (c))
	record_increment (c, cand_increment (c), NOT_PHI_ADJUST);
      else
	{
	  /* A candidate with a basis hidden by a phi will have one
	     increment for its relationship to the index represented by
	     the phi, and potentially additional increments along each
	     incoming edge.  For the root of the dependency tree (which
	     has no basis), process just the initial index in case it has
	     an initializer that can be used by subsequent candidates.  */
	  record_increment (c, c->index, NOT_PHI_ADJUST);

	  if (c->basis)
	    record_phi_increments (lookup_cand (c->basis),
				   lookup_cand (c->def_phi)->cand_stmt);
	}
    }

  if (c->sibling)
    record_increments (lookup_cand (c->sibling));

  if (c->dependent)
    record_increments (lookup_cand (c->dependent));
}

/* Add up and return the costs of introducing add statements that
   require the increment INCR on behalf of candidate C and phi
   statement PHI.  Accumulate into *SAVINGS the potential savings
   from removing existing statements that feed PHI and have no other
   uses.  */

static int
phi_incr_cost (slsr_cand_t c, const widest_int &incr, gimple phi, int *savings)
{
  unsigned i;
  int cost = 0;
  slsr_cand_t basis = lookup_cand (c->basis);
  slsr_cand_t phi_cand = base_cand_from_table (gimple_phi_result (phi));

  for (i = 0; i < gimple_phi_num_args (phi); i++)
    {
      tree arg = gimple_phi_arg_def (phi, i);

      if (!operand_equal_p (arg, phi_cand->base_expr, 0))
	{
	  gimple arg_def = SSA_NAME_DEF_STMT (arg);
      
	  if (gimple_code (arg_def) == GIMPLE_PHI)
	    {
	      int feeding_savings = 0;
	      cost += phi_incr_cost (c, incr, arg_def, &feeding_savings);
	      if (has_single_use (gimple_phi_result (arg_def)))
		*savings += feeding_savings;
	    }
	  else
	    {
	      slsr_cand_t arg_cand = base_cand_from_table (arg);
	      widest_int diff = arg_cand->index - basis->index;

	      if (incr == diff)
		{
		  tree basis_lhs = gimple_assign_lhs (basis->cand_stmt);
		  tree lhs = gimple_assign_lhs (arg_cand->cand_stmt);
		  cost += add_cost (true, TYPE_MODE (TREE_TYPE (basis_lhs)));
		  if (has_single_use (lhs))
		    *savings += stmt_cost (arg_cand->cand_stmt, true);
		}
	    }
	}
    }

  return cost;
}

/* Return the first candidate in the tree rooted at C that has not
   already been replaced, favoring siblings over dependents.  */

static slsr_cand_t
unreplaced_cand_in_tree (slsr_cand_t c)
{
  if (!cand_already_replaced (c))
    return c;

  if (c->sibling)
    {
      slsr_cand_t sib = unreplaced_cand_in_tree (lookup_cand (c->sibling));
      if (sib)
	return sib;
    }

  if (c->dependent)
    {
      slsr_cand_t dep = unreplaced_cand_in_tree (lookup_cand (c->dependent));
      if (dep)
	return dep;
    }

  return NULL;
}

/* Return TRUE if the candidates in the tree rooted at C should be
   optimized for speed, else FALSE.  We estimate this based on the block
   containing the most dominant candidate in the tree that has not yet
   been replaced.  */

static bool
optimize_cands_for_speed_p (slsr_cand_t c)
{
  slsr_cand_t c2 = unreplaced_cand_in_tree (c);
  gcc_assert (c2);
  return optimize_bb_for_speed_p (gimple_bb (c2->cand_stmt));
}

/* Add COST_IN to the lowest cost of any dependent path starting at
   candidate C or any of its siblings, counting only candidates along
   such paths with increment INCR.  Assume that replacing a candidate
   reduces cost by REPL_SAVINGS.  Also account for savings from any
   statements that would go dead.  If COUNT_PHIS is true, include
   costs of introducing feeding statements for conditional candidates.  */

static int
lowest_cost_path (int cost_in, int repl_savings, slsr_cand_t c,
		  const widest_int &incr, bool count_phis)
{
  int local_cost, sib_cost, savings = 0;
  widest_int cand_incr = cand_abs_increment (c);

  if (cand_already_replaced (c))
    local_cost = cost_in;
  else if (incr == cand_incr)
    local_cost = cost_in - repl_savings - c->dead_savings;
  else
    local_cost = cost_in - c->dead_savings;

  if (count_phis
      && phi_dependent_cand_p (c)
      && !cand_already_replaced (c))
    {
      gimple phi = lookup_cand (c->def_phi)->cand_stmt;
      local_cost += phi_incr_cost (c, incr, phi, &savings);

      if (has_single_use (gimple_phi_result (phi)))
	local_cost -= savings;
    }

  if (c->dependent)
    local_cost = lowest_cost_path (local_cost, repl_savings, 
				   lookup_cand (c->dependent), incr,
				   count_phis);

  if (c->sibling)
    {
      sib_cost = lowest_cost_path (cost_in, repl_savings,
				   lookup_cand (c->sibling), incr,
				   count_phis);
      local_cost = MIN (local_cost, sib_cost);
    }

  return local_cost;
}

/* Compute the total savings that would accrue from all replacements
   in the candidate tree rooted at C, counting only candidates with
   increment INCR.  Assume that replacing a candidate reduces cost
   by REPL_SAVINGS.  Also account for savings from statements that
   would go dead.  */

static int
total_savings (int repl_savings, slsr_cand_t c, const widest_int &incr,
	       bool count_phis)
{
  int savings = 0;
  widest_int cand_incr = cand_abs_increment (c);

  if (incr == cand_incr && !cand_already_replaced (c))
    savings += repl_savings + c->dead_savings;

  if (count_phis
      && phi_dependent_cand_p (c)
      && !cand_already_replaced (c))
    {
      int phi_savings = 0;
      gimple phi = lookup_cand (c->def_phi)->cand_stmt;
      savings -= phi_incr_cost (c, incr, phi, &phi_savings);

      if (has_single_use (gimple_phi_result (phi)))
	savings += phi_savings;
    }

  if (c->dependent)
    savings += total_savings (repl_savings, lookup_cand (c->dependent), incr,
			      count_phis);

  if (c->sibling)
    savings += total_savings (repl_savings, lookup_cand (c->sibling), incr,
			      count_phis);

  return savings;
}

/* Use target-specific costs to determine and record which increments
   in the current candidate tree are profitable to replace, assuming
   MODE and SPEED.  FIRST_DEP is the first dependent of the root of
   the candidate tree.

   One slight limitation here is that we don't account for the possible
   introduction of casts in some cases.  See replace_one_candidate for
   the cases where these are introduced.  This should probably be cleaned
   up sometime.  */

static void
analyze_increments (slsr_cand_t first_dep, enum machine_mode mode, bool speed)
{
  unsigned i;

  for (i = 0; i < incr_vec_len; i++)
    {
      HOST_WIDE_INT incr = incr_vec[i].incr.to_shwi ();

      /* If somehow this increment is bigger than a HWI, we won't
	 be optimizing candidates that use it.  And if the increment
	 has a count of zero, nothing will be done with it.  */
      if (!wi::fits_shwi_p (incr_vec[i].incr) || !incr_vec[i].count)
	incr_vec[i].cost = COST_INFINITE;

      /* Increments of 0, 1, and -1 are always profitable to replace,
	 because they always replace a multiply or add with an add or
	 copy, and may cause one or more existing instructions to go
	 dead.  Exception:  -1 can't be assumed to be profitable for
	 pointer addition.  */
      else if (incr == 0
	       || incr == 1
	       || (incr == -1
		   && (gimple_assign_rhs_code (first_dep->cand_stmt)
		       != POINTER_PLUS_EXPR)))
	incr_vec[i].cost = COST_NEUTRAL;
      
      /* FORNOW: If we need to add an initializer, give up if a cast from
	 the candidate's type to its stride's type can lose precision.
	 This could eventually be handled better by expressly retaining the
	 result of a cast to a wider type in the stride.  Example:

           short int _1;
	   _2 = (int) _1;
	   _3 = _2 * 10;
	   _4 = x + _3;    ADD: x + (10 * _1) : int
	   _5 = _2 * 15;
	   _6 = x + _3;    ADD: x + (15 * _1) : int

         Right now replacing _6 would cause insertion of an initializer
	 of the form "short int T = _1 * 5;" followed by a cast to 
	 int, which could overflow incorrectly.  Had we recorded _2 or
	 (int)_1 as the stride, this wouldn't happen.  However, doing
         this breaks other opportunities, so this will require some
	 care.  */
      else if (!incr_vec[i].initializer
	       && TREE_CODE (first_dep->stride) != INTEGER_CST
	       && !legal_cast_p_1 (first_dep->stride,
				   gimple_assign_lhs (first_dep->cand_stmt)))

	incr_vec[i].cost = COST_INFINITE;

      /* If we need to add an initializer, make sure we don't introduce
	 a multiply by a pointer type, which can happen in certain cast
	 scenarios.  FIXME: When cleaning up these cast issues, we can
         afford to introduce the multiply provided we cast out to an
         unsigned int of appropriate size.  */
      else if (!incr_vec[i].initializer
	       && TREE_CODE (first_dep->stride) != INTEGER_CST
	       && POINTER_TYPE_P (TREE_TYPE (first_dep->stride)))

	incr_vec[i].cost = COST_INFINITE;

      /* For any other increment, if this is a multiply candidate, we
	 must introduce a temporary T and initialize it with
	 T_0 = stride * increment.  When optimizing for speed, walk the
	 candidate tree to calculate the best cost reduction along any
	 path; if it offsets the fixed cost of inserting the initializer,
	 replacing the increment is profitable.  When optimizing for
         size, instead calculate the total cost reduction from replacing
	 all candidates with this increment.  */
      else if (first_dep->kind == CAND_MULT)
	{
	  int cost = mult_by_coeff_cost (incr, mode, speed);
	  int repl_savings = mul_cost (speed, mode) - add_cost (speed, mode);
	  if (speed)
	    cost = lowest_cost_path (cost, repl_savings, first_dep,
				     incr_vec[i].incr, COUNT_PHIS);
	  else
	    cost -= total_savings (repl_savings, first_dep, incr_vec[i].incr,
				   COUNT_PHIS);

	  incr_vec[i].cost = cost;
	}

      /* If this is an add candidate, the initializer may already
	 exist, so only calculate the cost of the initializer if it
	 doesn't.  We are replacing one add with another here, so the
	 known replacement savings is zero.  We will account for removal
	 of dead instructions in lowest_cost_path or total_savings.  */
      else
	{
	  int cost = 0;
	  if (!incr_vec[i].initializer)
	    cost = mult_by_coeff_cost (incr, mode, speed);

	  if (speed)
	    cost = lowest_cost_path (cost, 0, first_dep, incr_vec[i].incr,
				     DONT_COUNT_PHIS);
	  else
	    cost -= total_savings (0, first_dep, incr_vec[i].incr,
				   DONT_COUNT_PHIS);

	  incr_vec[i].cost = cost;
	}
    }
}

/* Return the nearest common dominator of BB1 and BB2.  If the blocks
   are identical, return the earlier of C1 and C2 in *WHERE.  Otherwise,
   if the NCD matches BB1, return C1 in *WHERE; if the NCD matches BB2,
   return C2 in *WHERE; and if the NCD matches neither, return NULL in
   *WHERE.  Note: It is possible for one of C1 and C2 to be NULL.  */

static basic_block
ncd_for_two_cands (basic_block bb1, basic_block bb2,
		   slsr_cand_t c1, slsr_cand_t c2, slsr_cand_t *where)
{
  basic_block ncd;

  if (!bb1)
    {
      *where = c2;
      return bb2;
    }

  if (!bb2)
    {
      *where = c1;
      return bb1;
    }

  ncd = nearest_common_dominator (CDI_DOMINATORS, bb1, bb2);
      
  /* If both candidates are in the same block, the earlier
     candidate wins.  */
  if (bb1 == ncd && bb2 == ncd)
    {
      if (!c1 || (c2 && c2->cand_num < c1->cand_num))
	*where = c2;
      else
	*where = c1;
    }

  /* Otherwise, if one of them produced a candidate in the
     dominator, that one wins.  */
  else if (bb1 == ncd)
    *where = c1;

  else if (bb2 == ncd)
    *where = c2;

  /* If neither matches the dominator, neither wins.  */
  else
    *where = NULL;

  return ncd;
}

/* Consider all candidates that feed PHI.  Find the nearest common
   dominator of those candidates requiring the given increment INCR.
   Further find and return the nearest common dominator of this result
   with block NCD.  If the returned block contains one or more of the
   candidates, return the earliest candidate in the block in *WHERE.  */

static basic_block
ncd_with_phi (slsr_cand_t c, const widest_int &incr, gimple phi,
	      basic_block ncd, slsr_cand_t *where)
{
  unsigned i;
  slsr_cand_t basis = lookup_cand (c->basis);
  slsr_cand_t phi_cand = base_cand_from_table (gimple_phi_result (phi));

  for (i = 0; i < gimple_phi_num_args (phi); i++)
    {
      tree arg = gimple_phi_arg_def (phi, i);

      if (!operand_equal_p (arg, phi_cand->base_expr, 0))
	{
	  gimple arg_def = SSA_NAME_DEF_STMT (arg);

	  if (gimple_code (arg_def) == GIMPLE_PHI)
	    ncd = ncd_with_phi (c, incr, arg_def, ncd, where);
	  else 
	    {
	      slsr_cand_t arg_cand = base_cand_from_table (arg);
<<<<<<< HEAD
	      widest_int diff = arg_cand->index - basis->index;
=======
	      double_int diff = arg_cand->index - basis->index;
	      basic_block pred = gimple_phi_arg_edge (phi, i)->src;
>>>>>>> 7de380af

	      if ((incr == diff) || (!address_arithmetic_p && incr == -diff))
		ncd = ncd_for_two_cands (ncd, pred, *where, NULL, where);
	    }
	}
    }

  return ncd;
}

/* Consider the candidate C together with any candidates that feed
   C's phi dependence (if any).  Find and return the nearest common
   dominator of those candidates requiring the given increment INCR.
   If the returned block contains one or more of the candidates,
   return the earliest candidate in the block in *WHERE.  */

static basic_block
ncd_of_cand_and_phis (slsr_cand_t c, const widest_int &incr, slsr_cand_t *where)
{
  basic_block ncd = NULL;

  if (cand_abs_increment (c) == incr)
    {
      ncd = gimple_bb (c->cand_stmt);
      *where = c;
    }
  
  if (phi_dependent_cand_p (c))
    ncd = ncd_with_phi (c, incr, lookup_cand (c->def_phi)->cand_stmt,
			ncd, where);

  return ncd;
}

/* Consider all candidates in the tree rooted at C for which INCR
   represents the required increment of C relative to its basis.
   Find and return the basic block that most nearly dominates all
   such candidates.  If the returned block contains one or more of
   the candidates, return the earliest candidate in the block in
   *WHERE.  */

static basic_block
nearest_common_dominator_for_cands (slsr_cand_t c, const widest_int &incr,
				    slsr_cand_t *where)
{
  basic_block sib_ncd = NULL, dep_ncd = NULL, this_ncd = NULL, ncd;
  slsr_cand_t sib_where = NULL, dep_where = NULL, this_where = NULL, new_where;

  /* First find the NCD of all siblings and dependents.  */
  if (c->sibling)
    sib_ncd = nearest_common_dominator_for_cands (lookup_cand (c->sibling),
						  incr, &sib_where);
  if (c->dependent)
    dep_ncd = nearest_common_dominator_for_cands (lookup_cand (c->dependent),
						  incr, &dep_where);
  if (!sib_ncd && !dep_ncd)
    {
      new_where = NULL;
      ncd = NULL;
    }
  else if (sib_ncd && !dep_ncd)
    {
      new_where = sib_where;
      ncd = sib_ncd;
    }
  else if (dep_ncd && !sib_ncd)
    {
      new_where = dep_where;
      ncd = dep_ncd;
    }
  else
    ncd = ncd_for_two_cands (sib_ncd, dep_ncd, sib_where,
			     dep_where, &new_where);

  /* If the candidate's increment doesn't match the one we're interested
     in (and nor do any increments for feeding defs of a phi-dependence),
     then the result depends only on siblings and dependents.  */
  this_ncd = ncd_of_cand_and_phis (c, incr, &this_where);

  if (!this_ncd || cand_already_replaced (c))
    {
      *where = new_where;
      return ncd;
    }

  /* Otherwise, compare this candidate with the result from all siblings
     and dependents.  */
  ncd = ncd_for_two_cands (ncd, this_ncd, new_where, this_where, where);

  return ncd;
}

/* Return TRUE if the increment indexed by INDEX is profitable to replace.  */

static inline bool
profitable_increment_p (unsigned index)
{
  return (incr_vec[index].cost <= COST_NEUTRAL);
}

/* For each profitable increment in the increment vector not equal to
   0 or 1 (or -1, for non-pointer arithmetic), find the nearest common
   dominator of all statements in the candidate chain rooted at C
   that require that increment, and insert an initializer
   T_0 = stride * increment at that location.  Record T_0 with the
   increment record.  */

static void
insert_initializers (slsr_cand_t c)
{
  unsigned i;

  for (i = 0; i < incr_vec_len; i++)
    {
      basic_block bb;
      slsr_cand_t where = NULL;
      gimple init_stmt;
      tree stride_type, new_name, incr_tree;
      widest_int incr = incr_vec[i].incr;

      if (!profitable_increment_p (i)
	  || incr == 1
	  || (incr == -1
	      && gimple_assign_rhs_code (c->cand_stmt) != POINTER_PLUS_EXPR)
	  || incr == 0)
	continue;

      /* We may have already identified an existing initializer that
	 will suffice.  */
      if (incr_vec[i].initializer)
	{
	  if (dump_file && (dump_flags & TDF_DETAILS))
	    {
	      fputs ("Using existing initializer: ", dump_file);
	      print_gimple_stmt (dump_file,
				 SSA_NAME_DEF_STMT (incr_vec[i].initializer),
				 0, 0);
	    }
	  continue;
	}

      /* Find the block that most closely dominates all candidates
	 with this increment.  If there is at least one candidate in
	 that block, the earliest one will be returned in WHERE.  */
      bb = nearest_common_dominator_for_cands (c, incr, &where);

      /* Create a new SSA name to hold the initializer's value.  */
      stride_type = TREE_TYPE (c->stride);
      new_name = make_temp_ssa_name (stride_type, NULL, "slsr");
      incr_vec[i].initializer = new_name;

      /* Create the initializer and insert it in the latest possible
	 dominating position.  */
      incr_tree = wide_int_to_tree (stride_type, incr);
      init_stmt = gimple_build_assign_with_ops (MULT_EXPR, new_name,
						c->stride, incr_tree);
      if (where)
	{
	  gimple_stmt_iterator gsi = gsi_for_stmt (where->cand_stmt);
	  gsi_insert_before (&gsi, init_stmt, GSI_SAME_STMT);
	  gimple_set_location (init_stmt, gimple_location (where->cand_stmt));
	}
      else
	{
	  gimple_stmt_iterator gsi = gsi_last_bb (bb);
	  gimple basis_stmt = lookup_cand (c->basis)->cand_stmt;

	  if (!gsi_end_p (gsi) && is_ctrl_stmt (gsi_stmt (gsi)))
	    gsi_insert_before (&gsi, init_stmt, GSI_SAME_STMT);
	  else
	    gsi_insert_after (&gsi, init_stmt, GSI_SAME_STMT);

	  gimple_set_location (init_stmt, gimple_location (basis_stmt));
	}

      if (dump_file && (dump_flags & TDF_DETAILS))
	{
	  fputs ("Inserting initializer: ", dump_file);
	  print_gimple_stmt (dump_file, init_stmt, 0, 0);
	}
    }
}

/* Return TRUE iff all required increments for candidates feeding PHI
   are profitable to replace on behalf of candidate C.  */

static bool
all_phi_incrs_profitable (slsr_cand_t c, gimple phi)
{
  unsigned i;
  slsr_cand_t basis = lookup_cand (c->basis);
  slsr_cand_t phi_cand = base_cand_from_table (gimple_phi_result (phi));

  for (i = 0; i < gimple_phi_num_args (phi); i++)
    {
      tree arg = gimple_phi_arg_def (phi, i);

      if (!operand_equal_p (arg, phi_cand->base_expr, 0))
	{
	  gimple arg_def = SSA_NAME_DEF_STMT (arg);

	  if (gimple_code (arg_def) == GIMPLE_PHI)
	    {
	      if (!all_phi_incrs_profitable (c, arg_def))
		return false;
	    }
	  else
	    {
	      int j;
	      slsr_cand_t arg_cand = base_cand_from_table (arg);
	      widest_int increment = arg_cand->index - basis->index;

	      if (!address_arithmetic_p && wi::neg_p (increment))
		increment = -increment;

	      j = incr_vec_index (increment);

	      if (dump_file && (dump_flags & TDF_DETAILS))
		{
		  fprintf (dump_file, "  Conditional candidate %d, phi: ",
			   c->cand_num);
		  print_gimple_stmt (dump_file, phi, 0, 0);
		  fputs ("    increment: ", dump_file);
		  print_decs (increment, dump_file);
		  if (j < 0)
		    fprintf (dump_file,
			     "\n  Not replaced; incr_vec overflow.\n");
		  else {
		    fprintf (dump_file, "\n    cost: %d\n", incr_vec[j].cost);
		    if (profitable_increment_p (j))
		      fputs ("  Replacing...\n", dump_file);
		    else
		      fputs ("  Not replaced.\n", dump_file);
		  }
		}

	      if (j < 0 || !profitable_increment_p (j))
		return false;
	    }
	}
    }

  return true;
}
  
/* Create a NOP_EXPR that copies FROM_EXPR into a new SSA name of
   type TO_TYPE, and insert it in front of the statement represented
   by candidate C.  Use *NEW_VAR to create the new SSA name.  Return
   the new SSA name.  */

static tree
introduce_cast_before_cand (slsr_cand_t c, tree to_type, tree from_expr)
{
  tree cast_lhs;
  gimple cast_stmt;
  gimple_stmt_iterator gsi = gsi_for_stmt (c->cand_stmt);

  cast_lhs = make_temp_ssa_name (to_type, NULL, "slsr");
  cast_stmt = gimple_build_assign_with_ops (NOP_EXPR, cast_lhs,
					    from_expr, NULL_TREE);
  gimple_set_location (cast_stmt, gimple_location (c->cand_stmt));
  gsi_insert_before (&gsi, cast_stmt, GSI_SAME_STMT);

  if (dump_file && (dump_flags & TDF_DETAILS))
    {
      fputs ("  Inserting: ", dump_file);
      print_gimple_stmt (dump_file, cast_stmt, 0, 0);
    }

  return cast_lhs;
}

/* Replace the RHS of the statement represented by candidate C with 
   NEW_CODE, NEW_RHS1, and NEW_RHS2, provided that to do so doesn't
   leave C unchanged or just interchange its operands.  The original
   operation and operands are in OLD_CODE, OLD_RHS1, and OLD_RHS2.
   If the replacement was made and we are doing a details dump,
   return the revised statement, else NULL.  */

static gimple
replace_rhs_if_not_dup (enum tree_code new_code, tree new_rhs1, tree new_rhs2,
			enum tree_code old_code, tree old_rhs1, tree old_rhs2,
			slsr_cand_t c)
{
  if (new_code != old_code
      || ((!operand_equal_p (new_rhs1, old_rhs1, 0)
	   || !operand_equal_p (new_rhs2, old_rhs2, 0))
	  && (!operand_equal_p (new_rhs1, old_rhs2, 0)
	      || !operand_equal_p (new_rhs2, old_rhs1, 0))))
    {
      gimple_stmt_iterator gsi = gsi_for_stmt (c->cand_stmt);
      gimple_assign_set_rhs_with_ops (&gsi, new_code, new_rhs1, new_rhs2);
      update_stmt (gsi_stmt (gsi));
      c->cand_stmt = gsi_stmt (gsi);

      if (dump_file && (dump_flags & TDF_DETAILS))
	return gsi_stmt (gsi);
    }

  else if (dump_file && (dump_flags & TDF_DETAILS))
    fputs ("  (duplicate, not actually replacing)\n", dump_file);

  return NULL;
}

/* Strength-reduce the statement represented by candidate C by replacing
   it with an equivalent addition or subtraction.  I is the index into
   the increment vector identifying C's increment.  NEW_VAR is used to
   create a new SSA name if a cast needs to be introduced.  BASIS_NAME
   is the rhs1 to use in creating the add/subtract.  */

static void
replace_one_candidate (slsr_cand_t c, unsigned i, tree basis_name)
{
  gimple stmt_to_print = NULL;
  tree orig_rhs1, orig_rhs2;
  tree rhs2;
  enum tree_code orig_code, repl_code;
  widest_int cand_incr;

  orig_code = gimple_assign_rhs_code (c->cand_stmt);
  orig_rhs1 = gimple_assign_rhs1 (c->cand_stmt);
  orig_rhs2 = gimple_assign_rhs2 (c->cand_stmt);
  cand_incr = cand_increment (c);

  if (dump_file && (dump_flags & TDF_DETAILS))
    {
      fputs ("Replacing: ", dump_file);
      print_gimple_stmt (dump_file, c->cand_stmt, 0, 0);
      stmt_to_print = c->cand_stmt;
    }

  if (address_arithmetic_p)
    repl_code = POINTER_PLUS_EXPR;
  else
    repl_code = PLUS_EXPR;

  /* If the increment has an initializer T_0, replace the candidate
     statement with an add of the basis name and the initializer.  */
  if (incr_vec[i].initializer)
    {
      tree init_type = TREE_TYPE (incr_vec[i].initializer);
      tree orig_type = TREE_TYPE (orig_rhs2);

      if (types_compatible_p (orig_type, init_type))
	rhs2 = incr_vec[i].initializer;
      else
	rhs2 = introduce_cast_before_cand (c, orig_type,
					   incr_vec[i].initializer);

      if (incr_vec[i].incr != cand_incr)
	{
	  gcc_assert (repl_code == PLUS_EXPR);
	  repl_code = MINUS_EXPR;
	}

      stmt_to_print = replace_rhs_if_not_dup (repl_code, basis_name, rhs2,
					      orig_code, orig_rhs1, orig_rhs2,
					      c);
    }

  /* Otherwise, the increment is one of -1, 0, and 1.  Replace
     with a subtract of the stride from the basis name, a copy
     from the basis name, or an add of the stride to the basis
     name, respectively.  It may be necessary to introduce a
     cast (or reuse an existing cast).  */
  else if (cand_incr == 1)
    {
      tree stride_type = TREE_TYPE (c->stride);
      tree orig_type = TREE_TYPE (orig_rhs2);
      
      if (types_compatible_p (orig_type, stride_type))
	rhs2 = c->stride;
      else
	rhs2 = introduce_cast_before_cand (c, orig_type, c->stride);
      
      stmt_to_print = replace_rhs_if_not_dup (repl_code, basis_name, rhs2,
					      orig_code, orig_rhs1, orig_rhs2,
					      c);
    }

  else if (cand_incr == -1)
    {
      tree stride_type = TREE_TYPE (c->stride);
      tree orig_type = TREE_TYPE (orig_rhs2);
      gcc_assert (repl_code != POINTER_PLUS_EXPR);
      
      if (types_compatible_p (orig_type, stride_type))
	rhs2 = c->stride;
      else
	rhs2 = introduce_cast_before_cand (c, orig_type, c->stride);
      
      if (orig_code != MINUS_EXPR
	  || !operand_equal_p (basis_name, orig_rhs1, 0)
	  || !operand_equal_p (rhs2, orig_rhs2, 0))
	{
	  gimple_stmt_iterator gsi = gsi_for_stmt (c->cand_stmt);
	  gimple_assign_set_rhs_with_ops (&gsi, MINUS_EXPR, basis_name, rhs2);
	  update_stmt (gsi_stmt (gsi));
          c->cand_stmt = gsi_stmt (gsi);

	  if (dump_file && (dump_flags & TDF_DETAILS))
	    stmt_to_print = gsi_stmt (gsi);
	}
      else if (dump_file && (dump_flags & TDF_DETAILS))
	fputs ("  (duplicate, not actually replacing)\n", dump_file);
    }

  else if (cand_incr == 0)
    {
      tree lhs = gimple_assign_lhs (c->cand_stmt);
      tree lhs_type = TREE_TYPE (lhs);
      tree basis_type = TREE_TYPE (basis_name);
      
      if (types_compatible_p (lhs_type, basis_type))
	{
	  gimple copy_stmt = gimple_build_assign (lhs, basis_name);
	  gimple_stmt_iterator gsi = gsi_for_stmt (c->cand_stmt);
	  gimple_set_location (copy_stmt, gimple_location (c->cand_stmt));
	  gsi_replace (&gsi, copy_stmt, false);
	  c->cand_stmt = copy_stmt;

	  if (dump_file && (dump_flags & TDF_DETAILS))
	    stmt_to_print = copy_stmt;
	}
      else
	{
	  gimple_stmt_iterator gsi = gsi_for_stmt (c->cand_stmt);
	  gimple cast_stmt = gimple_build_assign_with_ops (NOP_EXPR, lhs,
							   basis_name,
							   NULL_TREE);
	  gimple_set_location (cast_stmt, gimple_location (c->cand_stmt));
	  gsi_replace (&gsi, cast_stmt, false);
	  c->cand_stmt = cast_stmt;

	  if (dump_file && (dump_flags & TDF_DETAILS))
	    stmt_to_print = cast_stmt;
	}
    }
  else
    gcc_unreachable ();
  
  if (dump_file && (dump_flags & TDF_DETAILS) && stmt_to_print)
    {
      fputs ("With: ", dump_file);
      print_gimple_stmt (dump_file, stmt_to_print, 0, 0);
      fputs ("\n", dump_file);
    }
}

/* For each candidate in the tree rooted at C, replace it with
   an increment if such has been shown to be profitable.  */

static void
replace_profitable_candidates (slsr_cand_t c)
{
  if (!cand_already_replaced (c))
    {
      widest_int increment = cand_abs_increment (c);
      enum tree_code orig_code = gimple_assign_rhs_code (c->cand_stmt);
      int i;

      i = incr_vec_index (increment);

      /* Only process profitable increments.  Nothing useful can be done
	 to a cast or copy.  */
      if (i >= 0
	  && profitable_increment_p (i) 
	  && orig_code != MODIFY_EXPR
	  && orig_code != NOP_EXPR)
	{
	  if (phi_dependent_cand_p (c))
	    {
	      gimple phi = lookup_cand (c->def_phi)->cand_stmt;

	      if (all_phi_incrs_profitable (c, phi))
		{
		  /* Look up the LHS SSA name from C's basis.  This will be 
		     the RHS1 of the adds we will introduce to create new
		     phi arguments.  */
		  slsr_cand_t basis = lookup_cand (c->basis);
		  tree basis_name = gimple_assign_lhs (basis->cand_stmt);

		  /* Create a new phi statement that will represent C's true
		     basis after the transformation is complete.  */
		  location_t loc = gimple_location (c->cand_stmt);
		  tree name = create_phi_basis (c, phi, basis_name,
						loc, UNKNOWN_STRIDE);

		  /* Replace C with an add of the new basis phi and the
		     increment.  */
		  replace_one_candidate (c, i, name);
		}
	    }
	  else
	    {
	      slsr_cand_t basis = lookup_cand (c->basis);
	      tree basis_name = gimple_assign_lhs (basis->cand_stmt);
	      replace_one_candidate (c, i, basis_name);
	    }
	}
    }

  if (c->sibling)
    replace_profitable_candidates (lookup_cand (c->sibling));

  if (c->dependent)
    replace_profitable_candidates (lookup_cand (c->dependent));
}

/* Analyze costs of related candidates in the candidate vector,
   and make beneficial replacements.  */

static void
analyze_candidates_and_replace (void)
{
  unsigned i;
  slsr_cand_t c;

  /* Each candidate that has a null basis and a non-null
     dependent is the root of a tree of related statements.
     Analyze each tree to determine a subset of those
     statements that can be replaced with maximum benefit.  */
  FOR_EACH_VEC_ELT (cand_vec, i, c)
    {
      slsr_cand_t first_dep;

      if (c->basis != 0 || c->dependent == 0)
	continue;

      if (dump_file && (dump_flags & TDF_DETAILS))
	fprintf (dump_file, "\nProcessing dependency tree rooted at %d.\n",
		 c->cand_num);

      first_dep = lookup_cand (c->dependent);

      /* If this is a chain of CAND_REFs, unconditionally replace
	 each of them with a strength-reduced data reference.  */
      if (c->kind == CAND_REF)
	replace_refs (c);

      /* If the common stride of all related candidates is a known
	 constant, each candidate without a phi-dependence can be
	 profitably replaced.  Each replaces a multiply by a single
	 add, with the possibility that a feeding add also goes dead.
	 A candidate with a phi-dependence is replaced only if the
	 compensation code it requires is offset by the strength
	 reduction savings.  */
      else if (TREE_CODE (c->stride) == INTEGER_CST)
	replace_uncond_cands_and_profitable_phis (first_dep);

      /* When the stride is an SSA name, it may still be profitable
	 to replace some or all of the dependent candidates, depending
	 on whether the introduced increments can be reused, or are
	 less expensive to calculate than the replaced statements.  */
      else
	{
	  enum machine_mode mode;
	  bool speed;

	  /* Determine whether we'll be generating pointer arithmetic
	     when replacing candidates.  */
	  address_arithmetic_p = (c->kind == CAND_ADD
				  && POINTER_TYPE_P (c->cand_type));

	  /* If all candidates have already been replaced under other
	     interpretations, nothing remains to be done.  */
	  if (!count_candidates (c))
	    continue;

	  /* Construct an array of increments for this candidate chain.  */
	  incr_vec = XNEWVEC (incr_info, MAX_INCR_VEC_LEN);
	  incr_vec_len = 0;
	  record_increments (c);

	  /* Determine which increments are profitable to replace.  */
	  mode = TYPE_MODE (TREE_TYPE (gimple_assign_lhs (c->cand_stmt)));
	  speed = optimize_cands_for_speed_p (c);
	  analyze_increments (first_dep, mode, speed);

	  /* Insert initializers of the form T_0 = stride * increment
	     for use in profitable replacements.  */
	  insert_initializers (first_dep);
	  dump_incr_vec ();

	  /* Perform the replacements.  */
	  replace_profitable_candidates (first_dep);
	  free (incr_vec);
	}
    }
}

static unsigned
execute_strength_reduction (void)
{
  /* Create the obstack where candidates will reside.  */
  gcc_obstack_init (&cand_obstack);

  /* Allocate the candidate vector.  */
  cand_vec.create (128);

  /* Allocate the mapping from statements to candidate indices.  */
  stmt_cand_map = pointer_map_create ();

  /* Create the obstack where candidate chains will reside.  */
  gcc_obstack_init (&chain_obstack);

  /* Allocate the mapping from base expressions to candidate chains.  */
  base_cand_map.create (500);

  /* Allocate the mapping from bases to alternative bases.  */
  alt_base_map = pointer_map_create ();

  /* Initialize the loop optimizer.  We need to detect flow across
     back edges, and this gives us dominator information as well.  */
  loop_optimizer_init (AVOID_CFG_MODIFICATIONS);

  /* Walk the CFG in predominator order looking for strength reduction
     candidates.  */
  find_candidates_dom_walker (CDI_DOMINATORS)
    .walk (cfun->cfg->x_entry_block_ptr);

  if (dump_file && (dump_flags & TDF_DETAILS))
    {
      dump_cand_vec ();
      dump_cand_chains ();
    }

  pointer_map_destroy (alt_base_map);
  free_affine_expand_cache (&name_expansions);

  /* Analyze costs and make appropriate replacements.  */
  analyze_candidates_and_replace ();

  loop_optimizer_finalize ();
  base_cand_map.dispose ();
  obstack_free (&chain_obstack, NULL);
  pointer_map_destroy (stmt_cand_map);
  cand_vec.release ();
  obstack_free (&cand_obstack, NULL);

  return 0;
}

static bool
gate_strength_reduction (void)
{
  return flag_tree_slsr;
}

namespace {

const pass_data pass_data_strength_reduction =
{
  GIMPLE_PASS, /* type */
  "slsr", /* name */
  OPTGROUP_NONE, /* optinfo_flags */
  true, /* has_gate */
  true, /* has_execute */
  TV_GIMPLE_SLSR, /* tv_id */
  ( PROP_cfg | PROP_ssa ), /* properties_required */
  0, /* properties_provided */
  0, /* properties_destroyed */
  0, /* todo_flags_start */
  TODO_verify_ssa, /* todo_flags_finish */
};

class pass_strength_reduction : public gimple_opt_pass
{
public:
  pass_strength_reduction (gcc::context *ctxt)
    : gimple_opt_pass (pass_data_strength_reduction, ctxt)
  {}

  /* opt_pass methods: */
  bool gate () { return gate_strength_reduction (); }
  unsigned int execute () { return execute_strength_reduction (); }

}; // class pass_strength_reduction

} // anon namespace

gimple_opt_pass *
make_pass_strength_reduction (gcc::context *ctxt)
{
  return new pass_strength_reduction (ctxt);
}<|MERGE_RESOLUTION|>--- conflicted
+++ resolved
@@ -3000,12 +3000,8 @@
 	  else 
 	    {
 	      slsr_cand_t arg_cand = base_cand_from_table (arg);
-<<<<<<< HEAD
 	      widest_int diff = arg_cand->index - basis->index;
-=======
-	      double_int diff = arg_cand->index - basis->index;
 	      basic_block pred = gimple_phi_arg_edge (phi, i)->src;
->>>>>>> 7de380af
 
 	      if ((incr == diff) || (!address_arithmetic_p && incr == -diff))
 		ncd = ncd_for_two_cands (ncd, pred, *where, NULL, where);
