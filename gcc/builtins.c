/* Expand builtin functions.
   Copyright (C) 1988-2013 Free Software Foundation, Inc.

This file is part of GCC.

GCC is free software; you can redistribute it and/or modify it under
the terms of the GNU General Public License as published by the Free
Software Foundation; either version 3, or (at your option) any later
version.

GCC is distributed in the hope that it will be useful, but WITHOUT ANY
WARRANTY; without even the implied warranty of MERCHANTABILITY or
FITNESS FOR A PARTICULAR PURPOSE.  See the GNU General Public License
for more details.

You should have received a copy of the GNU General Public License
along with GCC; see the file COPYING3.  If not see
<http://www.gnu.org/licenses/>.  */

#include "config.h"
#include "system.h"
#include "coretypes.h"
#include "tm.h"
#include "machmode.h"
#include "rtl.h"
#include "tree.h"
#include "realmpfr.h"
#include "gimple.h"
#include "flags.h"
#include "regs.h"
#include "hard-reg-set.h"
#include "except.h"
#include "function.h"
#include "insn-config.h"
#include "expr.h"
#include "optabs.h"
#include "libfuncs.h"
#include "recog.h"
#include "output.h"
#include "typeclass.h"
#include "predict.h"
#include "tm_p.h"
#include "target.h"
#include "langhooks.h"
#include "basic-block.h"
#include "tree-ssa.h"
#include "value-prof.h"
#include "diagnostic-core.h"
#include "builtins.h"
#include "ubsan.h"


static tree do_mpc_arg1 (tree, tree, int (*)(mpc_ptr, mpc_srcptr, mpc_rnd_t));

struct target_builtins default_target_builtins;
#if SWITCHABLE_TARGET
struct target_builtins *this_target_builtins = &default_target_builtins;
#endif

/* Define the names of the builtin function types and codes.  */
const char *const built_in_class_names[BUILT_IN_LAST]
  = {"NOT_BUILT_IN", "BUILT_IN_FRONTEND", "BUILT_IN_MD", "BUILT_IN_NORMAL"};

#define DEF_BUILTIN(X, N, C, T, LT, B, F, NA, AT, IM, COND) #X,
const char * built_in_names[(int) END_BUILTINS] =
{
#include "builtins.def"
};
#undef DEF_BUILTIN

/* Setup an array of _DECL trees, make sure each element is
   initialized to NULL_TREE.  */
builtin_info_type builtin_info;

/* Non-zero if __builtin_constant_p should be folded right away.  */
bool force_folding_builtin_constant_p;

static const char *c_getstr (tree);
static rtx c_readstr (const char *, enum machine_mode);
static int target_char_cast (tree, char *);
static rtx get_memory_rtx (tree, tree);
static int apply_args_size (void);
static int apply_result_size (void);
#if defined (HAVE_untyped_call) || defined (HAVE_untyped_return)
static rtx result_vector (int, rtx);
#endif
static void expand_builtin_update_setjmp_buf (rtx);
static void expand_builtin_prefetch (tree);
static rtx expand_builtin_apply_args (void);
static rtx expand_builtin_apply_args_1 (void);
static rtx expand_builtin_apply (rtx, rtx, rtx);
static void expand_builtin_return (rtx);
static enum type_class type_to_class (tree);
static rtx expand_builtin_classify_type (tree);
static void expand_errno_check (tree, rtx);
static rtx expand_builtin_mathfn (tree, rtx, rtx);
static rtx expand_builtin_mathfn_2 (tree, rtx, rtx);
static rtx expand_builtin_mathfn_3 (tree, rtx, rtx);
static rtx expand_builtin_mathfn_ternary (tree, rtx, rtx);
static rtx expand_builtin_interclass_mathfn (tree, rtx);
static rtx expand_builtin_sincos (tree);
static rtx expand_builtin_cexpi (tree, rtx);
static rtx expand_builtin_int_roundingfn (tree, rtx);
static rtx expand_builtin_int_roundingfn_2 (tree, rtx);
static rtx expand_builtin_next_arg (void);
static rtx expand_builtin_va_start (tree);
static rtx expand_builtin_va_end (tree);
static rtx expand_builtin_va_copy (tree);
static rtx expand_builtin_memcmp (tree, rtx, enum machine_mode);
static rtx expand_builtin_strcmp (tree, rtx);
static rtx expand_builtin_strncmp (tree, rtx, enum machine_mode);
static rtx builtin_memcpy_read_str (void *, HOST_WIDE_INT, enum machine_mode);
static rtx expand_builtin_memcpy (tree, rtx);
static rtx expand_builtin_mempcpy (tree, rtx, enum machine_mode);
static rtx expand_builtin_mempcpy_args (tree, tree, tree, rtx,
					enum machine_mode, int);
static rtx expand_builtin_strcpy (tree, rtx);
static rtx expand_builtin_strcpy_args (tree, tree, rtx);
static rtx expand_builtin_stpcpy (tree, rtx, enum machine_mode);
static rtx expand_builtin_strncpy (tree, rtx);
static rtx builtin_memset_gen_str (void *, HOST_WIDE_INT, enum machine_mode);
static rtx expand_builtin_memset (tree, rtx, enum machine_mode);
static rtx expand_builtin_memset_args (tree, tree, tree, rtx, enum machine_mode, tree);
static rtx expand_builtin_bzero (tree);
static rtx expand_builtin_strlen (tree, rtx, enum machine_mode);
static rtx expand_builtin_alloca (tree, bool);
static rtx expand_builtin_unop (enum machine_mode, tree, rtx, rtx, optab);
static rtx expand_builtin_frame_address (tree, tree);
static tree stabilize_va_list_loc (location_t, tree, int);
static rtx expand_builtin_expect (tree, rtx);
static tree fold_builtin_constant_p (tree);
static tree fold_builtin_expect (location_t, tree, tree);
static tree fold_builtin_classify_type (tree);
static tree fold_builtin_strlen (location_t, tree, tree);
static tree fold_builtin_inf (location_t, tree, int);
static tree fold_builtin_nan (tree, tree, int);
static tree rewrite_call_expr (location_t, tree, int, tree, int, ...);
static bool validate_arg (const_tree, enum tree_code code);
static bool integer_valued_real_p (tree);
static tree fold_trunc_transparent_mathfn (location_t, tree, tree);
static bool readonly_data_expr (tree);
static rtx expand_builtin_fabs (tree, rtx, rtx);
static rtx expand_builtin_signbit (tree, rtx);
static tree fold_builtin_sqrt (location_t, tree, tree);
static tree fold_builtin_cbrt (location_t, tree, tree);
static tree fold_builtin_pow (location_t, tree, tree, tree, tree);
static tree fold_builtin_powi (location_t, tree, tree, tree, tree);
static tree fold_builtin_cos (location_t, tree, tree, tree);
static tree fold_builtin_cosh (location_t, tree, tree, tree);
static tree fold_builtin_tan (tree, tree);
static tree fold_builtin_trunc (location_t, tree, tree);
static tree fold_builtin_floor (location_t, tree, tree);
static tree fold_builtin_ceil (location_t, tree, tree);
static tree fold_builtin_round (location_t, tree, tree);
static tree fold_builtin_int_roundingfn (location_t, tree, tree);
static tree fold_builtin_bitop (tree, tree);
static tree fold_builtin_memory_op (location_t, tree, tree, tree, tree, bool, int);
static tree fold_builtin_strchr (location_t, tree, tree, tree);
static tree fold_builtin_memchr (location_t, tree, tree, tree, tree);
static tree fold_builtin_memcmp (location_t, tree, tree, tree);
static tree fold_builtin_strcmp (location_t, tree, tree);
static tree fold_builtin_strncmp (location_t, tree, tree, tree);
static tree fold_builtin_signbit (location_t, tree, tree);
static tree fold_builtin_copysign (location_t, tree, tree, tree, tree);
static tree fold_builtin_isascii (location_t, tree);
static tree fold_builtin_toascii (location_t, tree);
static tree fold_builtin_isdigit (location_t, tree);
static tree fold_builtin_fabs (location_t, tree, tree);
static tree fold_builtin_abs (location_t, tree, tree);
static tree fold_builtin_unordered_cmp (location_t, tree, tree, tree, enum tree_code,
					enum tree_code);
static tree fold_builtin_n (location_t, tree, tree *, int, bool);
static tree fold_builtin_0 (location_t, tree, bool);
static tree fold_builtin_1 (location_t, tree, tree, bool);
static tree fold_builtin_2 (location_t, tree, tree, tree, bool);
static tree fold_builtin_3 (location_t, tree, tree, tree, tree, bool);
static tree fold_builtin_4 (location_t, tree, tree, tree, tree, tree, bool);
static tree fold_builtin_varargs (location_t, tree, tree, bool);

static tree fold_builtin_strpbrk (location_t, tree, tree, tree);
static tree fold_builtin_strstr (location_t, tree, tree, tree);
static tree fold_builtin_strrchr (location_t, tree, tree, tree);
static tree fold_builtin_strcat (location_t, tree, tree);
static tree fold_builtin_strncat (location_t, tree, tree, tree);
static tree fold_builtin_strspn (location_t, tree, tree);
static tree fold_builtin_strcspn (location_t, tree, tree);
static tree fold_builtin_sprintf (location_t, tree, tree, tree, int);
static tree fold_builtin_snprintf (location_t, tree, tree, tree, tree, int);

static rtx expand_builtin_object_size (tree);
static rtx expand_builtin_memory_chk (tree, rtx, enum machine_mode,
				      enum built_in_function);
static void maybe_emit_chk_warning (tree, enum built_in_function);
static void maybe_emit_sprintf_chk_warning (tree, enum built_in_function);
static void maybe_emit_free_warning (tree);
static tree fold_builtin_object_size (tree, tree);
static tree fold_builtin_strcat_chk (location_t, tree, tree, tree, tree);
static tree fold_builtin_strncat_chk (location_t, tree, tree, tree, tree, tree);
static tree fold_builtin_sprintf_chk (location_t, tree, enum built_in_function);
static tree fold_builtin_printf (location_t, tree, tree, tree, bool, enum built_in_function);
static tree fold_builtin_fprintf (location_t, tree, tree, tree, tree, bool,
				  enum built_in_function);
static bool init_target_chars (void);

static unsigned HOST_WIDE_INT target_newline;
static unsigned HOST_WIDE_INT target_percent;
static unsigned HOST_WIDE_INT target_c;
static unsigned HOST_WIDE_INT target_s;
static char target_percent_c[3];
static char target_percent_s[3];
static char target_percent_s_newline[4];
static tree do_mpfr_arg1 (tree, tree, int (*)(mpfr_ptr, mpfr_srcptr, mp_rnd_t),
			  const REAL_VALUE_TYPE *, const REAL_VALUE_TYPE *, bool);
static tree do_mpfr_arg2 (tree, tree, tree,
			  int (*)(mpfr_ptr, mpfr_srcptr, mpfr_srcptr, mp_rnd_t));
static tree do_mpfr_arg3 (tree, tree, tree, tree,
			  int (*)(mpfr_ptr, mpfr_srcptr, mpfr_srcptr, mpfr_srcptr, mp_rnd_t));
static tree do_mpfr_sincos (tree, tree, tree);
static tree do_mpfr_bessel_n (tree, tree, tree,
			      int (*)(mpfr_ptr, long, mpfr_srcptr, mp_rnd_t),
			      const REAL_VALUE_TYPE *, bool);
static tree do_mpfr_remquo (tree, tree, tree);
static tree do_mpfr_lgamma_r (tree, tree, tree);
static void expand_builtin_sync_synchronize (void);

/* Return true if NAME starts with __builtin_ or __sync_.  */

static bool
is_builtin_name (const char *name)
{
  if (strncmp (name, "__builtin_", 10) == 0)
    return true;
  if (strncmp (name, "__sync_", 7) == 0)
    return true;
  if (strncmp (name, "__atomic_", 9) == 0)
    return true;
  return false;
}


/* Return true if DECL is a function symbol representing a built-in.  */

bool
is_builtin_fn (tree decl)
{
  return TREE_CODE (decl) == FUNCTION_DECL && DECL_BUILT_IN (decl);
}

/* By default we assume that c99 functions are present at the runtime,
   but sincos is not.  */
bool
default_libc_has_function (enum function_class fn_class)
{
  if (fn_class == function_c94
      || fn_class == function_c99_misc
      || fn_class == function_c99_math_complex)
    return true;

  return false;
}

bool
gnu_libc_has_function (enum function_class fn_class ATTRIBUTE_UNUSED)
{
  return true;
}

bool
no_c99_libc_has_function (enum function_class fn_class ATTRIBUTE_UNUSED)
{
  return false;
}

/* Return true if NODE should be considered for inline expansion regardless
   of the optimization level.  This means whenever a function is invoked with
   its "internal" name, which normally contains the prefix "__builtin".  */

static bool
called_as_built_in (tree node)
{
  /* Note that we must use DECL_NAME, not DECL_ASSEMBLER_NAME_SET_P since
     we want the name used to call the function, not the name it
     will have. */
  const char *name = IDENTIFIER_POINTER (DECL_NAME (node));
  return is_builtin_name (name);
}

/* Compute values M and N such that M divides (address of EXP - N) and such
   that N < M.  If these numbers can be determined, store M in alignp and N in
   *BITPOSP and return true.  Otherwise return false and store BITS_PER_UNIT to
   *alignp and any bit-offset to *bitposp.

   Note that the address (and thus the alignment) computed here is based
   on the address to which a symbol resolves, whereas DECL_ALIGN is based
   on the address at which an object is actually located.  These two
   addresses are not always the same.  For example, on ARM targets,
   the address &foo of a Thumb function foo() has the lowest bit set,
   whereas foo() itself starts on an even address.

   If ADDR_P is true we are taking the address of the memory reference EXP
   and thus cannot rely on the access taking place.  */

static bool
get_object_alignment_2 (tree exp, unsigned int *alignp,
			unsigned HOST_WIDE_INT *bitposp, bool addr_p)
{
  HOST_WIDE_INT bitsize, bitpos;
  tree offset;
  enum machine_mode mode;
  int unsignedp, volatilep;
  unsigned int inner, align = BITS_PER_UNIT;
  bool known_alignment = false;

  /* Get the innermost object and the constant (bitpos) and possibly
     variable (offset) offset of the access.  */
  exp = get_inner_reference (exp, &bitsize, &bitpos, &offset,
			     &mode, &unsignedp, &volatilep, true);

  /* Extract alignment information from the innermost object and
     possibly adjust bitpos and offset.  */
  if (TREE_CODE (exp) == FUNCTION_DECL)
    {
      /* Function addresses can encode extra information besides their
	 alignment.  However, if TARGET_PTRMEMFUNC_VBIT_LOCATION
	 allows the low bit to be used as a virtual bit, we know
	 that the address itself must be at least 2-byte aligned.  */
      if (TARGET_PTRMEMFUNC_VBIT_LOCATION == ptrmemfunc_vbit_in_pfn)
	align = 2 * BITS_PER_UNIT;
    }
  else if (TREE_CODE (exp) == LABEL_DECL)
    ;
  else if (TREE_CODE (exp) == CONST_DECL)
    {
      /* The alignment of a CONST_DECL is determined by its initializer.  */
      exp = DECL_INITIAL (exp);
      align = TYPE_ALIGN (TREE_TYPE (exp));
#ifdef CONSTANT_ALIGNMENT
      if (CONSTANT_CLASS_P (exp))
	align = (unsigned) CONSTANT_ALIGNMENT (exp, align);
#endif
      known_alignment = true;
    }
  else if (DECL_P (exp))
    {
      align = DECL_ALIGN (exp);
      known_alignment = true;
    }
  else if (TREE_CODE (exp) == VIEW_CONVERT_EXPR)
    {
      align = TYPE_ALIGN (TREE_TYPE (exp));
    }
  else if (TREE_CODE (exp) == INDIRECT_REF
	   || TREE_CODE (exp) == MEM_REF
	   || TREE_CODE (exp) == TARGET_MEM_REF)
    {
      tree addr = TREE_OPERAND (exp, 0);
      unsigned ptr_align;
      unsigned HOST_WIDE_INT ptr_bitpos;

      if (TREE_CODE (addr) == BIT_AND_EXPR
	  && TREE_CODE (TREE_OPERAND (addr, 1)) == INTEGER_CST)
	{
	  align = (tree_to_hwi (TREE_OPERAND (addr, 1))
		   & -tree_to_hwi (TREE_OPERAND (addr, 1)));
	  align *= BITS_PER_UNIT;
	  addr = TREE_OPERAND (addr, 0);
	}

      known_alignment
	= get_pointer_alignment_1 (addr, &ptr_align, &ptr_bitpos);
      align = MAX (ptr_align, align);

      /* The alignment of the pointer operand in a TARGET_MEM_REF
	 has to take the variable offset parts into account.  */
      if (TREE_CODE (exp) == TARGET_MEM_REF)
	{
	  if (TMR_INDEX (exp))
	    {
	      unsigned HOST_WIDE_INT step = 1;
	      if (TMR_STEP (exp))
		step = tree_to_hwi (TMR_STEP (exp));
	      align = MIN (align, (step & -step) * BITS_PER_UNIT);
	    }
	  if (TMR_INDEX2 (exp))
	    align = BITS_PER_UNIT;
	  known_alignment = false;
	}

      /* When EXP is an actual memory reference then we can use
	 TYPE_ALIGN of a pointer indirection to derive alignment.
	 Do so only if get_pointer_alignment_1 did not reveal absolute
	 alignment knowledge and if using that alignment would
	 improve the situation.  */
      if (!addr_p && !known_alignment
	  && TYPE_ALIGN (TREE_TYPE (exp)) > align)
	align = TYPE_ALIGN (TREE_TYPE (exp));
      else
	{
	  /* Else adjust bitpos accordingly.  */
	  bitpos += ptr_bitpos;
	  if (TREE_CODE (exp) == MEM_REF
	      || TREE_CODE (exp) == TARGET_MEM_REF)
	    bitpos += mem_ref_offset (exp).to_short_addr () * BITS_PER_UNIT;
	}
    }
  else if (TREE_CODE (exp) == STRING_CST)
    {
      /* STRING_CST are the only constant objects we allow to be not
         wrapped inside a CONST_DECL.  */
      align = TYPE_ALIGN (TREE_TYPE (exp));
#ifdef CONSTANT_ALIGNMENT
      if (CONSTANT_CLASS_P (exp))
	align = (unsigned) CONSTANT_ALIGNMENT (exp, align);
#endif
      known_alignment = true;
    }

  /* If there is a non-constant offset part extract the maximum
     alignment that can prevail.  */
  inner = ~0U;
  while (offset)
    {
      tree next_offset;

      if (TREE_CODE (offset) == PLUS_EXPR)
	{
	  next_offset = TREE_OPERAND (offset, 0);
	  offset = TREE_OPERAND (offset, 1);
	}
      else
	next_offset = NULL;
      if (tree_fits_uhwi_p (offset))
	{
	  /* Any overflow in calculating offset_bits won't change
	     the alignment.  */
	  unsigned offset_bits
	    = ((unsigned) tree_to_uhwi (offset) * BITS_PER_UNIT);

	  if (offset_bits)
	    inner = MIN (inner, (offset_bits & -offset_bits));
	}
      else if (TREE_CODE (offset) == MULT_EXPR
	       && tree_fits_uhwi_p (TREE_OPERAND (offset, 1)))
	{
	  /* Any overflow in calculating offset_factor won't change
	     the alignment.  */
	  unsigned offset_factor
	    = ((unsigned) tree_to_uhwi (TREE_OPERAND (offset, 1))
	       * BITS_PER_UNIT);

	  if (offset_factor)
	    inner = MIN (inner, (offset_factor & -offset_factor));
	}
      else
	{
	  inner = MIN (inner, BITS_PER_UNIT);
	  break;
	}
      offset = next_offset;
    }
  /* Alignment is innermost object alignment adjusted by the constant
     and non-constant offset parts.  */
  align = MIN (align, inner);

  *alignp = align;
  *bitposp = bitpos & (*alignp - 1);
  return known_alignment;
}

/* For a memory reference expression EXP compute values M and N such that M
   divides (&EXP - N) and such that N < M.  If these numbers can be determined,
   store M in alignp and N in *BITPOSP and return true.  Otherwise return false
   and store BITS_PER_UNIT to *alignp and any bit-offset to *bitposp.  */

bool
get_object_alignment_1 (tree exp, unsigned int *alignp,
			unsigned HOST_WIDE_INT *bitposp)
{
  return get_object_alignment_2 (exp, alignp, bitposp, false);
}

/* Return the alignment in bits of EXP, an object.  */

unsigned int
get_object_alignment (tree exp)
{
  unsigned HOST_WIDE_INT bitpos = 0;
  unsigned int align;

  get_object_alignment_1 (exp, &align, &bitpos);

  /* align and bitpos now specify known low bits of the pointer.
     ptr & (align - 1) == bitpos.  */

  if (bitpos != 0)
    align = (bitpos & -bitpos);
  return align;
}

/* For a pointer valued expression EXP compute values M and N such that M
   divides (EXP - N) and such that N < M.  If these numbers can be determined,
   store M in alignp and N in *BITPOSP and return true.  Return false if
   the results are just a conservative approximation.

   If EXP is not a pointer, false is returned too.  */

bool
get_pointer_alignment_1 (tree exp, unsigned int *alignp,
			 unsigned HOST_WIDE_INT *bitposp)
{
  STRIP_NOPS (exp);

  if (TREE_CODE (exp) == ADDR_EXPR)
    return get_object_alignment_2 (TREE_OPERAND (exp, 0),
				   alignp, bitposp, true);
  else if (TREE_CODE (exp) == SSA_NAME
	   && POINTER_TYPE_P (TREE_TYPE (exp)))
    {
      unsigned int ptr_align, ptr_misalign;
      struct ptr_info_def *pi = SSA_NAME_PTR_INFO (exp);

      if (pi && get_ptr_info_alignment (pi, &ptr_align, &ptr_misalign))
	{
	  *bitposp = ptr_misalign * BITS_PER_UNIT;
	  *alignp = ptr_align * BITS_PER_UNIT;
	  /* We cannot really tell whether this result is an approximation.  */
	  return true;
	}
      else
	{
	  *bitposp = 0;
	  *alignp = BITS_PER_UNIT;
	  return false;
	}
    }
  else if (TREE_CODE (exp) == INTEGER_CST)
    {
      *alignp = BIGGEST_ALIGNMENT;
      *bitposp = ((tree_to_hwi (exp) * BITS_PER_UNIT)
		  & (BIGGEST_ALIGNMENT - 1));
      return true;
    }

  *bitposp = 0;
  *alignp = BITS_PER_UNIT;
  return false;
}

/* Return the alignment in bits of EXP, a pointer valued expression.
   The alignment returned is, by default, the alignment of the thing that
   EXP points to.  If it is not a POINTER_TYPE, 0 is returned.

   Otherwise, look at the expression to see if we can do better, i.e., if the
   expression is actually pointing at an object whose alignment is tighter.  */

unsigned int
get_pointer_alignment (tree exp)
{
  unsigned HOST_WIDE_INT bitpos = 0;
  unsigned int align;

  get_pointer_alignment_1 (exp, &align, &bitpos);

  /* align and bitpos now specify known low bits of the pointer.
     ptr & (align - 1) == bitpos.  */

  if (bitpos != 0)
    align = (bitpos & -bitpos);

  return align;
}

/* Compute the length of a C string.  TREE_STRING_LENGTH is not the right
   way, because it could contain a zero byte in the middle.
   TREE_STRING_LENGTH is the size of the character array, not the string.

   ONLY_VALUE should be nonzero if the result is not going to be emitted
   into the instruction stream and zero if it is going to be expanded.
   E.g. with i++ ? "foo" : "bar", if ONLY_VALUE is nonzero, constant 3
   is returned, otherwise NULL, since
   len = c_strlen (src, 1); if (len) expand_expr (len, ...); would not
   evaluate the side-effects.

   The value returned is of type `ssizetype'.

   Unfortunately, string_constant can't access the values of const char
   arrays with initializers, so neither can we do so here.  */

tree
c_strlen (tree src, int only_value)
{
  tree offset_node;
  HOST_WIDE_INT offset;
  int max;
  const char *ptr;
  location_t loc;

  STRIP_NOPS (src);
  if (TREE_CODE (src) == COND_EXPR
      && (only_value || !TREE_SIDE_EFFECTS (TREE_OPERAND (src, 0))))
    {
      tree len1, len2;

      len1 = c_strlen (TREE_OPERAND (src, 1), only_value);
      len2 = c_strlen (TREE_OPERAND (src, 2), only_value);
      if (tree_int_cst_equal (len1, len2))
	return len1;
    }

  if (TREE_CODE (src) == COMPOUND_EXPR
      && (only_value || !TREE_SIDE_EFFECTS (TREE_OPERAND (src, 0))))
    return c_strlen (TREE_OPERAND (src, 1), only_value);

  loc = EXPR_LOC_OR_HERE (src);

  src = string_constant (src, &offset_node);
  if (src == 0)
    return NULL_TREE;

  max = TREE_STRING_LENGTH (src) - 1;
  ptr = TREE_STRING_POINTER (src);

  if (offset_node && TREE_CODE (offset_node) != INTEGER_CST)
    {
      /* If the string has an internal zero byte (e.g., "foo\0bar"), we can't
	 compute the offset to the following null if we don't know where to
	 start searching for it.  */
      int i;

      for (i = 0; i < max; i++)
	if (ptr[i] == 0)
	  return NULL_TREE;

      /* We don't know the starting offset, but we do know that the string
	 has no internal zero bytes.  We can assume that the offset falls
	 within the bounds of the string; otherwise, the programmer deserves
	 what he gets.  Subtract the offset from the length of the string,
	 and return that.  This would perhaps not be valid if we were dealing
	 with named arrays in addition to literal string constants.  */

      return size_diffop_loc (loc, size_int (max), offset_node);
    }

  /* We have a known offset into the string.  Start searching there for
     a null character if we can represent it as a single HOST_WIDE_INT.  */
  if (offset_node == 0)
    offset = 0;
  else if (!tree_fits_shwi_p (offset_node))
    offset = -1;
  else
    offset = tree_to_shwi (offset_node);

  /* If the offset is known to be out of bounds, warn, and call strlen at
     runtime.  */
  if (offset < 0 || offset > max)
    {
     /* Suppress multiple warnings for propagated constant strings.  */
      if (! TREE_NO_WARNING (src))
        {
          warning_at (loc, 0, "offset outside bounds of constant string");
          TREE_NO_WARNING (src) = 1;
        }
      return NULL_TREE;
    }

  /* Use strlen to search for the first zero byte.  Since any strings
     constructed with build_string will have nulls appended, we win even
     if we get handed something like (char[4])"abcd".

     Since OFFSET is our starting index into the string, no further
     calculation is needed.  */
  return ssize_int (strlen (ptr + offset));
}

/* Return a char pointer for a C string if it is a string constant
   or sum of string constant and integer constant.  */

static const char *
c_getstr (tree src)
{
  tree offset_node;

  src = string_constant (src, &offset_node);
  if (src == 0)
    return 0;

  if (offset_node == 0)
    return TREE_STRING_POINTER (src);
  else if (!tree_fits_uhwi_p (offset_node)
	   || compare_tree_int (offset_node, TREE_STRING_LENGTH (src) - 1) > 0)
    return 0;

  return TREE_STRING_POINTER (src) + tree_to_uhwi (offset_node);
}

/* Return a constant integer corresponding to target reading
   GET_MODE_BITSIZE (MODE) bits from string constant STR.  */

static rtx
c_readstr (const char *str, enum machine_mode mode)
{
  wide_int c;
  HOST_WIDE_INT ch;
  unsigned int i, j;
  HOST_WIDE_INT tmp[MAX_BITSIZE_MODE_ANY_INT / HOST_BITS_PER_WIDE_INT];
  unsigned int len = (GET_MODE_PRECISION (mode) + HOST_BITS_PER_WIDE_INT - 1)
    / HOST_BITS_PER_WIDE_INT;

  for (i = 0; i < len; i++)
    tmp[i] = 0;

  gcc_assert (GET_MODE_CLASS (mode) == MODE_INT);

  ch = 1;
  for (i = 0; i < GET_MODE_SIZE (mode); i++)
    {
      j = i;
      if (WORDS_BIG_ENDIAN)
	j = GET_MODE_SIZE (mode) - i - 1;
      if (BYTES_BIG_ENDIAN != WORDS_BIG_ENDIAN
	  && GET_MODE_SIZE (mode) >= UNITS_PER_WORD)
	j = j + UNITS_PER_WORD - 2 * (j % UNITS_PER_WORD) - 1;
      j *= BITS_PER_UNIT;

      if (ch)
	ch = (unsigned char) str[i];
      tmp[j / HOST_BITS_PER_WIDE_INT] |= ch << (j % HOST_BITS_PER_WIDE_INT);
    }
  
  c = wide_int::from_array (tmp, len, GET_MODE_PRECISION (mode));
  return immed_wide_int_const (c, mode);
}

/* Cast a target constant CST to target CHAR and if that value fits into
   host char type, return zero and put that value into variable pointed to by
   P.  */

static int
target_char_cast (tree cst, char *p)
{
  unsigned HOST_WIDE_INT val, hostval;

  if (TREE_CODE (cst) != INTEGER_CST
      || CHAR_TYPE_SIZE > HOST_BITS_PER_WIDE_INT)
    return 1;

  /* Do not care if it fits or not right here.  */
  val = tree_to_hwi (cst);

  if (CHAR_TYPE_SIZE < HOST_BITS_PER_WIDE_INT)
    val &= (((unsigned HOST_WIDE_INT) 1) << CHAR_TYPE_SIZE) - 1;

  hostval = val;
  if (HOST_BITS_PER_CHAR < HOST_BITS_PER_WIDE_INT)
    hostval &= (((unsigned HOST_WIDE_INT) 1) << HOST_BITS_PER_CHAR) - 1;

  if (val != hostval)
    return 1;

  *p = hostval;
  return 0;
}

/* Similar to save_expr, but assumes that arbitrary code is not executed
   in between the multiple evaluations.  In particular, we assume that a
   non-addressable local variable will not be modified.  */

static tree
builtin_save_expr (tree exp)
{
  if (TREE_CODE (exp) == SSA_NAME
      || (TREE_ADDRESSABLE (exp) == 0
	  && (TREE_CODE (exp) == PARM_DECL
	      || (TREE_CODE (exp) == VAR_DECL && !TREE_STATIC (exp)))))
    return exp;

  return save_expr (exp);
}

/* Given TEM, a pointer to a stack frame, follow the dynamic chain COUNT
   times to get the address of either a higher stack frame, or a return
   address located within it (depending on FNDECL_CODE).  */

static rtx
expand_builtin_return_addr (enum built_in_function fndecl_code, int count)
{
  int i;

#ifdef INITIAL_FRAME_ADDRESS_RTX
  rtx tem = INITIAL_FRAME_ADDRESS_RTX;
#else
  rtx tem;

  /* For a zero count with __builtin_return_address, we don't care what
     frame address we return, because target-specific definitions will
     override us.  Therefore frame pointer elimination is OK, and using
     the soft frame pointer is OK.

     For a nonzero count, or a zero count with __builtin_frame_address,
     we require a stable offset from the current frame pointer to the
     previous one, so we must use the hard frame pointer, and
     we must disable frame pointer elimination.  */
  if (count == 0 && fndecl_code == BUILT_IN_RETURN_ADDRESS)
    tem = frame_pointer_rtx;
  else
    {
      tem = hard_frame_pointer_rtx;

      /* Tell reload not to eliminate the frame pointer.  */
      crtl->accesses_prior_frames = 1;
    }
#endif

  /* Some machines need special handling before we can access
     arbitrary frames.  For example, on the SPARC, we must first flush
     all register windows to the stack.  */
#ifdef SETUP_FRAME_ADDRESSES
  if (count > 0)
    SETUP_FRAME_ADDRESSES ();
#endif

  /* On the SPARC, the return address is not in the frame, it is in a
     register.  There is no way to access it off of the current frame
     pointer, but it can be accessed off the previous frame pointer by
     reading the value from the register window save area.  */
#ifdef RETURN_ADDR_IN_PREVIOUS_FRAME
  if (fndecl_code == BUILT_IN_RETURN_ADDRESS)
    count--;
#endif

  /* Scan back COUNT frames to the specified frame.  */
  for (i = 0; i < count; i++)
    {
      /* Assume the dynamic chain pointer is in the word that the
	 frame address points to, unless otherwise specified.  */
#ifdef DYNAMIC_CHAIN_ADDRESS
      tem = DYNAMIC_CHAIN_ADDRESS (tem);
#endif
      tem = memory_address (Pmode, tem);
      tem = gen_frame_mem (Pmode, tem);
      tem = copy_to_reg (tem);
    }

  /* For __builtin_frame_address, return what we've got.  But, on
     the SPARC for example, we may have to add a bias.  */
  if (fndecl_code == BUILT_IN_FRAME_ADDRESS)
#ifdef FRAME_ADDR_RTX
    return FRAME_ADDR_RTX (tem);
#else
    return tem;
#endif

  /* For __builtin_return_address, get the return address from that frame.  */
#ifdef RETURN_ADDR_RTX
  tem = RETURN_ADDR_RTX (count, tem);
#else
  tem = memory_address (Pmode,
			plus_constant (Pmode, tem, GET_MODE_SIZE (Pmode)));
  tem = gen_frame_mem (Pmode, tem);
#endif
  return tem;
}

/* Alias set used for setjmp buffer.  */
static alias_set_type setjmp_alias_set = -1;

/* Construct the leading half of a __builtin_setjmp call.  Control will
   return to RECEIVER_LABEL.  This is also called directly by the SJLJ
   exception handling code.  */

void
expand_builtin_setjmp_setup (rtx buf_addr, rtx receiver_label)
{
  enum machine_mode sa_mode = STACK_SAVEAREA_MODE (SAVE_NONLOCAL);
  rtx stack_save;
  rtx mem;

  if (setjmp_alias_set == -1)
    setjmp_alias_set = new_alias_set ();

  buf_addr = convert_memory_address (Pmode, buf_addr);

  buf_addr = force_reg (Pmode, force_operand (buf_addr, NULL_RTX));

  /* We store the frame pointer and the address of receiver_label in
     the buffer and use the rest of it for the stack save area, which
     is machine-dependent.  */

  mem = gen_rtx_MEM (Pmode, buf_addr);
  set_mem_alias_set (mem, setjmp_alias_set);
  emit_move_insn (mem, targetm.builtin_setjmp_frame_value ());

  mem = gen_rtx_MEM (Pmode, plus_constant (Pmode, buf_addr,
					   GET_MODE_SIZE (Pmode))),
  set_mem_alias_set (mem, setjmp_alias_set);

  emit_move_insn (validize_mem (mem),
		  force_reg (Pmode, gen_rtx_LABEL_REF (Pmode, receiver_label)));

  stack_save = gen_rtx_MEM (sa_mode,
			    plus_constant (Pmode, buf_addr,
					   2 * GET_MODE_SIZE (Pmode)));
  set_mem_alias_set (stack_save, setjmp_alias_set);
  emit_stack_save (SAVE_NONLOCAL, &stack_save);

  /* If there is further processing to do, do it.  */
#ifdef HAVE_builtin_setjmp_setup
  if (HAVE_builtin_setjmp_setup)
    emit_insn (gen_builtin_setjmp_setup (buf_addr));
#endif

  /* We have a nonlocal label.   */
  cfun->has_nonlocal_label = 1;
}

/* Construct the trailing part of a __builtin_setjmp call.  This is
   also called directly by the SJLJ exception handling code.
   If RECEIVER_LABEL is NULL, instead contruct a nonlocal goto handler.  */

void
expand_builtin_setjmp_receiver (rtx receiver_label ATTRIBUTE_UNUSED)
{
  rtx chain;

  /* Mark the FP as used when we get here, so we have to make sure it's
     marked as used by this function.  */
  emit_use (hard_frame_pointer_rtx);

  /* Mark the static chain as clobbered here so life information
     doesn't get messed up for it.  */
  chain = targetm.calls.static_chain (current_function_decl, true);
  if (chain && REG_P (chain))
    emit_clobber (chain);

  /* Now put in the code to restore the frame pointer, and argument
     pointer, if needed.  */
#ifdef HAVE_nonlocal_goto
  if (! HAVE_nonlocal_goto)
#endif
    /* First adjust our frame pointer to its actual value.  It was
       previously set to the start of the virtual area corresponding to
       the stacked variables when we branched here and now needs to be
       adjusted to the actual hardware fp value.

       Assignments to virtual registers are converted by
       instantiate_virtual_regs into the corresponding assignment
       to the underlying register (fp in this case) that makes
       the original assignment true.
       So the following insn will actually be decrementing fp by
       STARTING_FRAME_OFFSET.  */
    emit_move_insn (virtual_stack_vars_rtx, hard_frame_pointer_rtx);

#if !HARD_FRAME_POINTER_IS_ARG_POINTER
  if (fixed_regs[ARG_POINTER_REGNUM])
    {
#ifdef ELIMINABLE_REGS
      /* If the argument pointer can be eliminated in favor of the
	 frame pointer, we don't need to restore it.  We assume here
	 that if such an elimination is present, it can always be used.
	 This is the case on all known machines; if we don't make this
	 assumption, we do unnecessary saving on many machines.  */
      size_t i;
      static const struct elims {const int from, to;} elim_regs[] = ELIMINABLE_REGS;

      for (i = 0; i < ARRAY_SIZE (elim_regs); i++)
	if (elim_regs[i].from == ARG_POINTER_REGNUM
	    && elim_regs[i].to == HARD_FRAME_POINTER_REGNUM)
	  break;

      if (i == ARRAY_SIZE (elim_regs))
#endif
	{
	  /* Now restore our arg pointer from the address at which it
	     was saved in our stack frame.  */
	  emit_move_insn (crtl->args.internal_arg_pointer,
			  copy_to_reg (get_arg_pointer_save_area ()));
	}
    }
#endif

#ifdef HAVE_builtin_setjmp_receiver
  if (receiver_label != NULL && HAVE_builtin_setjmp_receiver)
    emit_insn (gen_builtin_setjmp_receiver (receiver_label));
  else
#endif
#ifdef HAVE_nonlocal_goto_receiver
    if (HAVE_nonlocal_goto_receiver)
      emit_insn (gen_nonlocal_goto_receiver ());
    else
#endif
      { /* Nothing */ }

  /* We must not allow the code we just generated to be reordered by
     scheduling.  Specifically, the update of the frame pointer must
     happen immediately, not later.  Similarly, we must block
     (frame-related) register values to be used across this code.  */
  emit_insn (gen_blockage ());
}

/* __builtin_longjmp is passed a pointer to an array of five words (not
   all will be used on all machines).  It operates similarly to the C
   library function of the same name, but is more efficient.  Much of
   the code below is copied from the handling of non-local gotos.  */

static void
expand_builtin_longjmp (rtx buf_addr, rtx value)
{
  rtx fp, lab, stack, insn, last;
  enum machine_mode sa_mode = STACK_SAVEAREA_MODE (SAVE_NONLOCAL);

  /* DRAP is needed for stack realign if longjmp is expanded to current
     function  */
  if (SUPPORTS_STACK_ALIGNMENT)
    crtl->need_drap = true;

  if (setjmp_alias_set == -1)
    setjmp_alias_set = new_alias_set ();

  buf_addr = convert_memory_address (Pmode, buf_addr);

  buf_addr = force_reg (Pmode, buf_addr);

  /* We require that the user must pass a second argument of 1, because
     that is what builtin_setjmp will return.  */
  gcc_assert (value == const1_rtx);

  last = get_last_insn ();
#ifdef HAVE_builtin_longjmp
  if (HAVE_builtin_longjmp)
    emit_insn (gen_builtin_longjmp (buf_addr));
  else
#endif
    {
      fp = gen_rtx_MEM (Pmode, buf_addr);
      lab = gen_rtx_MEM (Pmode, plus_constant (Pmode, buf_addr,
					       GET_MODE_SIZE (Pmode)));

      stack = gen_rtx_MEM (sa_mode, plus_constant (Pmode, buf_addr,
						   2 * GET_MODE_SIZE (Pmode)));
      set_mem_alias_set (fp, setjmp_alias_set);
      set_mem_alias_set (lab, setjmp_alias_set);
      set_mem_alias_set (stack, setjmp_alias_set);

      /* Pick up FP, label, and SP from the block and jump.  This code is
	 from expand_goto in stmt.c; see there for detailed comments.  */
#ifdef HAVE_nonlocal_goto
      if (HAVE_nonlocal_goto)
	/* We have to pass a value to the nonlocal_goto pattern that will
	   get copied into the static_chain pointer, but it does not matter
	   what that value is, because builtin_setjmp does not use it.  */
	emit_insn (gen_nonlocal_goto (value, lab, stack, fp));
      else
#endif
	{
	  lab = copy_to_reg (lab);

	  emit_clobber (gen_rtx_MEM (BLKmode, gen_rtx_SCRATCH (VOIDmode)));
	  emit_clobber (gen_rtx_MEM (BLKmode, hard_frame_pointer_rtx));

	  emit_move_insn (hard_frame_pointer_rtx, fp);
	  emit_stack_restore (SAVE_NONLOCAL, stack);

	  emit_use (hard_frame_pointer_rtx);
	  emit_use (stack_pointer_rtx);
	  emit_indirect_jump (lab);
	}
    }

  /* Search backwards and mark the jump insn as a non-local goto.
     Note that this precludes the use of __builtin_longjmp to a
     __builtin_setjmp target in the same function.  However, we've
     already cautioned the user that these functions are for
     internal exception handling use only.  */
  for (insn = get_last_insn (); insn; insn = PREV_INSN (insn))
    {
      gcc_assert (insn != last);

      if (JUMP_P (insn))
	{
	  add_reg_note (insn, REG_NON_LOCAL_GOTO, const0_rtx);
	  break;
	}
      else if (CALL_P (insn))
	break;
    }
}

/* Expand a call to __builtin_nonlocal_goto.  We're passed the target label
   and the address of the save area.  */

static rtx
expand_builtin_nonlocal_goto (tree exp)
{
  tree t_label, t_save_area;
  rtx r_label, r_save_area, r_fp, r_sp, insn;

  if (!validate_arglist (exp, POINTER_TYPE, POINTER_TYPE, VOID_TYPE))
    return NULL_RTX;

  t_label = CALL_EXPR_ARG (exp, 0);
  t_save_area = CALL_EXPR_ARG (exp, 1);

  r_label = expand_normal (t_label);
  r_label = convert_memory_address (Pmode, r_label);
  r_save_area = expand_normal (t_save_area);
  r_save_area = convert_memory_address (Pmode, r_save_area);
  /* Copy the address of the save location to a register just in case it was
     based on the frame pointer.   */
  r_save_area = copy_to_reg (r_save_area);
  r_fp = gen_rtx_MEM (Pmode, r_save_area);
  r_sp = gen_rtx_MEM (STACK_SAVEAREA_MODE (SAVE_NONLOCAL),
		      plus_constant (Pmode, r_save_area,
				     GET_MODE_SIZE (Pmode)));

  crtl->has_nonlocal_goto = 1;

#ifdef HAVE_nonlocal_goto
  /* ??? We no longer need to pass the static chain value, afaik.  */
  if (HAVE_nonlocal_goto)
    emit_insn (gen_nonlocal_goto (const0_rtx, r_label, r_sp, r_fp));
  else
#endif
    {
      r_label = copy_to_reg (r_label);

      emit_clobber (gen_rtx_MEM (BLKmode, gen_rtx_SCRATCH (VOIDmode)));
      emit_clobber (gen_rtx_MEM (BLKmode, hard_frame_pointer_rtx));

      /* Restore frame pointer for containing function.  */
      emit_move_insn (hard_frame_pointer_rtx, r_fp);
      emit_stack_restore (SAVE_NONLOCAL, r_sp);

      /* USE of hard_frame_pointer_rtx added for consistency;
	 not clear if really needed.  */
      emit_use (hard_frame_pointer_rtx);
      emit_use (stack_pointer_rtx);

      /* If the architecture is using a GP register, we must
	 conservatively assume that the target function makes use of it.
	 The prologue of functions with nonlocal gotos must therefore
	 initialize the GP register to the appropriate value, and we
	 must then make sure that this value is live at the point
	 of the jump.  (Note that this doesn't necessarily apply
	 to targets with a nonlocal_goto pattern; they are free
	 to implement it in their own way.  Note also that this is
	 a no-op if the GP register is a global invariant.)  */
      if ((unsigned) PIC_OFFSET_TABLE_REGNUM != INVALID_REGNUM
	  && fixed_regs[PIC_OFFSET_TABLE_REGNUM])
	emit_use (pic_offset_table_rtx);

      emit_indirect_jump (r_label);
    }

  /* Search backwards to the jump insn and mark it as a
     non-local goto.  */
  for (insn = get_last_insn (); insn; insn = PREV_INSN (insn))
    {
      if (JUMP_P (insn))
	{
	  add_reg_note (insn, REG_NON_LOCAL_GOTO, const0_rtx);
	  break;
	}
      else if (CALL_P (insn))
	break;
    }

  return const0_rtx;
}

/* __builtin_update_setjmp_buf is passed a pointer to an array of five words
   (not all will be used on all machines) that was passed to __builtin_setjmp.
   It updates the stack pointer in that block to correspond to the current
   stack pointer.  */

static void
expand_builtin_update_setjmp_buf (rtx buf_addr)
{
  enum machine_mode sa_mode = STACK_SAVEAREA_MODE (SAVE_NONLOCAL);
  rtx stack_save
    = gen_rtx_MEM (sa_mode,
		   memory_address
		   (sa_mode,
		    plus_constant (Pmode, buf_addr,
				   2 * GET_MODE_SIZE (Pmode))));

  emit_stack_save (SAVE_NONLOCAL, &stack_save);
}

/* Expand a call to __builtin_prefetch.  For a target that does not support
   data prefetch, evaluate the memory address argument in case it has side
   effects.  */

static void
expand_builtin_prefetch (tree exp)
{
  tree arg0, arg1, arg2;
  int nargs;
  rtx op0, op1, op2;

  if (!validate_arglist (exp, POINTER_TYPE, 0))
    return;

  arg0 = CALL_EXPR_ARG (exp, 0);

  /* Arguments 1 and 2 are optional; argument 1 (read/write) defaults to
     zero (read) and argument 2 (locality) defaults to 3 (high degree of
     locality).  */
  nargs = call_expr_nargs (exp);
  if (nargs > 1)
    arg1 = CALL_EXPR_ARG (exp, 1);
  else
    arg1 = integer_zero_node;
  if (nargs > 2)
    arg2 = CALL_EXPR_ARG (exp, 2);
  else
    arg2 = integer_three_node;

  /* Argument 0 is an address.  */
  op0 = expand_expr (arg0, NULL_RTX, Pmode, EXPAND_NORMAL);

  /* Argument 1 (read/write flag) must be a compile-time constant int.  */
  if (TREE_CODE (arg1) != INTEGER_CST)
    {
      error ("second argument to %<__builtin_prefetch%> must be a constant");
      arg1 = integer_zero_node;
    }
  op1 = expand_normal (arg1);
  /* Argument 1 must be either zero or one.  */
  if (INTVAL (op1) != 0 && INTVAL (op1) != 1)
    {
      warning (0, "invalid second argument to %<__builtin_prefetch%>;"
	       " using zero");
      op1 = const0_rtx;
    }

  /* Argument 2 (locality) must be a compile-time constant int.  */
  if (TREE_CODE (arg2) != INTEGER_CST)
    {
      error ("third argument to %<__builtin_prefetch%> must be a constant");
      arg2 = integer_zero_node;
    }
  op2 = expand_normal (arg2);
  /* Argument 2 must be 0, 1, 2, or 3.  */
  if (INTVAL (op2) < 0 || INTVAL (op2) > 3)
    {
      warning (0, "invalid third argument to %<__builtin_prefetch%>; using zero");
      op2 = const0_rtx;
    }

#ifdef HAVE_prefetch
  if (HAVE_prefetch)
    {
      struct expand_operand ops[3];

      create_address_operand (&ops[0], op0);
      create_integer_operand (&ops[1], INTVAL (op1));
      create_integer_operand (&ops[2], INTVAL (op2));
      if (maybe_expand_insn (CODE_FOR_prefetch, 3, ops))
	return;
    }
#endif

  /* Don't do anything with direct references to volatile memory, but
     generate code to handle other side effects.  */
  if (!MEM_P (op0) && side_effects_p (op0))
    emit_insn (op0);
}

/* Get a MEM rtx for expression EXP which is the address of an operand
   to be used in a string instruction (cmpstrsi, movmemsi, ..).  LEN is
   the maximum length of the block of memory that might be accessed or
   NULL if unknown.  */

static rtx
get_memory_rtx (tree exp, tree len)
{
  tree orig_exp = exp;
  rtx addr, mem;

  /* When EXP is not resolved SAVE_EXPR, MEM_ATTRS can be still derived
     from its expression, for expr->a.b only <variable>.a.b is recorded.  */
  if (TREE_CODE (exp) == SAVE_EXPR && !SAVE_EXPR_RESOLVED_P (exp))
    exp = TREE_OPERAND (exp, 0);

  addr = expand_expr (orig_exp, NULL_RTX, ptr_mode, EXPAND_NORMAL);
  mem = gen_rtx_MEM (BLKmode, memory_address (BLKmode, addr));

  /* Get an expression we can use to find the attributes to assign to MEM.
     First remove any nops.  */
  while (CONVERT_EXPR_P (exp)
	 && POINTER_TYPE_P (TREE_TYPE (TREE_OPERAND (exp, 0))))
    exp = TREE_OPERAND (exp, 0);

  /* Build a MEM_REF representing the whole accessed area as a byte blob,
     (as builtin stringops may alias with anything).  */
  exp = fold_build2 (MEM_REF,
		     build_array_type (char_type_node,
				       build_range_type (sizetype,
							 size_one_node, len)),
		     exp, build_int_cst (ptr_type_node, 0));

  /* If the MEM_REF has no acceptable address, try to get the base object
     from the original address we got, and build an all-aliasing
     unknown-sized access to that one.  */
  if (is_gimple_mem_ref_addr (TREE_OPERAND (exp, 0)))
    set_mem_attributes (mem, exp, 0);
  else if (TREE_CODE (TREE_OPERAND (exp, 0)) == ADDR_EXPR
	   && (exp = get_base_address (TREE_OPERAND (TREE_OPERAND (exp, 0),
						     0))))
    {
      exp = build_fold_addr_expr (exp);
      exp = fold_build2 (MEM_REF,
			 build_array_type (char_type_node,
					   build_range_type (sizetype,
							     size_zero_node,
							     NULL)),
			 exp, build_int_cst (ptr_type_node, 0));
      set_mem_attributes (mem, exp, 0);
    }
  set_mem_alias_set (mem, 0);
  return mem;
}

/* Built-in functions to perform an untyped call and return.  */

#define apply_args_mode \
  (this_target_builtins->x_apply_args_mode)
#define apply_result_mode \
  (this_target_builtins->x_apply_result_mode)

/* Return the size required for the block returned by __builtin_apply_args,
   and initialize apply_args_mode.  */

static int
apply_args_size (void)
{
  static int size = -1;
  int align;
  unsigned int regno;
  enum machine_mode mode;

  /* The values computed by this function never change.  */
  if (size < 0)
    {
      /* The first value is the incoming arg-pointer.  */
      size = GET_MODE_SIZE (Pmode);

      /* The second value is the structure value address unless this is
	 passed as an "invisible" first argument.  */
      if (targetm.calls.struct_value_rtx (cfun ? TREE_TYPE (cfun->decl) : 0, 0))
	size += GET_MODE_SIZE (Pmode);

      for (regno = 0; regno < FIRST_PSEUDO_REGISTER; regno++)
	if (FUNCTION_ARG_REGNO_P (regno))
	  {
	    mode = targetm.calls.get_raw_arg_mode (regno);

	    gcc_assert (mode != VOIDmode);

	    align = GET_MODE_ALIGNMENT (mode) / BITS_PER_UNIT;
	    if (size % align != 0)
	      size = CEIL (size, align) * align;
	    size += GET_MODE_SIZE (mode);
	    apply_args_mode[regno] = mode;
	  }
	else
	  {
	    apply_args_mode[regno] = VOIDmode;
	  }
    }
  return size;
}

/* Return the size required for the block returned by __builtin_apply,
   and initialize apply_result_mode.  */

static int
apply_result_size (void)
{
  static int size = -1;
  int align, regno;
  enum machine_mode mode;

  /* The values computed by this function never change.  */
  if (size < 0)
    {
      size = 0;

      for (regno = 0; regno < FIRST_PSEUDO_REGISTER; regno++)
	if (targetm.calls.function_value_regno_p (regno))
	  {
	    mode = targetm.calls.get_raw_result_mode (regno);

	    gcc_assert (mode != VOIDmode);

	    align = GET_MODE_ALIGNMENT (mode) / BITS_PER_UNIT;
	    if (size % align != 0)
	      size = CEIL (size, align) * align;
	    size += GET_MODE_SIZE (mode);
	    apply_result_mode[regno] = mode;
	  }
	else
	  apply_result_mode[regno] = VOIDmode;

      /* Allow targets that use untyped_call and untyped_return to override
	 the size so that machine-specific information can be stored here.  */
#ifdef APPLY_RESULT_SIZE
      size = APPLY_RESULT_SIZE;
#endif
    }
  return size;
}

#if defined (HAVE_untyped_call) || defined (HAVE_untyped_return)
/* Create a vector describing the result block RESULT.  If SAVEP is true,
   the result block is used to save the values; otherwise it is used to
   restore the values.  */

static rtx
result_vector (int savep, rtx result)
{
  int regno, size, align, nelts;
  enum machine_mode mode;
  rtx reg, mem;
  rtx *savevec = XALLOCAVEC (rtx, FIRST_PSEUDO_REGISTER);

  size = nelts = 0;
  for (regno = 0; regno < FIRST_PSEUDO_REGISTER; regno++)
    if ((mode = apply_result_mode[regno]) != VOIDmode)
      {
	align = GET_MODE_ALIGNMENT (mode) / BITS_PER_UNIT;
	if (size % align != 0)
	  size = CEIL (size, align) * align;
	reg = gen_rtx_REG (mode, savep ? regno : INCOMING_REGNO (regno));
	mem = adjust_address (result, mode, size);
	savevec[nelts++] = (savep
			    ? gen_rtx_SET (VOIDmode, mem, reg)
			    : gen_rtx_SET (VOIDmode, reg, mem));
	size += GET_MODE_SIZE (mode);
      }
  return gen_rtx_PARALLEL (VOIDmode, gen_rtvec_v (nelts, savevec));
}
#endif /* HAVE_untyped_call or HAVE_untyped_return */

/* Save the state required to perform an untyped call with the same
   arguments as were passed to the current function.  */

static rtx
expand_builtin_apply_args_1 (void)
{
  rtx registers, tem;
  int size, align, regno;
  enum machine_mode mode;
  rtx struct_incoming_value = targetm.calls.struct_value_rtx (cfun ? TREE_TYPE (cfun->decl) : 0, 1);

  /* Create a block where the arg-pointer, structure value address,
     and argument registers can be saved.  */
  registers = assign_stack_local (BLKmode, apply_args_size (), -1);

  /* Walk past the arg-pointer and structure value address.  */
  size = GET_MODE_SIZE (Pmode);
  if (targetm.calls.struct_value_rtx (cfun ? TREE_TYPE (cfun->decl) : 0, 0))
    size += GET_MODE_SIZE (Pmode);

  /* Save each register used in calling a function to the block.  */
  for (regno = 0; regno < FIRST_PSEUDO_REGISTER; regno++)
    if ((mode = apply_args_mode[regno]) != VOIDmode)
      {
	align = GET_MODE_ALIGNMENT (mode) / BITS_PER_UNIT;
	if (size % align != 0)
	  size = CEIL (size, align) * align;

	tem = gen_rtx_REG (mode, INCOMING_REGNO (regno));

	emit_move_insn (adjust_address (registers, mode, size), tem);
	size += GET_MODE_SIZE (mode);
      }

  /* Save the arg pointer to the block.  */
  tem = copy_to_reg (crtl->args.internal_arg_pointer);
#ifdef STACK_GROWS_DOWNWARD
  /* We need the pointer as the caller actually passed them to us, not
     as we might have pretended they were passed.  Make sure it's a valid
     operand, as emit_move_insn isn't expected to handle a PLUS.  */
  tem
    = force_operand (plus_constant (Pmode, tem, crtl->args.pretend_args_size),
		     NULL_RTX);
#endif
  emit_move_insn (adjust_address (registers, Pmode, 0), tem);

  size = GET_MODE_SIZE (Pmode);

  /* Save the structure value address unless this is passed as an
     "invisible" first argument.  */
  if (struct_incoming_value)
    {
      emit_move_insn (adjust_address (registers, Pmode, size),
		      copy_to_reg (struct_incoming_value));
      size += GET_MODE_SIZE (Pmode);
    }

  /* Return the address of the block.  */
  return copy_addr_to_reg (XEXP (registers, 0));
}

/* __builtin_apply_args returns block of memory allocated on
   the stack into which is stored the arg pointer, structure
   value address, static chain, and all the registers that might
   possibly be used in performing a function call.  The code is
   moved to the start of the function so the incoming values are
   saved.  */

static rtx
expand_builtin_apply_args (void)
{
  /* Don't do __builtin_apply_args more than once in a function.
     Save the result of the first call and reuse it.  */
  if (apply_args_value != 0)
    return apply_args_value;
  {
    /* When this function is called, it means that registers must be
       saved on entry to this function.  So we migrate the
       call to the first insn of this function.  */
    rtx temp;
    rtx seq;

    start_sequence ();
    temp = expand_builtin_apply_args_1 ();
    seq = get_insns ();
    end_sequence ();

    apply_args_value = temp;

    /* Put the insns after the NOTE that starts the function.
       If this is inside a start_sequence, make the outer-level insn
       chain current, so the code is placed at the start of the
       function.  If internal_arg_pointer is a non-virtual pseudo,
       it needs to be placed after the function that initializes
       that pseudo.  */
    push_topmost_sequence ();
    if (REG_P (crtl->args.internal_arg_pointer)
	&& REGNO (crtl->args.internal_arg_pointer) > LAST_VIRTUAL_REGISTER)
      emit_insn_before (seq, parm_birth_insn);
    else
      emit_insn_before (seq, NEXT_INSN (entry_of_function ()));
    pop_topmost_sequence ();
    return temp;
  }
}

/* Perform an untyped call and save the state required to perform an
   untyped return of whatever value was returned by the given function.  */

static rtx
expand_builtin_apply (rtx function, rtx arguments, rtx argsize)
{
  int size, align, regno;
  enum machine_mode mode;
  rtx incoming_args, result, reg, dest, src, call_insn;
  rtx old_stack_level = 0;
  rtx call_fusage = 0;
  rtx struct_value = targetm.calls.struct_value_rtx (cfun ? TREE_TYPE (cfun->decl) : 0, 0);

  arguments = convert_memory_address (Pmode, arguments);

  /* Create a block where the return registers can be saved.  */
  result = assign_stack_local (BLKmode, apply_result_size (), -1);

  /* Fetch the arg pointer from the ARGUMENTS block.  */
  incoming_args = gen_reg_rtx (Pmode);
  emit_move_insn (incoming_args, gen_rtx_MEM (Pmode, arguments));
#ifndef STACK_GROWS_DOWNWARD
  incoming_args = expand_simple_binop (Pmode, MINUS, incoming_args, argsize,
				       incoming_args, 0, OPTAB_LIB_WIDEN);
#endif

  /* Push a new argument block and copy the arguments.  Do not allow
     the (potential) memcpy call below to interfere with our stack
     manipulations.  */
  do_pending_stack_adjust ();
  NO_DEFER_POP;

  /* Save the stack with nonlocal if available.  */
#ifdef HAVE_save_stack_nonlocal
  if (HAVE_save_stack_nonlocal)
    emit_stack_save (SAVE_NONLOCAL, &old_stack_level);
  else
#endif
    emit_stack_save (SAVE_BLOCK, &old_stack_level);

  /* Allocate a block of memory onto the stack and copy the memory
     arguments to the outgoing arguments address.  We can pass TRUE
     as the 4th argument because we just saved the stack pointer
     and will restore it right after the call.  */
  allocate_dynamic_stack_space (argsize, 0, BIGGEST_ALIGNMENT, true);

  /* Set DRAP flag to true, even though allocate_dynamic_stack_space
     may have already set current_function_calls_alloca to true.
     current_function_calls_alloca won't be set if argsize is zero,
     so we have to guarantee need_drap is true here.  */
  if (SUPPORTS_STACK_ALIGNMENT)
    crtl->need_drap = true;

  dest = virtual_outgoing_args_rtx;
#ifndef STACK_GROWS_DOWNWARD
  if (CONST_INT_P (argsize))
    dest = plus_constant (Pmode, dest, -INTVAL (argsize));
  else
    dest = gen_rtx_PLUS (Pmode, dest, negate_rtx (Pmode, argsize));
#endif
  dest = gen_rtx_MEM (BLKmode, dest);
  set_mem_align (dest, PARM_BOUNDARY);
  src = gen_rtx_MEM (BLKmode, incoming_args);
  set_mem_align (src, PARM_BOUNDARY);
  emit_block_move (dest, src, argsize, BLOCK_OP_NORMAL);

  /* Refer to the argument block.  */
  apply_args_size ();
  arguments = gen_rtx_MEM (BLKmode, arguments);
  set_mem_align (arguments, PARM_BOUNDARY);

  /* Walk past the arg-pointer and structure value address.  */
  size = GET_MODE_SIZE (Pmode);
  if (struct_value)
    size += GET_MODE_SIZE (Pmode);

  /* Restore each of the registers previously saved.  Make USE insns
     for each of these registers for use in making the call.  */
  for (regno = 0; regno < FIRST_PSEUDO_REGISTER; regno++)
    if ((mode = apply_args_mode[regno]) != VOIDmode)
      {
	align = GET_MODE_ALIGNMENT (mode) / BITS_PER_UNIT;
	if (size % align != 0)
	  size = CEIL (size, align) * align;
	reg = gen_rtx_REG (mode, regno);
	emit_move_insn (reg, adjust_address (arguments, mode, size));
	use_reg (&call_fusage, reg);
	size += GET_MODE_SIZE (mode);
      }

  /* Restore the structure value address unless this is passed as an
     "invisible" first argument.  */
  size = GET_MODE_SIZE (Pmode);
  if (struct_value)
    {
      rtx value = gen_reg_rtx (Pmode);
      emit_move_insn (value, adjust_address (arguments, Pmode, size));
      emit_move_insn (struct_value, value);
      if (REG_P (struct_value))
	use_reg (&call_fusage, struct_value);
      size += GET_MODE_SIZE (Pmode);
    }

  /* All arguments and registers used for the call are set up by now!  */
  function = prepare_call_address (NULL, function, NULL, &call_fusage, 0, 0);

  /* Ensure address is valid.  SYMBOL_REF is already valid, so no need,
     and we don't want to load it into a register as an optimization,
     because prepare_call_address already did it if it should be done.  */
  if (GET_CODE (function) != SYMBOL_REF)
    function = memory_address (FUNCTION_MODE, function);

  /* Generate the actual call instruction and save the return value.  */
#ifdef HAVE_untyped_call
  if (HAVE_untyped_call)
    emit_call_insn (gen_untyped_call (gen_rtx_MEM (FUNCTION_MODE, function),
				      result, result_vector (1, result)));
  else
#endif
#ifdef HAVE_call_value
  if (HAVE_call_value)
    {
      rtx valreg = 0;

      /* Locate the unique return register.  It is not possible to
	 express a call that sets more than one return register using
	 call_value; use untyped_call for that.  In fact, untyped_call
	 only needs to save the return registers in the given block.  */
      for (regno = 0; regno < FIRST_PSEUDO_REGISTER; regno++)
	if ((mode = apply_result_mode[regno]) != VOIDmode)
	  {
	    gcc_assert (!valreg); /* HAVE_untyped_call required.  */

	    valreg = gen_rtx_REG (mode, regno);
	  }

      emit_call_insn (GEN_CALL_VALUE (valreg,
				      gen_rtx_MEM (FUNCTION_MODE, function),
				      const0_rtx, NULL_RTX, const0_rtx));

      emit_move_insn (adjust_address (result, GET_MODE (valreg), 0), valreg);
    }
  else
#endif
    gcc_unreachable ();

  /* Find the CALL insn we just emitted, and attach the register usage
     information.  */
  call_insn = last_call_insn ();
  add_function_usage_to (call_insn, call_fusage);

  /* Restore the stack.  */
#ifdef HAVE_save_stack_nonlocal
  if (HAVE_save_stack_nonlocal)
    emit_stack_restore (SAVE_NONLOCAL, old_stack_level);
  else
#endif
    emit_stack_restore (SAVE_BLOCK, old_stack_level);
  fixup_args_size_notes (call_insn, get_last_insn (), 0);

  OK_DEFER_POP;

  /* Return the address of the result block.  */
  result = copy_addr_to_reg (XEXP (result, 0));
  return convert_memory_address (ptr_mode, result);
}

/* Perform an untyped return.  */

static void
expand_builtin_return (rtx result)
{
  int size, align, regno;
  enum machine_mode mode;
  rtx reg;
  rtx call_fusage = 0;

  result = convert_memory_address (Pmode, result);

  apply_result_size ();
  result = gen_rtx_MEM (BLKmode, result);

#ifdef HAVE_untyped_return
  if (HAVE_untyped_return)
    {
      emit_jump_insn (gen_untyped_return (result, result_vector (0, result)));
      emit_barrier ();
      return;
    }
#endif

  /* Restore the return value and note that each value is used.  */
  size = 0;
  for (regno = 0; regno < FIRST_PSEUDO_REGISTER; regno++)
    if ((mode = apply_result_mode[regno]) != VOIDmode)
      {
	align = GET_MODE_ALIGNMENT (mode) / BITS_PER_UNIT;
	if (size % align != 0)
	  size = CEIL (size, align) * align;
	reg = gen_rtx_REG (mode, INCOMING_REGNO (regno));
	emit_move_insn (reg, adjust_address (result, mode, size));

	push_to_sequence (call_fusage);
	emit_use (reg);
	call_fusage = get_insns ();
	end_sequence ();
	size += GET_MODE_SIZE (mode);
      }

  /* Put the USE insns before the return.  */
  emit_insn (call_fusage);

  /* Return whatever values was restored by jumping directly to the end
     of the function.  */
  expand_naked_return ();
}

/* Used by expand_builtin_classify_type and fold_builtin_classify_type.  */

static enum type_class
type_to_class (tree type)
{
  switch (TREE_CODE (type))
    {
    case VOID_TYPE:	   return void_type_class;
    case INTEGER_TYPE:	   return integer_type_class;
    case ENUMERAL_TYPE:	   return enumeral_type_class;
    case BOOLEAN_TYPE:	   return boolean_type_class;
    case POINTER_TYPE:	   return pointer_type_class;
    case REFERENCE_TYPE:   return reference_type_class;
    case OFFSET_TYPE:	   return offset_type_class;
    case REAL_TYPE:	   return real_type_class;
    case COMPLEX_TYPE:	   return complex_type_class;
    case FUNCTION_TYPE:	   return function_type_class;
    case METHOD_TYPE:	   return method_type_class;
    case RECORD_TYPE:	   return record_type_class;
    case UNION_TYPE:
    case QUAL_UNION_TYPE:  return union_type_class;
    case ARRAY_TYPE:	   return (TYPE_STRING_FLAG (type)
				   ? string_type_class : array_type_class);
    case LANG_TYPE:	   return lang_type_class;
    default:		   return no_type_class;
    }
}

/* Expand a call EXP to __builtin_classify_type.  */

static rtx
expand_builtin_classify_type (tree exp)
{
  if (call_expr_nargs (exp))
    return GEN_INT (type_to_class (TREE_TYPE (CALL_EXPR_ARG (exp, 0))));
  return GEN_INT (no_type_class);
}

/* This helper macro, meant to be used in mathfn_built_in below,
   determines which among a set of three builtin math functions is
   appropriate for a given type mode.  The `F' and `L' cases are
   automatically generated from the `double' case.  */
#define CASE_MATHFN(BUILT_IN_MATHFN) \
  case BUILT_IN_MATHFN: case BUILT_IN_MATHFN##F: case BUILT_IN_MATHFN##L: \
  fcode = BUILT_IN_MATHFN; fcodef = BUILT_IN_MATHFN##F ; \
  fcodel = BUILT_IN_MATHFN##L ; break;
/* Similar to above, but appends _R after any F/L suffix.  */
#define CASE_MATHFN_REENT(BUILT_IN_MATHFN) \
  case BUILT_IN_MATHFN##_R: case BUILT_IN_MATHFN##F_R: case BUILT_IN_MATHFN##L_R: \
  fcode = BUILT_IN_MATHFN##_R; fcodef = BUILT_IN_MATHFN##F_R ; \
  fcodel = BUILT_IN_MATHFN##L_R ; break;

/* Return mathematic function equivalent to FN but operating directly on TYPE,
   if available.  If IMPLICIT is true use the implicit builtin declaration,
   otherwise use the explicit declaration.  If we can't do the conversion,
   return zero.  */

static tree
mathfn_built_in_1 (tree type, enum built_in_function fn, bool implicit_p)
{
  enum built_in_function fcode, fcodef, fcodel, fcode2;

  switch (fn)
    {
      CASE_MATHFN (BUILT_IN_ACOS)
      CASE_MATHFN (BUILT_IN_ACOSH)
      CASE_MATHFN (BUILT_IN_ASIN)
      CASE_MATHFN (BUILT_IN_ASINH)
      CASE_MATHFN (BUILT_IN_ATAN)
      CASE_MATHFN (BUILT_IN_ATAN2)
      CASE_MATHFN (BUILT_IN_ATANH)
      CASE_MATHFN (BUILT_IN_CBRT)
      CASE_MATHFN (BUILT_IN_CEIL)
      CASE_MATHFN (BUILT_IN_CEXPI)
      CASE_MATHFN (BUILT_IN_COPYSIGN)
      CASE_MATHFN (BUILT_IN_COS)
      CASE_MATHFN (BUILT_IN_COSH)
      CASE_MATHFN (BUILT_IN_DREM)
      CASE_MATHFN (BUILT_IN_ERF)
      CASE_MATHFN (BUILT_IN_ERFC)
      CASE_MATHFN (BUILT_IN_EXP)
      CASE_MATHFN (BUILT_IN_EXP10)
      CASE_MATHFN (BUILT_IN_EXP2)
      CASE_MATHFN (BUILT_IN_EXPM1)
      CASE_MATHFN (BUILT_IN_FABS)
      CASE_MATHFN (BUILT_IN_FDIM)
      CASE_MATHFN (BUILT_IN_FLOOR)
      CASE_MATHFN (BUILT_IN_FMA)
      CASE_MATHFN (BUILT_IN_FMAX)
      CASE_MATHFN (BUILT_IN_FMIN)
      CASE_MATHFN (BUILT_IN_FMOD)
      CASE_MATHFN (BUILT_IN_FREXP)
      CASE_MATHFN (BUILT_IN_GAMMA)
      CASE_MATHFN_REENT (BUILT_IN_GAMMA) /* GAMMA_R */
      CASE_MATHFN (BUILT_IN_HUGE_VAL)
      CASE_MATHFN (BUILT_IN_HYPOT)
      CASE_MATHFN (BUILT_IN_ILOGB)
      CASE_MATHFN (BUILT_IN_ICEIL)
      CASE_MATHFN (BUILT_IN_IFLOOR)
      CASE_MATHFN (BUILT_IN_INF)
      CASE_MATHFN (BUILT_IN_IRINT)
      CASE_MATHFN (BUILT_IN_IROUND)
      CASE_MATHFN (BUILT_IN_ISINF)
      CASE_MATHFN (BUILT_IN_J0)
      CASE_MATHFN (BUILT_IN_J1)
      CASE_MATHFN (BUILT_IN_JN)
      CASE_MATHFN (BUILT_IN_LCEIL)
      CASE_MATHFN (BUILT_IN_LDEXP)
      CASE_MATHFN (BUILT_IN_LFLOOR)
      CASE_MATHFN (BUILT_IN_LGAMMA)
      CASE_MATHFN_REENT (BUILT_IN_LGAMMA) /* LGAMMA_R */
      CASE_MATHFN (BUILT_IN_LLCEIL)
      CASE_MATHFN (BUILT_IN_LLFLOOR)
      CASE_MATHFN (BUILT_IN_LLRINT)
      CASE_MATHFN (BUILT_IN_LLROUND)
      CASE_MATHFN (BUILT_IN_LOG)
      CASE_MATHFN (BUILT_IN_LOG10)
      CASE_MATHFN (BUILT_IN_LOG1P)
      CASE_MATHFN (BUILT_IN_LOG2)
      CASE_MATHFN (BUILT_IN_LOGB)
      CASE_MATHFN (BUILT_IN_LRINT)
      CASE_MATHFN (BUILT_IN_LROUND)
      CASE_MATHFN (BUILT_IN_MODF)
      CASE_MATHFN (BUILT_IN_NAN)
      CASE_MATHFN (BUILT_IN_NANS)
      CASE_MATHFN (BUILT_IN_NEARBYINT)
      CASE_MATHFN (BUILT_IN_NEXTAFTER)
      CASE_MATHFN (BUILT_IN_NEXTTOWARD)
      CASE_MATHFN (BUILT_IN_POW)
      CASE_MATHFN (BUILT_IN_POWI)
      CASE_MATHFN (BUILT_IN_POW10)
      CASE_MATHFN (BUILT_IN_REMAINDER)
      CASE_MATHFN (BUILT_IN_REMQUO)
      CASE_MATHFN (BUILT_IN_RINT)
      CASE_MATHFN (BUILT_IN_ROUND)
      CASE_MATHFN (BUILT_IN_SCALB)
      CASE_MATHFN (BUILT_IN_SCALBLN)
      CASE_MATHFN (BUILT_IN_SCALBN)
      CASE_MATHFN (BUILT_IN_SIGNBIT)
      CASE_MATHFN (BUILT_IN_SIGNIFICAND)
      CASE_MATHFN (BUILT_IN_SIN)
      CASE_MATHFN (BUILT_IN_SINCOS)
      CASE_MATHFN (BUILT_IN_SINH)
      CASE_MATHFN (BUILT_IN_SQRT)
      CASE_MATHFN (BUILT_IN_TAN)
      CASE_MATHFN (BUILT_IN_TANH)
      CASE_MATHFN (BUILT_IN_TGAMMA)
      CASE_MATHFN (BUILT_IN_TRUNC)
      CASE_MATHFN (BUILT_IN_Y0)
      CASE_MATHFN (BUILT_IN_Y1)
      CASE_MATHFN (BUILT_IN_YN)

      default:
	return NULL_TREE;
      }

  if (TYPE_MAIN_VARIANT (type) == double_type_node)
    fcode2 = fcode;
  else if (TYPE_MAIN_VARIANT (type) == float_type_node)
    fcode2 = fcodef;
  else if (TYPE_MAIN_VARIANT (type) == long_double_type_node)
    fcode2 = fcodel;
  else
    return NULL_TREE;

  if (implicit_p && !builtin_decl_implicit_p (fcode2))
    return NULL_TREE;

  return builtin_decl_explicit (fcode2);
}

/* Like mathfn_built_in_1(), but always use the implicit array.  */

tree
mathfn_built_in (tree type, enum built_in_function fn)
{
  return mathfn_built_in_1 (type, fn, /*implicit=*/ 1);
}

/* If errno must be maintained, expand the RTL to check if the result,
   TARGET, of a built-in function call, EXP, is NaN, and if so set
   errno to EDOM.  */

static void
expand_errno_check (tree exp, rtx target)
{
  rtx lab = gen_label_rtx ();

  /* Test the result; if it is NaN, set errno=EDOM because
     the argument was not in the domain.  */
  do_compare_rtx_and_jump (target, target, EQ, 0, GET_MODE (target),
			   NULL_RTX, NULL_RTX, lab,
			   /* The jump is very likely.  */
			   REG_BR_PROB_BASE - (REG_BR_PROB_BASE / 2000 - 1));

#ifdef TARGET_EDOM
  /* If this built-in doesn't throw an exception, set errno directly.  */
  if (TREE_NOTHROW (TREE_OPERAND (CALL_EXPR_FN (exp), 0)))
    {
#ifdef GEN_ERRNO_RTX
      rtx errno_rtx = GEN_ERRNO_RTX;
#else
      rtx errno_rtx
	  = gen_rtx_MEM (word_mode, gen_rtx_SYMBOL_REF (Pmode, "errno"));
#endif
      emit_move_insn (errno_rtx,
		      gen_int_mode (TARGET_EDOM, GET_MODE (errno_rtx)));
      emit_label (lab);
      return;
    }
#endif

  /* Make sure the library call isn't expanded as a tail call.  */
  CALL_EXPR_TAILCALL (exp) = 0;

  /* We can't set errno=EDOM directly; let the library call do it.
     Pop the arguments right away in case the call gets deleted.  */
  NO_DEFER_POP;
  expand_call (exp, target, 0);
  OK_DEFER_POP;
  emit_label (lab);
}

/* Expand a call to one of the builtin math functions (sqrt, exp, or log).
   Return NULL_RTX if a normal call should be emitted rather than expanding
   the function in-line.  EXP is the expression that is a call to the builtin
   function; if convenient, the result should be placed in TARGET.
   SUBTARGET may be used as the target for computing one of EXP's operands.  */

static rtx
expand_builtin_mathfn (tree exp, rtx target, rtx subtarget)
{
  optab builtin_optab;
  rtx op0, insns;
  tree fndecl = get_callee_fndecl (exp);
  enum machine_mode mode;
  bool errno_set = false;
  bool try_widening = false;
  tree arg;

  if (!validate_arglist (exp, REAL_TYPE, VOID_TYPE))
    return NULL_RTX;

  arg = CALL_EXPR_ARG (exp, 0);

  switch (DECL_FUNCTION_CODE (fndecl))
    {
    CASE_FLT_FN (BUILT_IN_SQRT):
      errno_set = ! tree_expr_nonnegative_p (arg);
      try_widening = true;
      builtin_optab = sqrt_optab;
      break;
    CASE_FLT_FN (BUILT_IN_EXP):
      errno_set = true; builtin_optab = exp_optab; break;
    CASE_FLT_FN (BUILT_IN_EXP10):
    CASE_FLT_FN (BUILT_IN_POW10):
      errno_set = true; builtin_optab = exp10_optab; break;
    CASE_FLT_FN (BUILT_IN_EXP2):
      errno_set = true; builtin_optab = exp2_optab; break;
    CASE_FLT_FN (BUILT_IN_EXPM1):
      errno_set = true; builtin_optab = expm1_optab; break;
    CASE_FLT_FN (BUILT_IN_LOGB):
      errno_set = true; builtin_optab = logb_optab; break;
    CASE_FLT_FN (BUILT_IN_LOG):
      errno_set = true; builtin_optab = log_optab; break;
    CASE_FLT_FN (BUILT_IN_LOG10):
      errno_set = true; builtin_optab = log10_optab; break;
    CASE_FLT_FN (BUILT_IN_LOG2):
      errno_set = true; builtin_optab = log2_optab; break;
    CASE_FLT_FN (BUILT_IN_LOG1P):
      errno_set = true; builtin_optab = log1p_optab; break;
    CASE_FLT_FN (BUILT_IN_ASIN):
      builtin_optab = asin_optab; break;
    CASE_FLT_FN (BUILT_IN_ACOS):
      builtin_optab = acos_optab; break;
    CASE_FLT_FN (BUILT_IN_TAN):
      builtin_optab = tan_optab; break;
    CASE_FLT_FN (BUILT_IN_ATAN):
      builtin_optab = atan_optab; break;
    CASE_FLT_FN (BUILT_IN_FLOOR):
      builtin_optab = floor_optab; break;
    CASE_FLT_FN (BUILT_IN_CEIL):
      builtin_optab = ceil_optab; break;
    CASE_FLT_FN (BUILT_IN_TRUNC):
      builtin_optab = btrunc_optab; break;
    CASE_FLT_FN (BUILT_IN_ROUND):
      builtin_optab = round_optab; break;
    CASE_FLT_FN (BUILT_IN_NEARBYINT):
      builtin_optab = nearbyint_optab;
      if (flag_trapping_math)
	break;
      /* Else fallthrough and expand as rint.  */
    CASE_FLT_FN (BUILT_IN_RINT):
      builtin_optab = rint_optab; break;
    CASE_FLT_FN (BUILT_IN_SIGNIFICAND):
      builtin_optab = significand_optab; break;
    default:
      gcc_unreachable ();
    }

  /* Make a suitable register to place result in.  */
  mode = TYPE_MODE (TREE_TYPE (exp));

  if (! flag_errno_math || ! HONOR_NANS (mode))
    errno_set = false;

  /* Before working hard, check whether the instruction is available, but try
     to widen the mode for specific operations.  */
  if ((optab_handler (builtin_optab, mode) != CODE_FOR_nothing
       || (try_widening && !excess_precision_type (TREE_TYPE (exp))))
      && (!errno_set || !optimize_insn_for_size_p ()))
    {
      rtx result = gen_reg_rtx (mode);

      /* Wrap the computation of the argument in a SAVE_EXPR, as we may
	 need to expand the argument again.  This way, we will not perform
	 side-effects more the once.  */
      CALL_EXPR_ARG (exp, 0) = arg = builtin_save_expr (arg);

      op0 = expand_expr (arg, subtarget, VOIDmode, EXPAND_NORMAL);

      start_sequence ();

      /* Compute into RESULT.
	 Set RESULT to wherever the result comes back.  */
      result = expand_unop (mode, builtin_optab, op0, result, 0);

      if (result != 0)
	{
	  if (errno_set)
	    expand_errno_check (exp, result);

	  /* Output the entire sequence.  */
	  insns = get_insns ();
	  end_sequence ();
	  emit_insn (insns);
	  return result;
	}

      /* If we were unable to expand via the builtin, stop the sequence
	 (without outputting the insns) and call to the library function
	 with the stabilized argument list.  */
      end_sequence ();
    }

  return expand_call (exp, target, target == const0_rtx);
}

/* Expand a call to the builtin binary math functions (pow and atan2).
   Return NULL_RTX if a normal call should be emitted rather than expanding the
   function in-line.  EXP is the expression that is a call to the builtin
   function; if convenient, the result should be placed in TARGET.
   SUBTARGET may be used as the target for computing one of EXP's
   operands.  */

static rtx
expand_builtin_mathfn_2 (tree exp, rtx target, rtx subtarget)
{
  optab builtin_optab;
  rtx op0, op1, insns, result;
  int op1_type = REAL_TYPE;
  tree fndecl = get_callee_fndecl (exp);
  tree arg0, arg1;
  enum machine_mode mode;
  bool errno_set = true;

  switch (DECL_FUNCTION_CODE (fndecl))
    {
    CASE_FLT_FN (BUILT_IN_SCALBN):
    CASE_FLT_FN (BUILT_IN_SCALBLN):
    CASE_FLT_FN (BUILT_IN_LDEXP):
      op1_type = INTEGER_TYPE;
    default:
      break;
    }

  if (!validate_arglist (exp, REAL_TYPE, op1_type, VOID_TYPE))
    return NULL_RTX;

  arg0 = CALL_EXPR_ARG (exp, 0);
  arg1 = CALL_EXPR_ARG (exp, 1);

  switch (DECL_FUNCTION_CODE (fndecl))
    {
    CASE_FLT_FN (BUILT_IN_POW):
      builtin_optab = pow_optab; break;
    CASE_FLT_FN (BUILT_IN_ATAN2):
      builtin_optab = atan2_optab; break;
    CASE_FLT_FN (BUILT_IN_SCALB):
      if (REAL_MODE_FORMAT (TYPE_MODE (TREE_TYPE (exp)))->b != 2)
	return 0;
      builtin_optab = scalb_optab; break;
    CASE_FLT_FN (BUILT_IN_SCALBN):
    CASE_FLT_FN (BUILT_IN_SCALBLN):
      if (REAL_MODE_FORMAT (TYPE_MODE (TREE_TYPE (exp)))->b != 2)
	return 0;
    /* Fall through... */
    CASE_FLT_FN (BUILT_IN_LDEXP):
      builtin_optab = ldexp_optab; break;
    CASE_FLT_FN (BUILT_IN_FMOD):
      builtin_optab = fmod_optab; break;
    CASE_FLT_FN (BUILT_IN_REMAINDER):
    CASE_FLT_FN (BUILT_IN_DREM):
      builtin_optab = remainder_optab; break;
    default:
      gcc_unreachable ();
    }

  /* Make a suitable register to place result in.  */
  mode = TYPE_MODE (TREE_TYPE (exp));

  /* Before working hard, check whether the instruction is available.  */
  if (optab_handler (builtin_optab, mode) == CODE_FOR_nothing)
    return NULL_RTX;

  result = gen_reg_rtx (mode);

  if (! flag_errno_math || ! HONOR_NANS (mode))
    errno_set = false;

  if (errno_set && optimize_insn_for_size_p ())
    return 0;

  /* Always stabilize the argument list.  */
  CALL_EXPR_ARG (exp, 0) = arg0 = builtin_save_expr (arg0);
  CALL_EXPR_ARG (exp, 1) = arg1 = builtin_save_expr (arg1);

  op0 = expand_expr (arg0, subtarget, VOIDmode, EXPAND_NORMAL);
  op1 = expand_normal (arg1);

  start_sequence ();

  /* Compute into RESULT.
     Set RESULT to wherever the result comes back.  */
  result = expand_binop (mode, builtin_optab, op0, op1,
			 result, 0, OPTAB_DIRECT);

  /* If we were unable to expand via the builtin, stop the sequence
     (without outputting the insns) and call to the library function
     with the stabilized argument list.  */
  if (result == 0)
    {
      end_sequence ();
      return expand_call (exp, target, target == const0_rtx);
    }

  if (errno_set)
    expand_errno_check (exp, result);

  /* Output the entire sequence.  */
  insns = get_insns ();
  end_sequence ();
  emit_insn (insns);

  return result;
}

/* Expand a call to the builtin trinary math functions (fma).
   Return NULL_RTX if a normal call should be emitted rather than expanding the
   function in-line.  EXP is the expression that is a call to the builtin
   function; if convenient, the result should be placed in TARGET.
   SUBTARGET may be used as the target for computing one of EXP's
   operands.  */

static rtx
expand_builtin_mathfn_ternary (tree exp, rtx target, rtx subtarget)
{
  optab builtin_optab;
  rtx op0, op1, op2, insns, result;
  tree fndecl = get_callee_fndecl (exp);
  tree arg0, arg1, arg2;
  enum machine_mode mode;

  if (!validate_arglist (exp, REAL_TYPE, REAL_TYPE, REAL_TYPE, VOID_TYPE))
    return NULL_RTX;

  arg0 = CALL_EXPR_ARG (exp, 0);
  arg1 = CALL_EXPR_ARG (exp, 1);
  arg2 = CALL_EXPR_ARG (exp, 2);

  switch (DECL_FUNCTION_CODE (fndecl))
    {
    CASE_FLT_FN (BUILT_IN_FMA):
      builtin_optab = fma_optab; break;
    default:
      gcc_unreachable ();
    }

  /* Make a suitable register to place result in.  */
  mode = TYPE_MODE (TREE_TYPE (exp));

  /* Before working hard, check whether the instruction is available.  */
  if (optab_handler (builtin_optab, mode) == CODE_FOR_nothing)
    return NULL_RTX;

  result = gen_reg_rtx (mode);

  /* Always stabilize the argument list.  */
  CALL_EXPR_ARG (exp, 0) = arg0 = builtin_save_expr (arg0);
  CALL_EXPR_ARG (exp, 1) = arg1 = builtin_save_expr (arg1);
  CALL_EXPR_ARG (exp, 2) = arg2 = builtin_save_expr (arg2);

  op0 = expand_expr (arg0, subtarget, VOIDmode, EXPAND_NORMAL);
  op1 = expand_normal (arg1);
  op2 = expand_normal (arg2);

  start_sequence ();

  /* Compute into RESULT.
     Set RESULT to wherever the result comes back.  */
  result = expand_ternary_op (mode, builtin_optab, op0, op1, op2,
			      result, 0);

  /* If we were unable to expand via the builtin, stop the sequence
     (without outputting the insns) and call to the library function
     with the stabilized argument list.  */
  if (result == 0)
    {
      end_sequence ();
      return expand_call (exp, target, target == const0_rtx);
    }

  /* Output the entire sequence.  */
  insns = get_insns ();
  end_sequence ();
  emit_insn (insns);

  return result;
}

/* Expand a call to the builtin sin and cos math functions.
   Return NULL_RTX if a normal call should be emitted rather than expanding the
   function in-line.  EXP is the expression that is a call to the builtin
   function; if convenient, the result should be placed in TARGET.
   SUBTARGET may be used as the target for computing one of EXP's
   operands.  */

static rtx
expand_builtin_mathfn_3 (tree exp, rtx target, rtx subtarget)
{
  optab builtin_optab;
  rtx op0, insns;
  tree fndecl = get_callee_fndecl (exp);
  enum machine_mode mode;
  tree arg;

  if (!validate_arglist (exp, REAL_TYPE, VOID_TYPE))
    return NULL_RTX;

  arg = CALL_EXPR_ARG (exp, 0);

  switch (DECL_FUNCTION_CODE (fndecl))
    {
    CASE_FLT_FN (BUILT_IN_SIN):
    CASE_FLT_FN (BUILT_IN_COS):
      builtin_optab = sincos_optab; break;
    default:
      gcc_unreachable ();
    }

  /* Make a suitable register to place result in.  */
  mode = TYPE_MODE (TREE_TYPE (exp));

  /* Check if sincos insn is available, otherwise fallback
     to sin or cos insn.  */
  if (optab_handler (builtin_optab, mode) == CODE_FOR_nothing)
    switch (DECL_FUNCTION_CODE (fndecl))
      {
      CASE_FLT_FN (BUILT_IN_SIN):
	builtin_optab = sin_optab; break;
      CASE_FLT_FN (BUILT_IN_COS):
	builtin_optab = cos_optab; break;
      default:
	gcc_unreachable ();
      }

  /* Before working hard, check whether the instruction is available.  */
  if (optab_handler (builtin_optab, mode) != CODE_FOR_nothing)
    {
      rtx result = gen_reg_rtx (mode);

      /* Wrap the computation of the argument in a SAVE_EXPR, as we may
	 need to expand the argument again.  This way, we will not perform
	 side-effects more the once.  */
      CALL_EXPR_ARG (exp, 0) = arg = builtin_save_expr (arg);

      op0 = expand_expr (arg, subtarget, VOIDmode, EXPAND_NORMAL);

      start_sequence ();

      /* Compute into RESULT.
	 Set RESULT to wherever the result comes back.  */
      if (builtin_optab == sincos_optab)
	{
	  int ok;

	  switch (DECL_FUNCTION_CODE (fndecl))
	    {
	    CASE_FLT_FN (BUILT_IN_SIN):
	      ok = expand_twoval_unop (builtin_optab, op0, 0, result, 0);
	      break;
	    CASE_FLT_FN (BUILT_IN_COS):
	      ok = expand_twoval_unop (builtin_optab, op0, result, 0, 0);
	      break;
	    default:
	      gcc_unreachable ();
	    }
	  gcc_assert (ok);
	}
      else
	result = expand_unop (mode, builtin_optab, op0, result, 0);

      if (result != 0)
	{
	  /* Output the entire sequence.  */
	  insns = get_insns ();
	  end_sequence ();
	  emit_insn (insns);
	  return result;
	}

      /* If we were unable to expand via the builtin, stop the sequence
	 (without outputting the insns) and call to the library function
	 with the stabilized argument list.  */
      end_sequence ();
    }

  return expand_call (exp, target, target == const0_rtx);
}

/* Given an interclass math builtin decl FNDECL and it's argument ARG
   return an RTL instruction code that implements the functionality.
   If that isn't possible or available return CODE_FOR_nothing.  */

static enum insn_code
interclass_mathfn_icode (tree arg, tree fndecl)
{
  bool errno_set = false;
  optab builtin_optab = unknown_optab;
  enum machine_mode mode;

  switch (DECL_FUNCTION_CODE (fndecl))
    {
    CASE_FLT_FN (BUILT_IN_ILOGB):
      errno_set = true; builtin_optab = ilogb_optab; break;
    CASE_FLT_FN (BUILT_IN_ISINF):
      builtin_optab = isinf_optab; break;
    case BUILT_IN_ISNORMAL:
    case BUILT_IN_ISFINITE:
    CASE_FLT_FN (BUILT_IN_FINITE):
    case BUILT_IN_FINITED32:
    case BUILT_IN_FINITED64:
    case BUILT_IN_FINITED128:
    case BUILT_IN_ISINFD32:
    case BUILT_IN_ISINFD64:
    case BUILT_IN_ISINFD128:
      /* These builtins have no optabs (yet).  */
      break;
    default:
      gcc_unreachable ();
    }

  /* There's no easy way to detect the case we need to set EDOM.  */
  if (flag_errno_math && errno_set)
    return CODE_FOR_nothing;

  /* Optab mode depends on the mode of the input argument.  */
  mode = TYPE_MODE (TREE_TYPE (arg));

  if (builtin_optab)
    return optab_handler (builtin_optab, mode);
  return CODE_FOR_nothing;
}

/* Expand a call to one of the builtin math functions that operate on
   floating point argument and output an integer result (ilogb, isinf,
   isnan, etc).
   Return 0 if a normal call should be emitted rather than expanding the
   function in-line.  EXP is the expression that is a call to the builtin
   function; if convenient, the result should be placed in TARGET.  */

static rtx
expand_builtin_interclass_mathfn (tree exp, rtx target)
{
  enum insn_code icode = CODE_FOR_nothing;
  rtx op0;
  tree fndecl = get_callee_fndecl (exp);
  enum machine_mode mode;
  tree arg;

  if (!validate_arglist (exp, REAL_TYPE, VOID_TYPE))
    return NULL_RTX;

  arg = CALL_EXPR_ARG (exp, 0);
  icode = interclass_mathfn_icode (arg, fndecl);
  mode = TYPE_MODE (TREE_TYPE (arg));

  if (icode != CODE_FOR_nothing)
    {
      struct expand_operand ops[1];
      rtx last = get_last_insn ();
      tree orig_arg = arg;

      /* Wrap the computation of the argument in a SAVE_EXPR, as we may
	 need to expand the argument again.  This way, we will not perform
	 side-effects more the once.  */
      CALL_EXPR_ARG (exp, 0) = arg = builtin_save_expr (arg);

      op0 = expand_expr (arg, NULL_RTX, VOIDmode, EXPAND_NORMAL);

      if (mode != GET_MODE (op0))
	op0 = convert_to_mode (mode, op0, 0);

      create_output_operand (&ops[0], target, TYPE_MODE (TREE_TYPE (exp)));
      if (maybe_legitimize_operands (icode, 0, 1, ops)
	  && maybe_emit_unop_insn (icode, ops[0].value, op0, UNKNOWN))
	return ops[0].value;

      delete_insns_since (last);
      CALL_EXPR_ARG (exp, 0) = orig_arg;
    }

  return NULL_RTX;
}

/* Expand a call to the builtin sincos math function.
   Return NULL_RTX if a normal call should be emitted rather than expanding the
   function in-line.  EXP is the expression that is a call to the builtin
   function.  */

static rtx
expand_builtin_sincos (tree exp)
{
  rtx op0, op1, op2, target1, target2;
  enum machine_mode mode;
  tree arg, sinp, cosp;
  int result;
  location_t loc = EXPR_LOCATION (exp);
  tree alias_type, alias_off;

  if (!validate_arglist (exp, REAL_TYPE,
 			 POINTER_TYPE, POINTER_TYPE, VOID_TYPE))
    return NULL_RTX;

  arg = CALL_EXPR_ARG (exp, 0);
  sinp = CALL_EXPR_ARG (exp, 1);
  cosp = CALL_EXPR_ARG (exp, 2);

  /* Make a suitable register to place result in.  */
  mode = TYPE_MODE (TREE_TYPE (arg));

  /* Check if sincos insn is available, otherwise emit the call.  */
  if (optab_handler (sincos_optab, mode) == CODE_FOR_nothing)
    return NULL_RTX;

  target1 = gen_reg_rtx (mode);
  target2 = gen_reg_rtx (mode);

  op0 = expand_normal (arg);
  alias_type = build_pointer_type_for_mode (TREE_TYPE (arg), ptr_mode, true);
  alias_off = build_int_cst (alias_type, 0);
  op1 = expand_normal (fold_build2_loc (loc, MEM_REF, TREE_TYPE (arg),
					sinp, alias_off));
  op2 = expand_normal (fold_build2_loc (loc, MEM_REF, TREE_TYPE (arg),
					cosp, alias_off));

  /* Compute into target1 and target2.
     Set TARGET to wherever the result comes back.  */
  result = expand_twoval_unop (sincos_optab, op0, target2, target1, 0);
  gcc_assert (result);

  /* Move target1 and target2 to the memory locations indicated
     by op1 and op2.  */
  emit_move_insn (op1, target1);
  emit_move_insn (op2, target2);

  return const0_rtx;
}

/* Expand a call to the internal cexpi builtin to the sincos math function.
   EXP is the expression that is a call to the builtin function; if convenient,
   the result should be placed in TARGET.  */

static rtx
expand_builtin_cexpi (tree exp, rtx target)
{
  tree fndecl = get_callee_fndecl (exp);
  tree arg, type;
  enum machine_mode mode;
  rtx op0, op1, op2;
  location_t loc = EXPR_LOCATION (exp);

  if (!validate_arglist (exp, REAL_TYPE, VOID_TYPE))
    return NULL_RTX;

  arg = CALL_EXPR_ARG (exp, 0);
  type = TREE_TYPE (arg);
  mode = TYPE_MODE (TREE_TYPE (arg));

  /* Try expanding via a sincos optab, fall back to emitting a libcall
     to sincos or cexp.  We are sure we have sincos or cexp because cexpi
     is only generated from sincos, cexp or if we have either of them.  */
  if (optab_handler (sincos_optab, mode) != CODE_FOR_nothing)
    {
      op1 = gen_reg_rtx (mode);
      op2 = gen_reg_rtx (mode);

      op0 = expand_expr (arg, NULL_RTX, VOIDmode, EXPAND_NORMAL);

      /* Compute into op1 and op2.  */
      expand_twoval_unop (sincos_optab, op0, op2, op1, 0);
    }
  else if (targetm.libc_has_function (function_sincos))
    {
      tree call, fn = NULL_TREE;
      tree top1, top2;
      rtx op1a, op2a;

      if (DECL_FUNCTION_CODE (fndecl) == BUILT_IN_CEXPIF)
	fn = builtin_decl_explicit (BUILT_IN_SINCOSF);
      else if (DECL_FUNCTION_CODE (fndecl) == BUILT_IN_CEXPI)
	fn = builtin_decl_explicit (BUILT_IN_SINCOS);
      else if (DECL_FUNCTION_CODE (fndecl) == BUILT_IN_CEXPIL)
	fn = builtin_decl_explicit (BUILT_IN_SINCOSL);
      else
	gcc_unreachable ();

      op1 = assign_temp (TREE_TYPE (arg), 1, 1);
      op2 = assign_temp (TREE_TYPE (arg), 1, 1);
      op1a = copy_addr_to_reg (XEXP (op1, 0));
      op2a = copy_addr_to_reg (XEXP (op2, 0));
      top1 = make_tree (build_pointer_type (TREE_TYPE (arg)), op1a);
      top2 = make_tree (build_pointer_type (TREE_TYPE (arg)), op2a);

      /* Make sure not to fold the sincos call again.  */
      call = build1 (ADDR_EXPR, build_pointer_type (TREE_TYPE (fn)), fn);
      expand_normal (build_call_nary (TREE_TYPE (TREE_TYPE (fn)),
				      call, 3, arg, top1, top2));
    }
  else
    {
      tree call, fn = NULL_TREE, narg;
      tree ctype = build_complex_type (type);

      if (DECL_FUNCTION_CODE (fndecl) == BUILT_IN_CEXPIF)
	fn = builtin_decl_explicit (BUILT_IN_CEXPF);
      else if (DECL_FUNCTION_CODE (fndecl) == BUILT_IN_CEXPI)
	fn = builtin_decl_explicit (BUILT_IN_CEXP);
      else if (DECL_FUNCTION_CODE (fndecl) == BUILT_IN_CEXPIL)
	fn = builtin_decl_explicit (BUILT_IN_CEXPL);
      else
	gcc_unreachable ();

      /* If we don't have a decl for cexp create one.  This is the
	 friendliest fallback if the user calls __builtin_cexpi
	 without full target C99 function support.  */
      if (fn == NULL_TREE)
	{
	  tree fntype;
	  const char *name = NULL;

	  if (DECL_FUNCTION_CODE (fndecl) == BUILT_IN_CEXPIF)
	    name = "cexpf";
	  else if (DECL_FUNCTION_CODE (fndecl) == BUILT_IN_CEXPI)
	    name = "cexp";
	  else if (DECL_FUNCTION_CODE (fndecl) == BUILT_IN_CEXPIL)
	    name = "cexpl";

	  fntype = build_function_type_list (ctype, ctype, NULL_TREE);
	  fn = build_fn_decl (name, fntype);
	}

      narg = fold_build2_loc (loc, COMPLEX_EXPR, ctype,
			  build_real (type, dconst0), arg);

      /* Make sure not to fold the cexp call again.  */
      call = build1 (ADDR_EXPR, build_pointer_type (TREE_TYPE (fn)), fn);
      return expand_expr (build_call_nary (ctype, call, 1, narg),
			  target, VOIDmode, EXPAND_NORMAL);
    }

  /* Now build the proper return type.  */
  return expand_expr (build2 (COMPLEX_EXPR, build_complex_type (type),
			      make_tree (TREE_TYPE (arg), op2),
			      make_tree (TREE_TYPE (arg), op1)),
		      target, VOIDmode, EXPAND_NORMAL);
}

/* Conveniently construct a function call expression.  FNDECL names the
   function to be called, N is the number of arguments, and the "..."
   parameters are the argument expressions.  Unlike build_call_exr
   this doesn't fold the call, hence it will always return a CALL_EXPR.  */

static tree
build_call_nofold_loc (location_t loc, tree fndecl, int n, ...)
{
  va_list ap;
  tree fntype = TREE_TYPE (fndecl);
  tree fn = build1 (ADDR_EXPR, build_pointer_type (fntype), fndecl);

  va_start (ap, n);
  fn = build_call_valist (TREE_TYPE (fntype), fn, n, ap);
  va_end (ap);
  SET_EXPR_LOCATION (fn, loc);
  return fn;
}

/* Expand a call to one of the builtin rounding functions gcc defines
   as an extension (lfloor and lceil).  As these are gcc extensions we
   do not need to worry about setting errno to EDOM.
   If expanding via optab fails, lower expression to (int)(floor(x)).
   EXP is the expression that is a call to the builtin function;
   if convenient, the result should be placed in TARGET.  */

static rtx
expand_builtin_int_roundingfn (tree exp, rtx target)
{
  convert_optab builtin_optab;
  rtx op0, insns, tmp;
  tree fndecl = get_callee_fndecl (exp);
  enum built_in_function fallback_fn;
  tree fallback_fndecl;
  enum machine_mode mode;
  tree arg;

  if (!validate_arglist (exp, REAL_TYPE, VOID_TYPE))
    gcc_unreachable ();

  arg = CALL_EXPR_ARG (exp, 0);

  switch (DECL_FUNCTION_CODE (fndecl))
    {
    CASE_FLT_FN (BUILT_IN_ICEIL):
    CASE_FLT_FN (BUILT_IN_LCEIL):
    CASE_FLT_FN (BUILT_IN_LLCEIL):
      builtin_optab = lceil_optab;
      fallback_fn = BUILT_IN_CEIL;
      break;

    CASE_FLT_FN (BUILT_IN_IFLOOR):
    CASE_FLT_FN (BUILT_IN_LFLOOR):
    CASE_FLT_FN (BUILT_IN_LLFLOOR):
      builtin_optab = lfloor_optab;
      fallback_fn = BUILT_IN_FLOOR;
      break;

    default:
      gcc_unreachable ();
    }

  /* Make a suitable register to place result in.  */
  mode = TYPE_MODE (TREE_TYPE (exp));

  target = gen_reg_rtx (mode);

  /* Wrap the computation of the argument in a SAVE_EXPR, as we may
     need to expand the argument again.  This way, we will not perform
     side-effects more the once.  */
  CALL_EXPR_ARG (exp, 0) = arg = builtin_save_expr (arg);

  op0 = expand_expr (arg, NULL, VOIDmode, EXPAND_NORMAL);

  start_sequence ();

  /* Compute into TARGET.  */
  if (expand_sfix_optab (target, op0, builtin_optab))
    {
      /* Output the entire sequence.  */
      insns = get_insns ();
      end_sequence ();
      emit_insn (insns);
      return target;
    }

  /* If we were unable to expand via the builtin, stop the sequence
     (without outputting the insns).  */
  end_sequence ();

  /* Fall back to floating point rounding optab.  */
  fallback_fndecl = mathfn_built_in (TREE_TYPE (arg), fallback_fn);

  /* For non-C99 targets we may end up without a fallback fndecl here
     if the user called __builtin_lfloor directly.  In this case emit
     a call to the floor/ceil variants nevertheless.  This should result
     in the best user experience for not full C99 targets.  */
  if (fallback_fndecl == NULL_TREE)
    {
      tree fntype;
      const char *name = NULL;

      switch (DECL_FUNCTION_CODE (fndecl))
	{
	case BUILT_IN_ICEIL:
	case BUILT_IN_LCEIL:
	case BUILT_IN_LLCEIL:
	  name = "ceil";
	  break;
	case BUILT_IN_ICEILF:
	case BUILT_IN_LCEILF:
	case BUILT_IN_LLCEILF:
	  name = "ceilf";
	  break;
	case BUILT_IN_ICEILL:
	case BUILT_IN_LCEILL:
	case BUILT_IN_LLCEILL:
	  name = "ceill";
	  break;
	case BUILT_IN_IFLOOR:
	case BUILT_IN_LFLOOR:
	case BUILT_IN_LLFLOOR:
	  name = "floor";
	  break;
	case BUILT_IN_IFLOORF:
	case BUILT_IN_LFLOORF:
	case BUILT_IN_LLFLOORF:
	  name = "floorf";
	  break;
	case BUILT_IN_IFLOORL:
	case BUILT_IN_LFLOORL:
	case BUILT_IN_LLFLOORL:
	  name = "floorl";
	  break;
	default:
	  gcc_unreachable ();
	}

      fntype = build_function_type_list (TREE_TYPE (arg),
					 TREE_TYPE (arg), NULL_TREE);
      fallback_fndecl = build_fn_decl (name, fntype);
    }

  exp = build_call_nofold_loc (EXPR_LOCATION (exp), fallback_fndecl, 1, arg);

  tmp = expand_normal (exp);
  tmp = maybe_emit_group_store (tmp, TREE_TYPE (exp));

  /* Truncate the result of floating point optab to integer
     via expand_fix ().  */
  target = gen_reg_rtx (mode);
  expand_fix (target, tmp, 0);

  return target;
}

/* Expand a call to one of the builtin math functions doing integer
   conversion (lrint).
   Return 0 if a normal call should be emitted rather than expanding the
   function in-line.  EXP is the expression that is a call to the builtin
   function; if convenient, the result should be placed in TARGET.  */

static rtx
expand_builtin_int_roundingfn_2 (tree exp, rtx target)
{
  convert_optab builtin_optab;
  rtx op0, insns;
  tree fndecl = get_callee_fndecl (exp);
  tree arg;
  enum machine_mode mode;
  enum built_in_function fallback_fn = BUILT_IN_NONE;

  if (!validate_arglist (exp, REAL_TYPE, VOID_TYPE))
     gcc_unreachable ();

  arg = CALL_EXPR_ARG (exp, 0);

  switch (DECL_FUNCTION_CODE (fndecl))
    {
    CASE_FLT_FN (BUILT_IN_IRINT):
      fallback_fn = BUILT_IN_LRINT;
      /* FALLTHRU */
    CASE_FLT_FN (BUILT_IN_LRINT):
    CASE_FLT_FN (BUILT_IN_LLRINT):
      builtin_optab = lrint_optab;
      break;

    CASE_FLT_FN (BUILT_IN_IROUND):
      fallback_fn = BUILT_IN_LROUND;
      /* FALLTHRU */
    CASE_FLT_FN (BUILT_IN_LROUND):
    CASE_FLT_FN (BUILT_IN_LLROUND):
      builtin_optab = lround_optab;
      break;

    default:
      gcc_unreachable ();
    }

  /* There's no easy way to detect the case we need to set EDOM.  */
  if (flag_errno_math && fallback_fn == BUILT_IN_NONE)
    return NULL_RTX;

  /* Make a suitable register to place result in.  */
  mode = TYPE_MODE (TREE_TYPE (exp));

  /* There's no easy way to detect the case we need to set EDOM.  */
  if (!flag_errno_math)
    {
      rtx result = gen_reg_rtx (mode);

      /* Wrap the computation of the argument in a SAVE_EXPR, as we may
	 need to expand the argument again.  This way, we will not perform
	 side-effects more the once.  */
      CALL_EXPR_ARG (exp, 0) = arg = builtin_save_expr (arg);

      op0 = expand_expr (arg, NULL, VOIDmode, EXPAND_NORMAL);

      start_sequence ();

      if (expand_sfix_optab (result, op0, builtin_optab))
	{
	  /* Output the entire sequence.  */
	  insns = get_insns ();
	  end_sequence ();
	  emit_insn (insns);
	  return result;
	}

      /* If we were unable to expand via the builtin, stop the sequence
	 (without outputting the insns) and call to the library function
	 with the stabilized argument list.  */
      end_sequence ();
    }

  if (fallback_fn != BUILT_IN_NONE)
    {
      /* Fall back to rounding to long int.  Use implicit_p 0 - for non-C99
	 targets, (int) round (x) should never be transformed into
	 BUILT_IN_IROUND and if __builtin_iround is called directly, emit
	 a call to lround in the hope that the target provides at least some
	 C99 functions.  This should result in the best user experience for
	 not full C99 targets.  */
      tree fallback_fndecl = mathfn_built_in_1 (TREE_TYPE (arg),
						fallback_fn, 0);

      exp = build_call_nofold_loc (EXPR_LOCATION (exp),
				   fallback_fndecl, 1, arg);

      target = expand_call (exp, NULL_RTX, target == const0_rtx);
      target = maybe_emit_group_store (target, TREE_TYPE (exp));
      return convert_to_mode (mode, target, 0);
    }

  return expand_call (exp, target, target == const0_rtx);
}

/* Expand a call to the powi built-in mathematical function.  Return NULL_RTX if
   a normal call should be emitted rather than expanding the function
   in-line.  EXP is the expression that is a call to the builtin
   function; if convenient, the result should be placed in TARGET.  */

static rtx
expand_builtin_powi (tree exp, rtx target)
{
  tree arg0, arg1;
  rtx op0, op1;
  enum machine_mode mode;
  enum machine_mode mode2;

  if (! validate_arglist (exp, REAL_TYPE, INTEGER_TYPE, VOID_TYPE))
    return NULL_RTX;

  arg0 = CALL_EXPR_ARG (exp, 0);
  arg1 = CALL_EXPR_ARG (exp, 1);
  mode = TYPE_MODE (TREE_TYPE (exp));

  /* Emit a libcall to libgcc.  */

  /* Mode of the 2nd argument must match that of an int.  */
  mode2 = mode_for_size (INT_TYPE_SIZE, MODE_INT, 0);

  if (target == NULL_RTX)
    target = gen_reg_rtx (mode);

  op0 = expand_expr (arg0, NULL_RTX, mode, EXPAND_NORMAL);
  if (GET_MODE (op0) != mode)
    op0 = convert_to_mode (mode, op0, 0);
  op1 = expand_expr (arg1, NULL_RTX, mode2, EXPAND_NORMAL);
  if (GET_MODE (op1) != mode2)
    op1 = convert_to_mode (mode2, op1, 0);

  target = emit_library_call_value (optab_libfunc (powi_optab, mode),
				    target, LCT_CONST, mode, 2,
				    op0, mode, op1, mode2);

  return target;
}

/* Expand expression EXP which is a call to the strlen builtin.  Return
   NULL_RTX if we failed the caller should emit a normal call, otherwise
   try to get the result in TARGET, if convenient.  */

static rtx
expand_builtin_strlen (tree exp, rtx target,
		       enum machine_mode target_mode)
{
  if (!validate_arglist (exp, POINTER_TYPE, VOID_TYPE))
    return NULL_RTX;
  else
    {
      struct expand_operand ops[4];
      rtx pat;
      tree len;
      tree src = CALL_EXPR_ARG (exp, 0);
      rtx src_reg, before_strlen;
      enum machine_mode insn_mode = target_mode;
      enum insn_code icode = CODE_FOR_nothing;
      unsigned int align;

      /* If the length can be computed at compile-time, return it.  */
      len = c_strlen (src, 0);
      if (len)
	return expand_expr (len, target, target_mode, EXPAND_NORMAL);

      /* If the length can be computed at compile-time and is constant
	 integer, but there are side-effects in src, evaluate
	 src for side-effects, then return len.
	 E.g. x = strlen (i++ ? "xfoo" + 1 : "bar");
	 can be optimized into: i++; x = 3;  */
      len = c_strlen (src, 1);
      if (len && TREE_CODE (len) == INTEGER_CST)
	{
	  expand_expr (src, const0_rtx, VOIDmode, EXPAND_NORMAL);
	  return expand_expr (len, target, target_mode, EXPAND_NORMAL);
	}

      align = get_pointer_alignment (src) / BITS_PER_UNIT;

      /* If SRC is not a pointer type, don't do this operation inline.  */
      if (align == 0)
	return NULL_RTX;

      /* Bail out if we can't compute strlen in the right mode.  */
      while (insn_mode != VOIDmode)
	{
	  icode = optab_handler (strlen_optab, insn_mode);
	  if (icode != CODE_FOR_nothing)
	    break;

	  insn_mode = GET_MODE_WIDER_MODE (insn_mode);
	}
      if (insn_mode == VOIDmode)
	return NULL_RTX;

      /* Make a place to hold the source address.  We will not expand
	 the actual source until we are sure that the expansion will
	 not fail -- there are trees that cannot be expanded twice.  */
      src_reg = gen_reg_rtx (Pmode);

      /* Mark the beginning of the strlen sequence so we can emit the
	 source operand later.  */
      before_strlen = get_last_insn ();

      create_output_operand (&ops[0], target, insn_mode);
      create_fixed_operand (&ops[1], gen_rtx_MEM (BLKmode, src_reg));
      create_integer_operand (&ops[2], 0);
      create_integer_operand (&ops[3], align);
      if (!maybe_expand_insn (icode, 4, ops))
	return NULL_RTX;

      /* Now that we are assured of success, expand the source.  */
      start_sequence ();
      pat = expand_expr (src, src_reg, Pmode, EXPAND_NORMAL);
      if (pat != src_reg)
	{
#ifdef POINTERS_EXTEND_UNSIGNED
	  if (GET_MODE (pat) != Pmode)
	    pat = convert_to_mode (Pmode, pat,
				   POINTERS_EXTEND_UNSIGNED);
#endif
	  emit_move_insn (src_reg, pat);
	}
      pat = get_insns ();
      end_sequence ();

      if (before_strlen)
	emit_insn_after (pat, before_strlen);
      else
	emit_insn_before (pat, get_insns ());

      /* Return the value in the proper mode for this function.  */
      if (GET_MODE (ops[0].value) == target_mode)
	target = ops[0].value;
      else if (target != 0)
	convert_move (target, ops[0].value, 0);
      else
	target = convert_to_mode (target_mode, ops[0].value, 0);

      return target;
    }
}

/* Callback routine for store_by_pieces.  Read GET_MODE_BITSIZE (MODE)
   bytes from constant string DATA + OFFSET and return it as target
   constant.  */

static rtx
builtin_memcpy_read_str (void *data, HOST_WIDE_INT offset,
			 enum machine_mode mode)
{
  const char *str = (const char *) data;

  gcc_assert (offset >= 0
	      && ((unsigned HOST_WIDE_INT) offset + GET_MODE_SIZE (mode)
		  <= strlen (str) + 1));

  return c_readstr (str + offset, mode);
}

/* Expand a call EXP to the memcpy builtin.
   Return NULL_RTX if we failed, the caller should emit a normal call,
   otherwise try to get the result in TARGET, if convenient (and in
   mode MODE if that's convenient).  */

static rtx
expand_builtin_memcpy (tree exp, rtx target)
{
  if (!validate_arglist (exp,
 			 POINTER_TYPE, POINTER_TYPE, INTEGER_TYPE, VOID_TYPE))
    return NULL_RTX;
  else
    {
      tree dest = CALL_EXPR_ARG (exp, 0);
      tree src = CALL_EXPR_ARG (exp, 1);
      tree len = CALL_EXPR_ARG (exp, 2);
      const char *src_str;
      unsigned int src_align = get_pointer_alignment (src);
      unsigned int dest_align = get_pointer_alignment (dest);
      rtx dest_mem, src_mem, dest_addr, len_rtx;
      HOST_WIDE_INT expected_size = -1;
      unsigned int expected_align = 0;

      /* If DEST is not a pointer type, call the normal function.  */
      if (dest_align == 0)
	return NULL_RTX;

      /* If either SRC is not a pointer type, don't do this
	 operation in-line.  */
      if (src_align == 0)
	return NULL_RTX;

      if (currently_expanding_gimple_stmt)
        stringop_block_profile (currently_expanding_gimple_stmt,
				&expected_align, &expected_size);

      if (expected_align < dest_align)
	expected_align = dest_align;
      dest_mem = get_memory_rtx (dest, len);
      set_mem_align (dest_mem, dest_align);
      len_rtx = expand_normal (len);
      src_str = c_getstr (src);

      /* If SRC is a string constant and block move would be done
	 by pieces, we can avoid loading the string from memory
	 and only stored the computed constants.  */
      if (src_str
	  && CONST_INT_P (len_rtx)
	  && (unsigned HOST_WIDE_INT) INTVAL (len_rtx) <= strlen (src_str) + 1
	  && can_store_by_pieces (INTVAL (len_rtx), builtin_memcpy_read_str,
				  CONST_CAST (char *, src_str),
				  dest_align, false))
	{
	  dest_mem = store_by_pieces (dest_mem, INTVAL (len_rtx),
				      builtin_memcpy_read_str,
				      CONST_CAST (char *, src_str),
				      dest_align, false, 0);
	  dest_mem = force_operand (XEXP (dest_mem, 0), target);
	  dest_mem = convert_memory_address (ptr_mode, dest_mem);
	  return dest_mem;
	}

      src_mem = get_memory_rtx (src, len);
      set_mem_align (src_mem, src_align);

      /* Copy word part most expediently.  */
      dest_addr = emit_block_move_hints (dest_mem, src_mem, len_rtx,
				         CALL_EXPR_TAILCALL (exp)
				         ? BLOCK_OP_TAILCALL : BLOCK_OP_NORMAL,
					 expected_align, expected_size);

      if (dest_addr == 0)
	{
	  dest_addr = force_operand (XEXP (dest_mem, 0), target);
	  dest_addr = convert_memory_address (ptr_mode, dest_addr);
	}
      return dest_addr;
    }
}

/* Expand a call EXP to the mempcpy builtin.
   Return NULL_RTX if we failed; the caller should emit a normal call,
   otherwise try to get the result in TARGET, if convenient (and in
   mode MODE if that's convenient).  If ENDP is 0 return the
   destination pointer, if ENDP is 1 return the end pointer ala
   mempcpy, and if ENDP is 2 return the end pointer minus one ala
   stpcpy.  */

static rtx
expand_builtin_mempcpy (tree exp, rtx target, enum machine_mode mode)
{
  if (!validate_arglist (exp,
 			 POINTER_TYPE, POINTER_TYPE, INTEGER_TYPE, VOID_TYPE))
    return NULL_RTX;
  else
    {
      tree dest = CALL_EXPR_ARG (exp, 0);
      tree src = CALL_EXPR_ARG (exp, 1);
      tree len = CALL_EXPR_ARG (exp, 2);
      return expand_builtin_mempcpy_args (dest, src, len,
					  target, mode, /*endp=*/ 1);
    }
}

/* Helper function to do the actual work for expand_builtin_mempcpy.  The
   arguments to the builtin_mempcpy call DEST, SRC, and LEN are broken out
   so that this can also be called without constructing an actual CALL_EXPR.
   The other arguments and return value are the same as for
   expand_builtin_mempcpy.  */

static rtx
expand_builtin_mempcpy_args (tree dest, tree src, tree len,
			     rtx target, enum machine_mode mode, int endp)
{
    /* If return value is ignored, transform mempcpy into memcpy.  */
  if (target == const0_rtx && builtin_decl_implicit_p (BUILT_IN_MEMCPY))
    {
      tree fn = builtin_decl_implicit (BUILT_IN_MEMCPY);
      tree result = build_call_nofold_loc (UNKNOWN_LOCATION, fn, 3,
					   dest, src, len);
      return expand_expr (result, target, mode, EXPAND_NORMAL);
    }
  else
    {
      const char *src_str;
      unsigned int src_align = get_pointer_alignment (src);
      unsigned int dest_align = get_pointer_alignment (dest);
      rtx dest_mem, src_mem, len_rtx;

      /* If either SRC or DEST is not a pointer type, don't do this
	 operation in-line.  */
      if (dest_align == 0 || src_align == 0)
	return NULL_RTX;

      /* If LEN is not constant, call the normal function.  */
      if (! tree_fits_uhwi_p (len))
	return NULL_RTX;

      len_rtx = expand_normal (len);
      src_str = c_getstr (src);

      /* If SRC is a string constant and block move would be done
	 by pieces, we can avoid loading the string from memory
	 and only stored the computed constants.  */
      if (src_str
	  && CONST_INT_P (len_rtx)
	  && (unsigned HOST_WIDE_INT) INTVAL (len_rtx) <= strlen (src_str) + 1
	  && can_store_by_pieces (INTVAL (len_rtx), builtin_memcpy_read_str,
				  CONST_CAST (char *, src_str),
				  dest_align, false))
	{
	  dest_mem = get_memory_rtx (dest, len);
	  set_mem_align (dest_mem, dest_align);
	  dest_mem = store_by_pieces (dest_mem, INTVAL (len_rtx),
				      builtin_memcpy_read_str,
				      CONST_CAST (char *, src_str),
				      dest_align, false, endp);
	  dest_mem = force_operand (XEXP (dest_mem, 0), NULL_RTX);
	  dest_mem = convert_memory_address (ptr_mode, dest_mem);
	  return dest_mem;
	}

      if (CONST_INT_P (len_rtx)
	  && can_move_by_pieces (INTVAL (len_rtx),
				 MIN (dest_align, src_align)))
	{
	  dest_mem = get_memory_rtx (dest, len);
	  set_mem_align (dest_mem, dest_align);
	  src_mem = get_memory_rtx (src, len);
	  set_mem_align (src_mem, src_align);
	  dest_mem = move_by_pieces (dest_mem, src_mem, INTVAL (len_rtx),
				     MIN (dest_align, src_align), endp);
	  dest_mem = force_operand (XEXP (dest_mem, 0), NULL_RTX);
	  dest_mem = convert_memory_address (ptr_mode, dest_mem);
	  return dest_mem;
	}

      return NULL_RTX;
    }
}

#ifndef HAVE_movstr
# define HAVE_movstr 0
# define CODE_FOR_movstr CODE_FOR_nothing
#endif

/* Expand into a movstr instruction, if one is available.  Return NULL_RTX if
   we failed, the caller should emit a normal call, otherwise try to
   get the result in TARGET, if convenient.  If ENDP is 0 return the
   destination pointer, if ENDP is 1 return the end pointer ala
   mempcpy, and if ENDP is 2 return the end pointer minus one ala
   stpcpy.  */

static rtx
expand_movstr (tree dest, tree src, rtx target, int endp)
{
  struct expand_operand ops[3];
  rtx dest_mem;
  rtx src_mem;

  if (!HAVE_movstr)
    return NULL_RTX;

  dest_mem = get_memory_rtx (dest, NULL);
  src_mem = get_memory_rtx (src, NULL);
  if (!endp)
    {
      target = force_reg (Pmode, XEXP (dest_mem, 0));
      dest_mem = replace_equiv_address (dest_mem, target);
    }

  create_output_operand (&ops[0], endp ? target : NULL_RTX, Pmode);
  create_fixed_operand (&ops[1], dest_mem);
  create_fixed_operand (&ops[2], src_mem);
  expand_insn (CODE_FOR_movstr, 3, ops);

  if (endp && target != const0_rtx)
    {
      target = ops[0].value;
      /* movstr is supposed to set end to the address of the NUL
	 terminator.  If the caller requested a mempcpy-like return value,
	 adjust it.  */
      if (endp == 1)
	{
	  rtx tem = plus_constant (GET_MODE (target),
				   gen_lowpart (GET_MODE (target), target), 1);
	  emit_move_insn (target, force_operand (tem, NULL_RTX));
	}
    }
  return target;
}

/* Expand expression EXP, which is a call to the strcpy builtin.  Return
   NULL_RTX if we failed the caller should emit a normal call, otherwise
   try to get the result in TARGET, if convenient (and in mode MODE if that's
   convenient).  */

static rtx
expand_builtin_strcpy (tree exp, rtx target)
{
  if (validate_arglist (exp, POINTER_TYPE, POINTER_TYPE, VOID_TYPE))
   {
     tree dest = CALL_EXPR_ARG (exp, 0);
     tree src = CALL_EXPR_ARG (exp, 1);
     return expand_builtin_strcpy_args (dest, src, target);
   }
   return NULL_RTX;
}

/* Helper function to do the actual work for expand_builtin_strcpy.  The
   arguments to the builtin_strcpy call DEST and SRC are broken out
   so that this can also be called without constructing an actual CALL_EXPR.
   The other arguments and return value are the same as for
   expand_builtin_strcpy.  */

static rtx
expand_builtin_strcpy_args (tree dest, tree src, rtx target)
{
  return expand_movstr (dest, src, target, /*endp=*/0);
}

/* Expand a call EXP to the stpcpy builtin.
   Return NULL_RTX if we failed the caller should emit a normal call,
   otherwise try to get the result in TARGET, if convenient (and in
   mode MODE if that's convenient).  */

static rtx
expand_builtin_stpcpy (tree exp, rtx target, enum machine_mode mode)
{
  tree dst, src;
  location_t loc = EXPR_LOCATION (exp);

  if (!validate_arglist (exp, POINTER_TYPE, POINTER_TYPE, VOID_TYPE))
    return NULL_RTX;

  dst = CALL_EXPR_ARG (exp, 0);
  src = CALL_EXPR_ARG (exp, 1);

  /* If return value is ignored, transform stpcpy into strcpy.  */
  if (target == const0_rtx && builtin_decl_implicit (BUILT_IN_STRCPY))
    {
      tree fn = builtin_decl_implicit (BUILT_IN_STRCPY);
      tree result = build_call_nofold_loc (loc, fn, 2, dst, src);
      return expand_expr (result, target, mode, EXPAND_NORMAL);
    }
  else
    {
      tree len, lenp1;
      rtx ret;

      /* Ensure we get an actual string whose length can be evaluated at
	 compile-time, not an expression containing a string.  This is
	 because the latter will potentially produce pessimized code
	 when used to produce the return value.  */
      if (! c_getstr (src) || ! (len = c_strlen (src, 0)))
	return expand_movstr (dst, src, target, /*endp=*/2);

      lenp1 = size_binop_loc (loc, PLUS_EXPR, len, ssize_int (1));
      ret = expand_builtin_mempcpy_args (dst, src, lenp1,
 					 target, mode, /*endp=*/2);

      if (ret)
	return ret;

      if (TREE_CODE (len) == INTEGER_CST)
	{
	  rtx len_rtx = expand_normal (len);

	  if (CONST_INT_P (len_rtx))
	    {
	      ret = expand_builtin_strcpy_args (dst, src, target);

	      if (ret)
		{
		  if (! target)
		    {
		      if (mode != VOIDmode)
			target = gen_reg_rtx (mode);
		      else
			target = gen_reg_rtx (GET_MODE (ret));
		    }
		  if (GET_MODE (target) != GET_MODE (ret))
		    ret = gen_lowpart (GET_MODE (target), ret);

		  ret = plus_constant (GET_MODE (ret), ret, INTVAL (len_rtx));
		  ret = emit_move_insn (target, force_operand (ret, NULL_RTX));
		  gcc_assert (ret);

		  return target;
		}
	    }
	}

      return expand_movstr (dst, src, target, /*endp=*/2);
    }
}

/* Callback routine for store_by_pieces.  Read GET_MODE_BITSIZE (MODE)
   bytes from constant string DATA + OFFSET and return it as target
   constant.  */

rtx
builtin_strncpy_read_str (void *data, HOST_WIDE_INT offset,
			  enum machine_mode mode)
{
  const char *str = (const char *) data;

  if ((unsigned HOST_WIDE_INT) offset > strlen (str))
    return const0_rtx;

  return c_readstr (str + offset, mode);
}

/* Expand expression EXP, which is a call to the strncpy builtin.  Return
   NULL_RTX if we failed the caller should emit a normal call.  */

static rtx
expand_builtin_strncpy (tree exp, rtx target)
{
  location_t loc = EXPR_LOCATION (exp);

  if (validate_arglist (exp,
 			POINTER_TYPE, POINTER_TYPE, INTEGER_TYPE, VOID_TYPE))
    {
      tree dest = CALL_EXPR_ARG (exp, 0);
      tree src = CALL_EXPR_ARG (exp, 1);
      tree len = CALL_EXPR_ARG (exp, 2);
      tree slen = c_strlen (src, 1);

      /* We must be passed a constant len and src parameter.  */
      if (!tree_fits_uhwi_p (len) || !slen || !tree_fits_uhwi_p (slen))
	return NULL_RTX;

      slen = size_binop_loc (loc, PLUS_EXPR, slen, ssize_int (1));

      /* We're required to pad with trailing zeros if the requested
	 len is greater than strlen(s2)+1.  In that case try to
	 use store_by_pieces, if it fails, punt.  */
      if (tree_int_cst_lt (slen, len))
	{
	  unsigned int dest_align = get_pointer_alignment (dest);
	  const char *p = c_getstr (src);
	  rtx dest_mem;

	  if (!p || dest_align == 0 || !tree_fits_uhwi_p (len)
	      || !can_store_by_pieces (tree_to_uhwi (len),
				       builtin_strncpy_read_str,
				       CONST_CAST (char *, p),
				       dest_align, false))
	    return NULL_RTX;

	  dest_mem = get_memory_rtx (dest, len);
	  store_by_pieces (dest_mem, tree_to_uhwi (len),
			   builtin_strncpy_read_str,
			   CONST_CAST (char *, p), dest_align, false, 0);
	  dest_mem = force_operand (XEXP (dest_mem, 0), target);
	  dest_mem = convert_memory_address (ptr_mode, dest_mem);
	  return dest_mem;
	}
    }
  return NULL_RTX;
}

/* Callback routine for store_by_pieces.  Read GET_MODE_BITSIZE (MODE)
   bytes from constant string DATA + OFFSET and return it as target
   constant.  */

rtx
builtin_memset_read_str (void *data, HOST_WIDE_INT offset ATTRIBUTE_UNUSED,
			 enum machine_mode mode)
{
  const char *c = (const char *) data;
  char *p = XALLOCAVEC (char, GET_MODE_SIZE (mode));

  memset (p, *c, GET_MODE_SIZE (mode));

  return c_readstr (p, mode);
}

/* Callback routine for store_by_pieces.  Return the RTL of a register
   containing GET_MODE_SIZE (MODE) consecutive copies of the unsigned
   char value given in the RTL register data.  For example, if mode is
   4 bytes wide, return the RTL for 0x01010101*data.  */

static rtx
builtin_memset_gen_str (void *data, HOST_WIDE_INT offset ATTRIBUTE_UNUSED,
			enum machine_mode mode)
{
  rtx target, coeff;
  size_t size;
  char *p;

  size = GET_MODE_SIZE (mode);
  if (size == 1)
    return (rtx) data;

  p = XALLOCAVEC (char, size);
  memset (p, 1, size);
  coeff = c_readstr (p, mode);

  target = convert_to_mode (mode, (rtx) data, 1);
  target = expand_mult (mode, target, coeff, NULL_RTX, 1);
  return force_reg (mode, target);
}

/* Expand expression EXP, which is a call to the memset builtin.  Return
   NULL_RTX if we failed the caller should emit a normal call, otherwise
   try to get the result in TARGET, if convenient (and in mode MODE if that's
   convenient).  */

static rtx
expand_builtin_memset (tree exp, rtx target, enum machine_mode mode)
{
  if (!validate_arglist (exp,
 			 POINTER_TYPE, INTEGER_TYPE, INTEGER_TYPE, VOID_TYPE))
    return NULL_RTX;
  else
    {
      tree dest = CALL_EXPR_ARG (exp, 0);
      tree val = CALL_EXPR_ARG (exp, 1);
      tree len = CALL_EXPR_ARG (exp, 2);
      return expand_builtin_memset_args (dest, val, len, target, mode, exp);
    }
}

/* Helper function to do the actual work for expand_builtin_memset.  The
   arguments to the builtin_memset call DEST, VAL, and LEN are broken out
   so that this can also be called without constructing an actual CALL_EXPR.
   The other arguments and return value are the same as for
   expand_builtin_memset.  */

static rtx
expand_builtin_memset_args (tree dest, tree val, tree len,
			    rtx target, enum machine_mode mode, tree orig_exp)
{
  tree fndecl, fn;
  enum built_in_function fcode;
  enum machine_mode val_mode;
  char c;
  unsigned int dest_align;
  rtx dest_mem, dest_addr, len_rtx;
  HOST_WIDE_INT expected_size = -1;
  unsigned int expected_align = 0;

  dest_align = get_pointer_alignment (dest);

  /* If DEST is not a pointer type, don't do this operation in-line.  */
  if (dest_align == 0)
    return NULL_RTX;

  if (currently_expanding_gimple_stmt)
    stringop_block_profile (currently_expanding_gimple_stmt,
			    &expected_align, &expected_size);

  if (expected_align < dest_align)
    expected_align = dest_align;

  /* If the LEN parameter is zero, return DEST.  */
  if (integer_zerop (len))
    {
      /* Evaluate and ignore VAL in case it has side-effects.  */
      expand_expr (val, const0_rtx, VOIDmode, EXPAND_NORMAL);
      return expand_expr (dest, target, mode, EXPAND_NORMAL);
    }

  /* Stabilize the arguments in case we fail.  */
  dest = builtin_save_expr (dest);
  val = builtin_save_expr (val);
  len = builtin_save_expr (len);

  len_rtx = expand_normal (len);
  dest_mem = get_memory_rtx (dest, len);
  val_mode = TYPE_MODE (unsigned_char_type_node);

  if (TREE_CODE (val) != INTEGER_CST)
    {
      rtx val_rtx;

      val_rtx = expand_normal (val);
      val_rtx = convert_to_mode (val_mode, val_rtx, 0);

      /* Assume that we can memset by pieces if we can store
       * the coefficients by pieces (in the required modes).
       * We can't pass builtin_memset_gen_str as that emits RTL.  */
      c = 1;
      if (tree_fits_uhwi_p (len)
	  && can_store_by_pieces (tree_to_uhwi (len),
				  builtin_memset_read_str, &c, dest_align,
				  true))
	{
	  val_rtx = force_reg (val_mode, val_rtx);
	  store_by_pieces (dest_mem, tree_to_uhwi (len),
			   builtin_memset_gen_str, val_rtx, dest_align,
			   true, 0);
	}
      else if (!set_storage_via_setmem (dest_mem, len_rtx, val_rtx,
					dest_align, expected_align,
					expected_size))
	goto do_libcall;

      dest_mem = force_operand (XEXP (dest_mem, 0), NULL_RTX);
      dest_mem = convert_memory_address (ptr_mode, dest_mem);
      return dest_mem;
    }

  if (target_char_cast (val, &c))
    goto do_libcall;

  if (c)
    {
      if (tree_fits_uhwi_p (len)
	  && can_store_by_pieces (tree_to_uhwi (len),
				  builtin_memset_read_str, &c, dest_align,
				  true))
	store_by_pieces (dest_mem, tree_to_uhwi (len),
			 builtin_memset_read_str, &c, dest_align, true, 0);
      else if (!set_storage_via_setmem (dest_mem, len_rtx,
					gen_int_mode (c, val_mode),
					dest_align, expected_align,
					expected_size))
	goto do_libcall;

      dest_mem = force_operand (XEXP (dest_mem, 0), NULL_RTX);
      dest_mem = convert_memory_address (ptr_mode, dest_mem);
      return dest_mem;
    }

  set_mem_align (dest_mem, dest_align);
  dest_addr = clear_storage_hints (dest_mem, len_rtx,
				   CALL_EXPR_TAILCALL (orig_exp)
				   ? BLOCK_OP_TAILCALL : BLOCK_OP_NORMAL,
				   expected_align, expected_size);

  if (dest_addr == 0)
    {
      dest_addr = force_operand (XEXP (dest_mem, 0), NULL_RTX);
      dest_addr = convert_memory_address (ptr_mode, dest_addr);
    }

  return dest_addr;

 do_libcall:
  fndecl = get_callee_fndecl (orig_exp);
  fcode = DECL_FUNCTION_CODE (fndecl);
  if (fcode == BUILT_IN_MEMSET)
    fn = build_call_nofold_loc (EXPR_LOCATION (orig_exp), fndecl, 3,
				dest, val, len);
  else if (fcode == BUILT_IN_BZERO)
    fn = build_call_nofold_loc (EXPR_LOCATION (orig_exp), fndecl, 2,
				dest, len);
  else
    gcc_unreachable ();
  gcc_assert (TREE_CODE (fn) == CALL_EXPR);
  CALL_EXPR_TAILCALL (fn) = CALL_EXPR_TAILCALL (orig_exp);
  return expand_call (fn, target, target == const0_rtx);
}

/* Expand expression EXP, which is a call to the bzero builtin.  Return
   NULL_RTX if we failed the caller should emit a normal call.  */

static rtx
expand_builtin_bzero (tree exp)
{
  tree dest, size;
  location_t loc = EXPR_LOCATION (exp);

  if (!validate_arglist (exp, POINTER_TYPE, INTEGER_TYPE, VOID_TYPE))
    return NULL_RTX;

  dest = CALL_EXPR_ARG (exp, 0);
  size = CALL_EXPR_ARG (exp, 1);

  /* New argument list transforming bzero(ptr x, int y) to
     memset(ptr x, int 0, size_t y).   This is done this way
     so that if it isn't expanded inline, we fallback to
     calling bzero instead of memset.  */

  return expand_builtin_memset_args (dest, integer_zero_node,
				     fold_convert_loc (loc,
						       size_type_node, size),
				     const0_rtx, VOIDmode, exp);
}

/* Expand expression EXP, which is a call to the memcmp built-in function.
   Return NULL_RTX if we failed and the caller should emit a normal call,
   otherwise try to get the result in TARGET, if convenient (and in mode
   MODE, if that's convenient).  */

static rtx
expand_builtin_memcmp (tree exp, ATTRIBUTE_UNUSED rtx target,
		       ATTRIBUTE_UNUSED enum machine_mode mode)
{
  location_t loc ATTRIBUTE_UNUSED = EXPR_LOCATION (exp);

  if (!validate_arglist (exp,
 			 POINTER_TYPE, POINTER_TYPE, INTEGER_TYPE, VOID_TYPE))
    return NULL_RTX;

  /* Note: The cmpstrnsi pattern, if it exists, is not suitable for
     implementing memcmp because it will stop if it encounters two
     zero bytes.  */
#if defined HAVE_cmpmemsi
  {
    rtx arg1_rtx, arg2_rtx, arg3_rtx;
    rtx result;
    rtx insn;
    tree arg1 = CALL_EXPR_ARG (exp, 0);
    tree arg2 = CALL_EXPR_ARG (exp, 1);
    tree len = CALL_EXPR_ARG (exp, 2);

    unsigned int arg1_align = get_pointer_alignment (arg1) / BITS_PER_UNIT;
    unsigned int arg2_align = get_pointer_alignment (arg2) / BITS_PER_UNIT;
    enum machine_mode insn_mode;

    if (HAVE_cmpmemsi)
      insn_mode = insn_data[(int) CODE_FOR_cmpmemsi].operand[0].mode;
    else
      return NULL_RTX;

    /* If we don't have POINTER_TYPE, call the function.  */
    if (arg1_align == 0 || arg2_align == 0)
      return NULL_RTX;

    /* Make a place to write the result of the instruction.  */
    result = target;
    if (! (result != 0
	   && REG_P (result) && GET_MODE (result) == insn_mode
	   && REGNO (result) >= FIRST_PSEUDO_REGISTER))
      result = gen_reg_rtx (insn_mode);

    arg1_rtx = get_memory_rtx (arg1, len);
    arg2_rtx = get_memory_rtx (arg2, len);
    arg3_rtx = expand_normal (fold_convert_loc (loc, sizetype, len));

    /* Set MEM_SIZE as appropriate.  */
    if (CONST_INT_P (arg3_rtx))
      {
	set_mem_size (arg1_rtx, INTVAL (arg3_rtx));
	set_mem_size (arg2_rtx, INTVAL (arg3_rtx));
      }

    if (HAVE_cmpmemsi)
      insn = gen_cmpmemsi (result, arg1_rtx, arg2_rtx, arg3_rtx,
			   GEN_INT (MIN (arg1_align, arg2_align)));
    else
      gcc_unreachable ();

    if (insn)
      emit_insn (insn);
    else
      emit_library_call_value (memcmp_libfunc, result, LCT_PURE,
			       TYPE_MODE (integer_type_node), 3,
			       XEXP (arg1_rtx, 0), Pmode,
			       XEXP (arg2_rtx, 0), Pmode,
			       convert_to_mode (TYPE_MODE (sizetype), arg3_rtx,
						TYPE_UNSIGNED (sizetype)),
			       TYPE_MODE (sizetype));

    /* Return the value in the proper mode for this function.  */
    mode = TYPE_MODE (TREE_TYPE (exp));
    if (GET_MODE (result) == mode)
      return result;
    else if (target != 0)
      {
	convert_move (target, result, 0);
	return target;
      }
    else
      return convert_to_mode (mode, result, 0);
  }
#endif /* HAVE_cmpmemsi.  */

  return NULL_RTX;
}

/* Expand expression EXP, which is a call to the strcmp builtin.  Return NULL_RTX
   if we failed the caller should emit a normal call, otherwise try to get
   the result in TARGET, if convenient.  */

static rtx
expand_builtin_strcmp (tree exp, ATTRIBUTE_UNUSED rtx target)
{
  if (!validate_arglist (exp, POINTER_TYPE, POINTER_TYPE, VOID_TYPE))
    return NULL_RTX;

#if defined HAVE_cmpstrsi || defined HAVE_cmpstrnsi
  if (direct_optab_handler (cmpstr_optab, SImode) != CODE_FOR_nothing
      || direct_optab_handler (cmpstrn_optab, SImode) != CODE_FOR_nothing)
    {
      rtx arg1_rtx, arg2_rtx;
      rtx result, insn = NULL_RTX;
      tree fndecl, fn;
      tree arg1 = CALL_EXPR_ARG (exp, 0);
      tree arg2 = CALL_EXPR_ARG (exp, 1);

      unsigned int arg1_align = get_pointer_alignment (arg1) / BITS_PER_UNIT;
      unsigned int arg2_align = get_pointer_alignment (arg2) / BITS_PER_UNIT;

      /* If we don't have POINTER_TYPE, call the function.  */
      if (arg1_align == 0 || arg2_align == 0)
	return NULL_RTX;

      /* Stabilize the arguments in case gen_cmpstr(n)si fail.  */
      arg1 = builtin_save_expr (arg1);
      arg2 = builtin_save_expr (arg2);

      arg1_rtx = get_memory_rtx (arg1, NULL);
      arg2_rtx = get_memory_rtx (arg2, NULL);

#ifdef HAVE_cmpstrsi
      /* Try to call cmpstrsi.  */
      if (HAVE_cmpstrsi)
	{
	  enum machine_mode insn_mode
	    = insn_data[(int) CODE_FOR_cmpstrsi].operand[0].mode;

	  /* Make a place to write the result of the instruction.  */
	  result = target;
	  if (! (result != 0
		 && REG_P (result) && GET_MODE (result) == insn_mode
		 && REGNO (result) >= FIRST_PSEUDO_REGISTER))
	    result = gen_reg_rtx (insn_mode);

	  insn = gen_cmpstrsi (result, arg1_rtx, arg2_rtx,
			       GEN_INT (MIN (arg1_align, arg2_align)));
	}
#endif
#ifdef HAVE_cmpstrnsi
      /* Try to determine at least one length and call cmpstrnsi.  */
      if (!insn && HAVE_cmpstrnsi)
	{
	  tree len;
	  rtx arg3_rtx;

	  enum machine_mode insn_mode
	    = insn_data[(int) CODE_FOR_cmpstrnsi].operand[0].mode;
	  tree len1 = c_strlen (arg1, 1);
	  tree len2 = c_strlen (arg2, 1);

	  if (len1)
	    len1 = size_binop (PLUS_EXPR, ssize_int (1), len1);
	  if (len2)
	    len2 = size_binop (PLUS_EXPR, ssize_int (1), len2);

	  /* If we don't have a constant length for the first, use the length
	     of the second, if we know it.  We don't require a constant for
	     this case; some cost analysis could be done if both are available
	     but neither is constant.  For now, assume they're equally cheap,
	     unless one has side effects.  If both strings have constant lengths,
	     use the smaller.  */

	  if (!len1)
	    len = len2;
	  else if (!len2)
	    len = len1;
	  else if (TREE_SIDE_EFFECTS (len1))
	    len = len2;
	  else if (TREE_SIDE_EFFECTS (len2))
	    len = len1;
	  else if (TREE_CODE (len1) != INTEGER_CST)
	    len = len2;
	  else if (TREE_CODE (len2) != INTEGER_CST)
	    len = len1;
	  else if (tree_int_cst_lt (len1, len2))
	    len = len1;
	  else
	    len = len2;

	  /* If both arguments have side effects, we cannot optimize.  */
	  if (!len || TREE_SIDE_EFFECTS (len))
	    goto do_libcall;

	  arg3_rtx = expand_normal (len);

	  /* Make a place to write the result of the instruction.  */
	  result = target;
	  if (! (result != 0
		 && REG_P (result) && GET_MODE (result) == insn_mode
		 && REGNO (result) >= FIRST_PSEUDO_REGISTER))
	    result = gen_reg_rtx (insn_mode);

	  insn = gen_cmpstrnsi (result, arg1_rtx, arg2_rtx, arg3_rtx,
				GEN_INT (MIN (arg1_align, arg2_align)));
	}
#endif

      if (insn)
	{
	  enum machine_mode mode;
	  emit_insn (insn);

	  /* Return the value in the proper mode for this function.  */
	  mode = TYPE_MODE (TREE_TYPE (exp));
	  if (GET_MODE (result) == mode)
	    return result;
	  if (target == 0)
	    return convert_to_mode (mode, result, 0);
	  convert_move (target, result, 0);
	  return target;
	}

      /* Expand the library call ourselves using a stabilized argument
	 list to avoid re-evaluating the function's arguments twice.  */
#ifdef HAVE_cmpstrnsi
    do_libcall:
#endif
      fndecl = get_callee_fndecl (exp);
      fn = build_call_nofold_loc (EXPR_LOCATION (exp), fndecl, 2, arg1, arg2);
      gcc_assert (TREE_CODE (fn) == CALL_EXPR);
      CALL_EXPR_TAILCALL (fn) = CALL_EXPR_TAILCALL (exp);
      return expand_call (fn, target, target == const0_rtx);
    }
#endif
  return NULL_RTX;
}

/* Expand expression EXP, which is a call to the strncmp builtin. Return
   NULL_RTX if we failed the caller should emit a normal call, otherwise try to get
   the result in TARGET, if convenient.  */

static rtx
expand_builtin_strncmp (tree exp, ATTRIBUTE_UNUSED rtx target,
			ATTRIBUTE_UNUSED enum machine_mode mode)
{
  location_t loc ATTRIBUTE_UNUSED = EXPR_LOCATION (exp);

  if (!validate_arglist (exp,
 			 POINTER_TYPE, POINTER_TYPE, INTEGER_TYPE, VOID_TYPE))
    return NULL_RTX;

  /* If c_strlen can determine an expression for one of the string
     lengths, and it doesn't have side effects, then emit cmpstrnsi
     using length MIN(strlen(string)+1, arg3).  */
#ifdef HAVE_cmpstrnsi
  if (HAVE_cmpstrnsi)
  {
    tree len, len1, len2;
    rtx arg1_rtx, arg2_rtx, arg3_rtx;
    rtx result, insn;
    tree fndecl, fn;
    tree arg1 = CALL_EXPR_ARG (exp, 0);
    tree arg2 = CALL_EXPR_ARG (exp, 1);
    tree arg3 = CALL_EXPR_ARG (exp, 2);

    unsigned int arg1_align = get_pointer_alignment (arg1) / BITS_PER_UNIT;
    unsigned int arg2_align = get_pointer_alignment (arg2) / BITS_PER_UNIT;
    enum machine_mode insn_mode
      = insn_data[(int) CODE_FOR_cmpstrnsi].operand[0].mode;

    len1 = c_strlen (arg1, 1);
    len2 = c_strlen (arg2, 1);

    if (len1)
      len1 = size_binop_loc (loc, PLUS_EXPR, ssize_int (1), len1);
    if (len2)
      len2 = size_binop_loc (loc, PLUS_EXPR, ssize_int (1), len2);

    /* If we don't have a constant length for the first, use the length
       of the second, if we know it.  We don't require a constant for
       this case; some cost analysis could be done if both are available
       but neither is constant.  For now, assume they're equally cheap,
       unless one has side effects.  If both strings have constant lengths,
       use the smaller.  */

    if (!len1)
      len = len2;
    else if (!len2)
      len = len1;
    else if (TREE_SIDE_EFFECTS (len1))
      len = len2;
    else if (TREE_SIDE_EFFECTS (len2))
      len = len1;
    else if (TREE_CODE (len1) != INTEGER_CST)
      len = len2;
    else if (TREE_CODE (len2) != INTEGER_CST)
      len = len1;
    else if (tree_int_cst_lt (len1, len2))
      len = len1;
    else
      len = len2;

    /* If both arguments have side effects, we cannot optimize.  */
    if (!len || TREE_SIDE_EFFECTS (len))
      return NULL_RTX;

    /* The actual new length parameter is MIN(len,arg3).  */
    len = fold_build2_loc (loc, MIN_EXPR, TREE_TYPE (len), len,
		       fold_convert_loc (loc, TREE_TYPE (len), arg3));

    /* If we don't have POINTER_TYPE, call the function.  */
    if (arg1_align == 0 || arg2_align == 0)
      return NULL_RTX;

    /* Make a place to write the result of the instruction.  */
    result = target;
    if (! (result != 0
	   && REG_P (result) && GET_MODE (result) == insn_mode
	   && REGNO (result) >= FIRST_PSEUDO_REGISTER))
      result = gen_reg_rtx (insn_mode);

    /* Stabilize the arguments in case gen_cmpstrnsi fails.  */
    arg1 = builtin_save_expr (arg1);
    arg2 = builtin_save_expr (arg2);
    len = builtin_save_expr (len);

    arg1_rtx = get_memory_rtx (arg1, len);
    arg2_rtx = get_memory_rtx (arg2, len);
    arg3_rtx = expand_normal (len);
    insn = gen_cmpstrnsi (result, arg1_rtx, arg2_rtx, arg3_rtx,
			  GEN_INT (MIN (arg1_align, arg2_align)));
    if (insn)
      {
	emit_insn (insn);

	/* Return the value in the proper mode for this function.  */
	mode = TYPE_MODE (TREE_TYPE (exp));
	if (GET_MODE (result) == mode)
	  return result;
	if (target == 0)
	  return convert_to_mode (mode, result, 0);
	convert_move (target, result, 0);
	return target;
      }

    /* Expand the library call ourselves using a stabilized argument
       list to avoid re-evaluating the function's arguments twice.  */
    fndecl = get_callee_fndecl (exp);
    fn = build_call_nofold_loc (EXPR_LOCATION (exp), fndecl, 3,
				arg1, arg2, len);
    gcc_assert (TREE_CODE (fn) == CALL_EXPR);
    CALL_EXPR_TAILCALL (fn) = CALL_EXPR_TAILCALL (exp);
    return expand_call (fn, target, target == const0_rtx);
  }
#endif
  return NULL_RTX;
}

/* Expand a call to __builtin_saveregs, generating the result in TARGET,
   if that's convenient.  */

rtx
expand_builtin_saveregs (void)
{
  rtx val, seq;

  /* Don't do __builtin_saveregs more than once in a function.
     Save the result of the first call and reuse it.  */
  if (saveregs_value != 0)
    return saveregs_value;

  /* When this function is called, it means that registers must be
     saved on entry to this function.  So we migrate the call to the
     first insn of this function.  */

  start_sequence ();

  /* Do whatever the machine needs done in this case.  */
  val = targetm.calls.expand_builtin_saveregs ();

  seq = get_insns ();
  end_sequence ();

  saveregs_value = val;

  /* Put the insns after the NOTE that starts the function.  If this
     is inside a start_sequence, make the outer-level insn chain current, so
     the code is placed at the start of the function.  */
  push_topmost_sequence ();
  emit_insn_after (seq, entry_of_function ());
  pop_topmost_sequence ();

  return val;
}

/* Expand a call to __builtin_next_arg.  */

static rtx
expand_builtin_next_arg (void)
{
  /* Checking arguments is already done in fold_builtin_next_arg
     that must be called before this function.  */
  return expand_binop (ptr_mode, add_optab,
		       crtl->args.internal_arg_pointer,
		       crtl->args.arg_offset_rtx,
		       NULL_RTX, 0, OPTAB_LIB_WIDEN);
}

/* Make it easier for the backends by protecting the valist argument
   from multiple evaluations.  */

static tree
stabilize_va_list_loc (location_t loc, tree valist, int needs_lvalue)
{
  tree vatype = targetm.canonical_va_list_type (TREE_TYPE (valist));

  /* The current way of determining the type of valist is completely
     bogus.  We should have the information on the va builtin instead.  */
  if (!vatype)
    vatype = targetm.fn_abi_va_list (cfun->decl);

  if (TREE_CODE (vatype) == ARRAY_TYPE)
    {
      if (TREE_SIDE_EFFECTS (valist))
	valist = save_expr (valist);

      /* For this case, the backends will be expecting a pointer to
	 vatype, but it's possible we've actually been given an array
	 (an actual TARGET_CANONICAL_VA_LIST_TYPE (valist)).
	 So fix it.  */
      if (TREE_CODE (TREE_TYPE (valist)) == ARRAY_TYPE)
	{
	  tree p1 = build_pointer_type (TREE_TYPE (vatype));
	  valist = build_fold_addr_expr_with_type_loc (loc, valist, p1);
	}
    }
  else
    {
      tree pt = build_pointer_type (vatype);

      if (! needs_lvalue)
	{
	  if (! TREE_SIDE_EFFECTS (valist))
	    return valist;

	  valist = fold_build1_loc (loc, ADDR_EXPR, pt, valist);
	  TREE_SIDE_EFFECTS (valist) = 1;
	}

      if (TREE_SIDE_EFFECTS (valist))
	valist = save_expr (valist);
      valist = fold_build2_loc (loc, MEM_REF,
				vatype, valist, build_int_cst (pt, 0));
    }

  return valist;
}

/* The "standard" definition of va_list is void*.  */

tree
std_build_builtin_va_list (void)
{
  return ptr_type_node;
}

/* The "standard" abi va_list is va_list_type_node.  */

tree
std_fn_abi_va_list (tree fndecl ATTRIBUTE_UNUSED)
{
  return va_list_type_node;
}

/* The "standard" type of va_list is va_list_type_node.  */

tree
std_canonical_va_list_type (tree type)
{
  tree wtype, htype;

  if (INDIRECT_REF_P (type))
    type = TREE_TYPE (type);
  else if (POINTER_TYPE_P (type) && POINTER_TYPE_P (TREE_TYPE (type)))
    type = TREE_TYPE (type);
  wtype = va_list_type_node;
  htype = type;
  /* Treat structure va_list types.  */
  if (TREE_CODE (wtype) == RECORD_TYPE && POINTER_TYPE_P (htype))
    htype = TREE_TYPE (htype);
  else if (TREE_CODE (wtype) == ARRAY_TYPE)
    {
      /* If va_list is an array type, the argument may have decayed
	 to a pointer type, e.g. by being passed to another function.
	 In that case, unwrap both types so that we can compare the
	 underlying records.  */
      if (TREE_CODE (htype) == ARRAY_TYPE
	  || POINTER_TYPE_P (htype))
	{
	  wtype = TREE_TYPE (wtype);
	  htype = TREE_TYPE (htype);
	}
    }
  if (TYPE_MAIN_VARIANT (wtype) == TYPE_MAIN_VARIANT (htype))
    return va_list_type_node;

  return NULL_TREE;
}

/* The "standard" implementation of va_start: just assign `nextarg' to
   the variable.  */

void
std_expand_builtin_va_start (tree valist, rtx nextarg)
{
  rtx va_r = expand_expr (valist, NULL_RTX, VOIDmode, EXPAND_WRITE);
  convert_move (va_r, nextarg, 0);
}

/* Expand EXP, a call to __builtin_va_start.  */

static rtx
expand_builtin_va_start (tree exp)
{
  rtx nextarg;
  tree valist;
  location_t loc = EXPR_LOCATION (exp);

  if (call_expr_nargs (exp) < 2)
    {
      error_at (loc, "too few arguments to function %<va_start%>");
      return const0_rtx;
    }

  if (fold_builtin_next_arg (exp, true))
    return const0_rtx;

  nextarg = expand_builtin_next_arg ();
  valist = stabilize_va_list_loc (loc, CALL_EXPR_ARG (exp, 0), 1);

  if (targetm.expand_builtin_va_start)
    targetm.expand_builtin_va_start (valist, nextarg);
  else
    std_expand_builtin_va_start (valist, nextarg);

  return const0_rtx;
}


/* Return a dummy expression of type TYPE in order to keep going after an
   error.  */

static tree
dummy_object (tree type)
{
  tree t = build_int_cst (build_pointer_type (type), 0);
  return build2 (MEM_REF, type, t, t);
}

/* Gimplify __builtin_va_arg, aka VA_ARG_EXPR, which is not really a
   builtin function, but a very special sort of operator.  */

enum gimplify_status
gimplify_va_arg_expr (tree *expr_p, gimple_seq *pre_p, gimple_seq *post_p)
{
  tree promoted_type, have_va_type;
  tree valist = TREE_OPERAND (*expr_p, 0);
  tree type = TREE_TYPE (*expr_p);
  tree t;
  location_t loc = EXPR_LOCATION (*expr_p);

  /* Verify that valist is of the proper type.  */
  have_va_type = TREE_TYPE (valist);
  if (have_va_type == error_mark_node)
    return GS_ERROR;
  have_va_type = targetm.canonical_va_list_type (have_va_type);

  if (have_va_type == NULL_TREE)
    {
      error_at (loc, "first argument to %<va_arg%> not of type %<va_list%>");
      return GS_ERROR;
    }

  /* Generate a diagnostic for requesting data of a type that cannot
     be passed through `...' due to type promotion at the call site.  */
  if ((promoted_type = lang_hooks.types.type_promotes_to (type))
	   != type)
    {
      static bool gave_help;
      bool warned;

      /* Unfortunately, this is merely undefined, rather than a constraint
	 violation, so we cannot make this an error.  If this call is never
	 executed, the program is still strictly conforming.  */
      warned = warning_at (loc, 0,
	  		   "%qT is promoted to %qT when passed through %<...%>",
			   type, promoted_type);
      if (!gave_help && warned)
	{
	  gave_help = true;
	  inform (loc, "(so you should pass %qT not %qT to %<va_arg%>)",
		  promoted_type, type);
	}

      /* We can, however, treat "undefined" any way we please.
	 Call abort to encourage the user to fix the program.  */
      if (warned)
	inform (loc, "if this code is reached, the program will abort");
      /* Before the abort, allow the evaluation of the va_list
	 expression to exit or longjmp.  */
      gimplify_and_add (valist, pre_p);
      t = build_call_expr_loc (loc,
			       builtin_decl_implicit (BUILT_IN_TRAP), 0);
      gimplify_and_add (t, pre_p);

      /* This is dead code, but go ahead and finish so that the
	 mode of the result comes out right.  */
      *expr_p = dummy_object (type);
      return GS_ALL_DONE;
    }
  else
    {
      /* Make it easier for the backends by protecting the valist argument
	 from multiple evaluations.  */
      if (TREE_CODE (have_va_type) == ARRAY_TYPE)
	{
	  /* For this case, the backends will be expecting a pointer to
	     TREE_TYPE (abi), but it's possible we've
	     actually been given an array (an actual TARGET_FN_ABI_VA_LIST).
	     So fix it.  */
	  if (TREE_CODE (TREE_TYPE (valist)) == ARRAY_TYPE)
	    {
	      tree p1 = build_pointer_type (TREE_TYPE (have_va_type));
	      valist = fold_convert_loc (loc, p1,
					 build_fold_addr_expr_loc (loc, valist));
	    }

	  gimplify_expr (&valist, pre_p, post_p, is_gimple_val, fb_rvalue);
	}
      else
	gimplify_expr (&valist, pre_p, post_p, is_gimple_min_lval, fb_lvalue);

      if (!targetm.gimplify_va_arg_expr)
	/* FIXME: Once most targets are converted we should merely
	   assert this is non-null.  */
	return GS_ALL_DONE;

      *expr_p = targetm.gimplify_va_arg_expr (valist, type, pre_p, post_p);
      return GS_OK;
    }
}

/* Expand EXP, a call to __builtin_va_end.  */

static rtx
expand_builtin_va_end (tree exp)
{
  tree valist = CALL_EXPR_ARG (exp, 0);

  /* Evaluate for side effects, if needed.  I hate macros that don't
     do that.  */
  if (TREE_SIDE_EFFECTS (valist))
    expand_expr (valist, const0_rtx, VOIDmode, EXPAND_NORMAL);

  return const0_rtx;
}

/* Expand EXP, a call to __builtin_va_copy.  We do this as a
   builtin rather than just as an assignment in stdarg.h because of the
   nastiness of array-type va_list types.  */

static rtx
expand_builtin_va_copy (tree exp)
{
  tree dst, src, t;
  location_t loc = EXPR_LOCATION (exp);

  dst = CALL_EXPR_ARG (exp, 0);
  src = CALL_EXPR_ARG (exp, 1);

  dst = stabilize_va_list_loc (loc, dst, 1);
  src = stabilize_va_list_loc (loc, src, 0);

  gcc_assert (cfun != NULL && cfun->decl != NULL_TREE);

  if (TREE_CODE (targetm.fn_abi_va_list (cfun->decl)) != ARRAY_TYPE)
    {
      t = build2 (MODIFY_EXPR, targetm.fn_abi_va_list (cfun->decl), dst, src);
      TREE_SIDE_EFFECTS (t) = 1;
      expand_expr (t, const0_rtx, VOIDmode, EXPAND_NORMAL);
    }
  else
    {
      rtx dstb, srcb, size;

      /* Evaluate to pointers.  */
      dstb = expand_expr (dst, NULL_RTX, Pmode, EXPAND_NORMAL);
      srcb = expand_expr (src, NULL_RTX, Pmode, EXPAND_NORMAL);
      size = expand_expr (TYPE_SIZE_UNIT (targetm.fn_abi_va_list (cfun->decl)),
      		  NULL_RTX, VOIDmode, EXPAND_NORMAL);

      dstb = convert_memory_address (Pmode, dstb);
      srcb = convert_memory_address (Pmode, srcb);

      /* "Dereference" to BLKmode memories.  */
      dstb = gen_rtx_MEM (BLKmode, dstb);
      set_mem_alias_set (dstb, get_alias_set (TREE_TYPE (TREE_TYPE (dst))));
      set_mem_align (dstb, TYPE_ALIGN (targetm.fn_abi_va_list (cfun->decl)));
      srcb = gen_rtx_MEM (BLKmode, srcb);
      set_mem_alias_set (srcb, get_alias_set (TREE_TYPE (TREE_TYPE (src))));
      set_mem_align (srcb, TYPE_ALIGN (targetm.fn_abi_va_list (cfun->decl)));

      /* Copy.  */
      emit_block_move (dstb, srcb, size, BLOCK_OP_NORMAL);
    }

  return const0_rtx;
}

/* Expand a call to one of the builtin functions __builtin_frame_address or
   __builtin_return_address.  */

static rtx
expand_builtin_frame_address (tree fndecl, tree exp)
{
  /* The argument must be a nonnegative integer constant.
     It counts the number of frames to scan up the stack.
     The value is the return address saved in that frame.  */
  if (call_expr_nargs (exp) == 0)
    /* Warning about missing arg was already issued.  */
    return const0_rtx;
  else if (! tree_fits_uhwi_p (CALL_EXPR_ARG (exp, 0)))
    {
      if (DECL_FUNCTION_CODE (fndecl) == BUILT_IN_FRAME_ADDRESS)
	error ("invalid argument to %<__builtin_frame_address%>");
      else
	error ("invalid argument to %<__builtin_return_address%>");
      return const0_rtx;
    }
  else
    {
      rtx tem
	= expand_builtin_return_addr (DECL_FUNCTION_CODE (fndecl),
				      tree_to_uhwi (CALL_EXPR_ARG (exp, 0)));

      /* Some ports cannot access arbitrary stack frames.  */
      if (tem == NULL)
	{
	  if (DECL_FUNCTION_CODE (fndecl) == BUILT_IN_FRAME_ADDRESS)
	    warning (0, "unsupported argument to %<__builtin_frame_address%>");
	  else
	    warning (0, "unsupported argument to %<__builtin_return_address%>");
	  return const0_rtx;
	}

      /* For __builtin_frame_address, return what we've got.  */
      if (DECL_FUNCTION_CODE (fndecl) == BUILT_IN_FRAME_ADDRESS)
	return tem;

      if (!REG_P (tem)
	  && ! CONSTANT_P (tem))
	tem = copy_addr_to_reg (tem);
      return tem;
    }
}

/* Expand EXP, a call to the alloca builtin.  Return NULL_RTX if we
   failed and the caller should emit a normal call.  CANNOT_ACCUMULATE
   is the same as for allocate_dynamic_stack_space.  */

static rtx
expand_builtin_alloca (tree exp, bool cannot_accumulate)
{
  rtx op0;
  rtx result;
  bool valid_arglist;
  unsigned int align;
  bool alloca_with_align = (DECL_FUNCTION_CODE (get_callee_fndecl (exp))
			    == BUILT_IN_ALLOCA_WITH_ALIGN);

  /* Emit normal call if we use mudflap.  */
  if (flag_mudflap)
    return NULL_RTX;

  valid_arglist
    = (alloca_with_align
       ? validate_arglist (exp, INTEGER_TYPE, INTEGER_TYPE, VOID_TYPE)
       : validate_arglist (exp, INTEGER_TYPE, VOID_TYPE));

  if (!valid_arglist)
    return NULL_RTX;

  /* Compute the argument.  */
  op0 = expand_normal (CALL_EXPR_ARG (exp, 0));

  /* Compute the alignment.  */
  align = (alloca_with_align
	   ? tree_to_hwi (CALL_EXPR_ARG (exp, 1))
	   : BIGGEST_ALIGNMENT);

  /* Allocate the desired space.  */
  result = allocate_dynamic_stack_space (op0, 0, align, cannot_accumulate);
  result = convert_memory_address (ptr_mode, result);

  return result;
}

/* Expand a call to bswap builtin in EXP.
   Return NULL_RTX if a normal call should be emitted rather than expanding the
   function in-line.  If convenient, the result should be placed in TARGET.
   SUBTARGET may be used as the target for computing one of EXP's operands.  */

static rtx
expand_builtin_bswap (enum machine_mode target_mode, tree exp, rtx target,
		      rtx subtarget)
{
  tree arg;
  rtx op0;

  if (!validate_arglist (exp, INTEGER_TYPE, VOID_TYPE))
    return NULL_RTX;

  arg = CALL_EXPR_ARG (exp, 0);
  op0 = expand_expr (arg,
		     subtarget && GET_MODE (subtarget) == target_mode
		     ? subtarget : NULL_RTX,
		     target_mode, EXPAND_NORMAL);
  if (GET_MODE (op0) != target_mode)
    op0 = convert_to_mode (target_mode, op0, 1);

  target = expand_unop (target_mode, bswap_optab, op0, target, 1);

  gcc_assert (target);

  return convert_to_mode (target_mode, target, 1);
}

/* Expand a call to a unary builtin in EXP.
   Return NULL_RTX if a normal call should be emitted rather than expanding the
   function in-line.  If convenient, the result should be placed in TARGET.
   SUBTARGET may be used as the target for computing one of EXP's operands.  */

static rtx
expand_builtin_unop (enum machine_mode target_mode, tree exp, rtx target,
		     rtx subtarget, optab op_optab)
{
  rtx op0;

  if (!validate_arglist (exp, INTEGER_TYPE, VOID_TYPE))
    return NULL_RTX;

  /* Compute the argument.  */
  op0 = expand_expr (CALL_EXPR_ARG (exp, 0),
		     (subtarget
		      && (TYPE_MODE (TREE_TYPE (CALL_EXPR_ARG (exp, 0)))
			  == GET_MODE (subtarget))) ? subtarget : NULL_RTX,
		     VOIDmode, EXPAND_NORMAL);
  /* Compute op, into TARGET if possible.
     Set TARGET to wherever the result comes back.  */
  target = expand_unop (TYPE_MODE (TREE_TYPE (CALL_EXPR_ARG (exp, 0))),
			op_optab, op0, target, op_optab != clrsb_optab);
  gcc_assert (target);

  return convert_to_mode (target_mode, target, 0);
}

/* Expand a call to __builtin_expect.  We just return our argument
   as the builtin_expect semantic should've been already executed by
   tree branch prediction pass. */

static rtx
expand_builtin_expect (tree exp, rtx target)
{
  tree arg;

  if (call_expr_nargs (exp) < 2)
    return const0_rtx;
  arg = CALL_EXPR_ARG (exp, 0);

  target = expand_expr (arg, target, VOIDmode, EXPAND_NORMAL);
  /* When guessing was done, the hints should be already stripped away.  */
  gcc_assert (!flag_guess_branch_prob
	      || optimize == 0 || seen_error ());
  return target;
}

/* Expand a call to __builtin_assume_aligned.  We just return our first
   argument as the builtin_assume_aligned semantic should've been already
   executed by CCP.  */

static rtx
expand_builtin_assume_aligned (tree exp, rtx target)
{
  if (call_expr_nargs (exp) < 2)
    return const0_rtx;
  target = expand_expr (CALL_EXPR_ARG (exp, 0), target, VOIDmode,
			EXPAND_NORMAL);
  gcc_assert (!TREE_SIDE_EFFECTS (CALL_EXPR_ARG (exp, 1))
	      && (call_expr_nargs (exp) < 3
		  || !TREE_SIDE_EFFECTS (CALL_EXPR_ARG (exp, 2))));
  return target;
}

void
expand_builtin_trap (void)
{
#ifdef HAVE_trap
  if (HAVE_trap)
    {
      rtx insn = emit_insn (gen_trap ());
      /* For trap insns when not accumulating outgoing args force
	 REG_ARGS_SIZE note to prevent crossjumping of calls with
	 different args sizes.  */
      if (!ACCUMULATE_OUTGOING_ARGS)
	add_reg_note (insn, REG_ARGS_SIZE, GEN_INT (stack_pointer_delta));
    }
  else
#endif
    emit_library_call (abort_libfunc, LCT_NORETURN, VOIDmode, 0);
  emit_barrier ();
}

/* Expand a call to __builtin_unreachable.  We do nothing except emit
   a barrier saying that control flow will not pass here.

   It is the responsibility of the program being compiled to ensure
   that control flow does never reach __builtin_unreachable.  */
static void
expand_builtin_unreachable (void)
{
  emit_barrier ();
}

/* Expand EXP, a call to fabs, fabsf or fabsl.
   Return NULL_RTX if a normal call should be emitted rather than expanding
   the function inline.  If convenient, the result should be placed
   in TARGET.  SUBTARGET may be used as the target for computing
   the operand.  */

static rtx
expand_builtin_fabs (tree exp, rtx target, rtx subtarget)
{
  enum machine_mode mode;
  tree arg;
  rtx op0;

  if (!validate_arglist (exp, REAL_TYPE, VOID_TYPE))
    return NULL_RTX;

  arg = CALL_EXPR_ARG (exp, 0);
  CALL_EXPR_ARG (exp, 0) = arg = builtin_save_expr (arg);
  mode = TYPE_MODE (TREE_TYPE (arg));
  op0 = expand_expr (arg, subtarget, VOIDmode, EXPAND_NORMAL);
  return expand_abs (mode, op0, target, 0, safe_from_p (target, arg, 1));
}

/* Expand EXP, a call to copysign, copysignf, or copysignl.
   Return NULL is a normal call should be emitted rather than expanding the
   function inline.  If convenient, the result should be placed in TARGET.
   SUBTARGET may be used as the target for computing the operand.  */

static rtx
expand_builtin_copysign (tree exp, rtx target, rtx subtarget)
{
  rtx op0, op1;
  tree arg;

  if (!validate_arglist (exp, REAL_TYPE, REAL_TYPE, VOID_TYPE))
    return NULL_RTX;

  arg = CALL_EXPR_ARG (exp, 0);
  op0 = expand_expr (arg, subtarget, VOIDmode, EXPAND_NORMAL);

  arg = CALL_EXPR_ARG (exp, 1);
  op1 = expand_normal (arg);

  return expand_copysign (op0, op1, target);
}

/* Create a new constant string literal and return a char* pointer to it.
   The STRING_CST value is the LEN characters at STR.  */
tree
build_string_literal (int len, const char *str)
{
  tree t, elem, index, type;

  t = build_string (len, str);
  elem = build_type_variant (char_type_node, 1, 0);
  index = build_index_type (size_int (len - 1));
  type = build_array_type (elem, index);
  TREE_TYPE (t) = type;
  TREE_CONSTANT (t) = 1;
  TREE_READONLY (t) = 1;
  TREE_STATIC (t) = 1;

  type = build_pointer_type (elem);
  t = build1 (ADDR_EXPR, type,
	      build4 (ARRAY_REF, elem,
		      t, integer_zero_node, NULL_TREE, NULL_TREE));
  return t;
}

/* Expand a call to __builtin___clear_cache.  */

static rtx
expand_builtin___clear_cache (tree exp ATTRIBUTE_UNUSED)
{
#ifndef HAVE_clear_cache
#ifdef CLEAR_INSN_CACHE
  /* There is no "clear_cache" insn, and __clear_cache() in libgcc
     does something.  Just do the default expansion to a call to
     __clear_cache().  */
  return NULL_RTX;
#else
  /* There is no "clear_cache" insn, and __clear_cache() in libgcc
     does nothing.  There is no need to call it.  Do nothing.  */
  return const0_rtx;
#endif /* CLEAR_INSN_CACHE */
#else
  /* We have a "clear_cache" insn, and it will handle everything.  */
  tree begin, end;
  rtx begin_rtx, end_rtx;

  /* We must not expand to a library call.  If we did, any
     fallback library function in libgcc that might contain a call to
     __builtin___clear_cache() would recurse infinitely.  */
  if (!validate_arglist (exp, POINTER_TYPE, POINTER_TYPE, VOID_TYPE))
    {
      error ("both arguments to %<__builtin___clear_cache%> must be pointers");
      return const0_rtx;
    }

  if (HAVE_clear_cache)
    {
      struct expand_operand ops[2];

      begin = CALL_EXPR_ARG (exp, 0);
      begin_rtx = expand_expr (begin, NULL_RTX, Pmode, EXPAND_NORMAL);

      end = CALL_EXPR_ARG (exp, 1);
      end_rtx = expand_expr (end, NULL_RTX, Pmode, EXPAND_NORMAL);

      create_address_operand (&ops[0], begin_rtx);
      create_address_operand (&ops[1], end_rtx);
      if (maybe_expand_insn (CODE_FOR_clear_cache, 2, ops))
	return const0_rtx;
    }
  return const0_rtx;
#endif /* HAVE_clear_cache */
}

/* Given a trampoline address, make sure it satisfies TRAMPOLINE_ALIGNMENT.  */

static rtx
round_trampoline_addr (rtx tramp)
{
  rtx temp, addend, mask;

  /* If we don't need too much alignment, we'll have been guaranteed
     proper alignment by get_trampoline_type.  */
  if (TRAMPOLINE_ALIGNMENT <= STACK_BOUNDARY)
    return tramp;

  /* Round address up to desired boundary.  */
  temp = gen_reg_rtx (Pmode);
  addend = gen_int_mode (TRAMPOLINE_ALIGNMENT / BITS_PER_UNIT - 1, Pmode);
  mask = gen_int_mode (-TRAMPOLINE_ALIGNMENT / BITS_PER_UNIT, Pmode);

  temp  = expand_simple_binop (Pmode, PLUS, tramp, addend,
			       temp, 0, OPTAB_LIB_WIDEN);
  tramp = expand_simple_binop (Pmode, AND, temp, mask,
			       temp, 0, OPTAB_LIB_WIDEN);

  return tramp;
}

static rtx
expand_builtin_init_trampoline (tree exp, bool onstack)
{
  tree t_tramp, t_func, t_chain;
  rtx m_tramp, r_tramp, r_chain, tmp;

  if (!validate_arglist (exp, POINTER_TYPE, POINTER_TYPE,
			 POINTER_TYPE, VOID_TYPE))
    return NULL_RTX;

  t_tramp = CALL_EXPR_ARG (exp, 0);
  t_func = CALL_EXPR_ARG (exp, 1);
  t_chain = CALL_EXPR_ARG (exp, 2);

  r_tramp = expand_normal (t_tramp);
  m_tramp = gen_rtx_MEM (BLKmode, r_tramp);
  MEM_NOTRAP_P (m_tramp) = 1;

  /* If ONSTACK, the TRAMP argument should be the address of a field
     within the local function's FRAME decl.  Either way, let's see if
     we can fill in the MEM_ATTRs for this memory.  */
  if (TREE_CODE (t_tramp) == ADDR_EXPR)
    set_mem_attributes (m_tramp, TREE_OPERAND (t_tramp, 0), true);

  /* Creator of a heap trampoline is responsible for making sure the
     address is aligned to at least STACK_BOUNDARY.  Normally malloc
     will ensure this anyhow.  */
  tmp = round_trampoline_addr (r_tramp);
  if (tmp != r_tramp)
    {
      m_tramp = change_address (m_tramp, BLKmode, tmp);
      set_mem_align (m_tramp, TRAMPOLINE_ALIGNMENT);
      set_mem_size (m_tramp, TRAMPOLINE_SIZE);
    }

  /* The FUNC argument should be the address of the nested function.
     Extract the actual function decl to pass to the hook.  */
  gcc_assert (TREE_CODE (t_func) == ADDR_EXPR);
  t_func = TREE_OPERAND (t_func, 0);
  gcc_assert (TREE_CODE (t_func) == FUNCTION_DECL);

  r_chain = expand_normal (t_chain);

  /* Generate insns to initialize the trampoline.  */
  targetm.calls.trampoline_init (m_tramp, t_func, r_chain);

  if (onstack)
    {
      trampolines_created = 1;

      warning_at (DECL_SOURCE_LOCATION (t_func), OPT_Wtrampolines,
		  "trampoline generated for nested function %qD", t_func);
    }

  return const0_rtx;
}

static rtx
expand_builtin_adjust_trampoline (tree exp)
{
  rtx tramp;

  if (!validate_arglist (exp, POINTER_TYPE, VOID_TYPE))
    return NULL_RTX;

  tramp = expand_normal (CALL_EXPR_ARG (exp, 0));
  tramp = round_trampoline_addr (tramp);
  if (targetm.calls.trampoline_adjust_address)
    tramp = targetm.calls.trampoline_adjust_address (tramp);

  return tramp;
}

/* Expand the call EXP to the built-in signbit, signbitf or signbitl
   function.  The function first checks whether the back end provides
   an insn to implement signbit for the respective mode.  If not, it
   checks whether the floating point format of the value is such that
   the sign bit can be extracted.  If that is not the case, the
   function returns NULL_RTX to indicate that a normal call should be
   emitted rather than expanding the function in-line.  EXP is the
   expression that is a call to the builtin function; if convenient,
   the result should be placed in TARGET.  */
static rtx
expand_builtin_signbit (tree exp, rtx target)
{
  const struct real_format *fmt;
  enum machine_mode fmode, imode, rmode;
  tree arg;
  int word, bitpos;
  enum insn_code icode;
  rtx temp;
  location_t loc = EXPR_LOCATION (exp);

  if (!validate_arglist (exp, REAL_TYPE, VOID_TYPE))
    return NULL_RTX;

  arg = CALL_EXPR_ARG (exp, 0);
  fmode = TYPE_MODE (TREE_TYPE (arg));
  rmode = TYPE_MODE (TREE_TYPE (exp));
  fmt = REAL_MODE_FORMAT (fmode);

  arg = builtin_save_expr (arg);

  /* Expand the argument yielding a RTX expression. */
  temp = expand_normal (arg);

  /* Check if the back end provides an insn that handles signbit for the
     argument's mode. */
  icode = optab_handler (signbit_optab, fmode);
  if (icode != CODE_FOR_nothing)
    {
      rtx last = get_last_insn ();
      target = gen_reg_rtx (TYPE_MODE (TREE_TYPE (exp)));
      if (maybe_emit_unop_insn (icode, target, temp, UNKNOWN))
	return target;
      delete_insns_since (last);
    }

  /* For floating point formats without a sign bit, implement signbit
     as "ARG < 0.0".  */
  bitpos = fmt->signbit_ro;
  if (bitpos < 0)
  {
    /* But we can't do this if the format supports signed zero.  */
    if (fmt->has_signed_zero && HONOR_SIGNED_ZEROS (fmode))
      return NULL_RTX;

    arg = fold_build2_loc (loc, LT_EXPR, TREE_TYPE (exp), arg,
		       build_real (TREE_TYPE (arg), dconst0));
    return expand_expr (arg, target, VOIDmode, EXPAND_NORMAL);
  }

  if (GET_MODE_SIZE (fmode) <= UNITS_PER_WORD)
    {
      imode = int_mode_for_mode (fmode);
      if (imode == BLKmode)
	return NULL_RTX;
      temp = gen_lowpart (imode, temp);
    }
  else
    {
      imode = word_mode;
      /* Handle targets with different FP word orders.  */
      if (FLOAT_WORDS_BIG_ENDIAN)
	word = (GET_MODE_BITSIZE (fmode) - bitpos) / BITS_PER_WORD;
      else
	word = bitpos / BITS_PER_WORD;
      temp = operand_subword_force (temp, word, fmode);
      bitpos = bitpos % BITS_PER_WORD;
    }

  /* Force the intermediate word_mode (or narrower) result into a
     register.  This avoids attempting to create paradoxical SUBREGs
     of floating point modes below.  */
  temp = force_reg (imode, temp);

  /* If the bitpos is within the "result mode" lowpart, the operation
     can be implement with a single bitwise AND.  Otherwise, we need
     a right shift and an AND.  */

  if (bitpos < GET_MODE_BITSIZE (rmode))
    {
      wide_int mask = wi::set_bit_in_zero (bitpos, GET_MODE_PRECISION (rmode));

      if (GET_MODE_SIZE (imode) > GET_MODE_SIZE (rmode))
	temp = gen_lowpart (rmode, temp);
      temp = expand_binop (rmode, and_optab, temp,
			   immed_wide_int_const (mask, rmode),
			   NULL_RTX, 1, OPTAB_LIB_WIDEN);
    }
  else
    {
      /* Perform a logical right shift to place the signbit in the least
	 significant bit, then truncate the result to the desired mode
	 and mask just this bit.  */
      temp = expand_shift (RSHIFT_EXPR, imode, temp, bitpos, NULL_RTX, 1);
      temp = gen_lowpart (rmode, temp);
      temp = expand_binop (rmode, and_optab, temp, const1_rtx,
			   NULL_RTX, 1, OPTAB_LIB_WIDEN);
    }

  return temp;
}

/* Expand fork or exec calls.  TARGET is the desired target of the
   call.  EXP is the call. FN is the
   identificator of the actual function.  IGNORE is nonzero if the
   value is to be ignored.  */

static rtx
expand_builtin_fork_or_exec (tree fn, tree exp, rtx target, int ignore)
{
  tree id, decl;
  tree call;

  /* If we are not profiling, just call the function.  */
  if (!profile_arc_flag)
    return NULL_RTX;

  /* Otherwise call the wrapper.  This should be equivalent for the rest of
     compiler, so the code does not diverge, and the wrapper may run the
     code necessary for keeping the profiling sane.  */

  switch (DECL_FUNCTION_CODE (fn))
    {
    case BUILT_IN_FORK:
      id = get_identifier ("__gcov_fork");
      break;

    case BUILT_IN_EXECL:
      id = get_identifier ("__gcov_execl");
      break;

    case BUILT_IN_EXECV:
      id = get_identifier ("__gcov_execv");
      break;

    case BUILT_IN_EXECLP:
      id = get_identifier ("__gcov_execlp");
      break;

    case BUILT_IN_EXECLE:
      id = get_identifier ("__gcov_execle");
      break;

    case BUILT_IN_EXECVP:
      id = get_identifier ("__gcov_execvp");
      break;

    case BUILT_IN_EXECVE:
      id = get_identifier ("__gcov_execve");
      break;

    default:
      gcc_unreachable ();
    }

  decl = build_decl (DECL_SOURCE_LOCATION (fn),
		     FUNCTION_DECL, id, TREE_TYPE (fn));
  DECL_EXTERNAL (decl) = 1;
  TREE_PUBLIC (decl) = 1;
  DECL_ARTIFICIAL (decl) = 1;
  TREE_NOTHROW (decl) = 1;
  DECL_VISIBILITY (decl) = VISIBILITY_DEFAULT;
  DECL_VISIBILITY_SPECIFIED (decl) = 1;
  call = rewrite_call_expr (EXPR_LOCATION (exp), exp, 0, decl, 0);
  return expand_call (call, target, ignore);
 }



/* Reconstitute a mode for a __sync intrinsic operation.  Since the type of
   the pointer in these functions is void*, the tree optimizers may remove
   casts.  The mode computed in expand_builtin isn't reliable either, due
   to __sync_bool_compare_and_swap.

   FCODE_DIFF should be fcode - base, where base is the FOO_1 code for the
   group of builtins.  This gives us log2 of the mode size.  */

static inline enum machine_mode
get_builtin_sync_mode (int fcode_diff)
{
  /* The size is not negotiable, so ask not to get BLKmode in return
     if the target indicates that a smaller size would be better.  */
  return mode_for_size (BITS_PER_UNIT << fcode_diff, MODE_INT, 0);
}

/* Expand the memory expression LOC and return the appropriate memory operand
   for the builtin_sync operations.  */

static rtx
get_builtin_sync_mem (tree loc, enum machine_mode mode)
{
  rtx addr, mem;

  addr = expand_expr (loc, NULL_RTX, ptr_mode, EXPAND_SUM);
  addr = convert_memory_address (Pmode, addr);

  /* Note that we explicitly do not want any alias information for this
     memory, so that we kill all other live memories.  Otherwise we don't
     satisfy the full barrier semantics of the intrinsic.  */
  mem = validize_mem (gen_rtx_MEM (mode, addr));

  /* The alignment needs to be at least according to that of the mode.  */
  set_mem_align (mem, MAX (GET_MODE_ALIGNMENT (mode),
			   get_pointer_alignment (loc)));
  set_mem_alias_set (mem, ALIAS_SET_MEMORY_BARRIER);
  MEM_VOLATILE_P (mem) = 1;

  return mem;
}

/* Make sure an argument is in the right mode.
   EXP is the tree argument. 
   MODE is the mode it should be in.  */

static rtx
expand_expr_force_mode (tree exp, enum machine_mode mode)
{
  rtx val;
  enum machine_mode old_mode;

  val = expand_expr (exp, NULL_RTX, mode, EXPAND_NORMAL);
  /* If VAL is promoted to a wider mode, convert it back to MODE.  Take care
     of CONST_INTs, where we know the old_mode only from the call argument.  */

  old_mode = GET_MODE (val);
  if (old_mode == VOIDmode)
    old_mode = TYPE_MODE (TREE_TYPE (exp));
  val = convert_modes (mode, old_mode, val, 1);
  return val;
}


/* Expand the __sync_xxx_and_fetch and __sync_fetch_and_xxx intrinsics.
   EXP is the CALL_EXPR.  CODE is the rtx code
   that corresponds to the arithmetic or logical operation from the name;
   an exception here is that NOT actually means NAND.  TARGET is an optional
   place for us to store the results; AFTER is true if this is the
   fetch_and_xxx form.  */

static rtx
expand_builtin_sync_operation (enum machine_mode mode, tree exp,
			       enum rtx_code code, bool after,
			       rtx target)
{
  rtx val, mem;
  location_t loc = EXPR_LOCATION (exp);

  if (code == NOT && warn_sync_nand)
    {
      tree fndecl = get_callee_fndecl (exp);
      enum built_in_function fcode = DECL_FUNCTION_CODE (fndecl);

      static bool warned_f_a_n, warned_n_a_f;

      switch (fcode)
	{
	case BUILT_IN_SYNC_FETCH_AND_NAND_1:
	case BUILT_IN_SYNC_FETCH_AND_NAND_2:
	case BUILT_IN_SYNC_FETCH_AND_NAND_4:
	case BUILT_IN_SYNC_FETCH_AND_NAND_8:
	case BUILT_IN_SYNC_FETCH_AND_NAND_16:
	  if (warned_f_a_n)
	    break;

	  fndecl = builtin_decl_implicit (BUILT_IN_SYNC_FETCH_AND_NAND_N);
	  inform (loc, "%qD changed semantics in GCC 4.4", fndecl);
	  warned_f_a_n = true;
	  break;

	case BUILT_IN_SYNC_NAND_AND_FETCH_1:
	case BUILT_IN_SYNC_NAND_AND_FETCH_2:
	case BUILT_IN_SYNC_NAND_AND_FETCH_4:
	case BUILT_IN_SYNC_NAND_AND_FETCH_8:
	case BUILT_IN_SYNC_NAND_AND_FETCH_16:
	  if (warned_n_a_f)
	    break;

	 fndecl = builtin_decl_implicit (BUILT_IN_SYNC_NAND_AND_FETCH_N);
	  inform (loc, "%qD changed semantics in GCC 4.4", fndecl);
	  warned_n_a_f = true;
	  break;

	default:
	  gcc_unreachable ();
	}
    }

  /* Expand the operands.  */
  mem = get_builtin_sync_mem (CALL_EXPR_ARG (exp, 0), mode);
  val = expand_expr_force_mode (CALL_EXPR_ARG (exp, 1), mode);

  return expand_atomic_fetch_op (target, mem, val, code, MEMMODEL_SEQ_CST,
				 after);
}

/* Expand the __sync_val_compare_and_swap and __sync_bool_compare_and_swap
   intrinsics. EXP is the CALL_EXPR.  IS_BOOL is
   true if this is the boolean form.  TARGET is a place for us to store the
   results; this is NOT optional if IS_BOOL is true.  */

static rtx
expand_builtin_compare_and_swap (enum machine_mode mode, tree exp,
				 bool is_bool, rtx target)
{
  rtx old_val, new_val, mem;
  rtx *pbool, *poval;

  /* Expand the operands.  */
  mem = get_builtin_sync_mem (CALL_EXPR_ARG (exp, 0), mode);
  old_val = expand_expr_force_mode (CALL_EXPR_ARG (exp, 1), mode);
  new_val = expand_expr_force_mode (CALL_EXPR_ARG (exp, 2), mode);

  pbool = poval = NULL;
  if (target != const0_rtx)
    {
      if (is_bool)
	pbool = &target;
      else
	poval = &target;
    }
  if (!expand_atomic_compare_and_swap (pbool, poval, mem, old_val, new_val,
				       false, MEMMODEL_SEQ_CST,
				       MEMMODEL_SEQ_CST))
    return NULL_RTX;

  return target;
}

/* Expand the __sync_lock_test_and_set intrinsic.  Note that the most
   general form is actually an atomic exchange, and some targets only
   support a reduced form with the second argument being a constant 1.
   EXP is the CALL_EXPR; TARGET is an optional place for us to store
   the results.  */

static rtx
expand_builtin_sync_lock_test_and_set (enum machine_mode mode, tree exp,
				       rtx target)
{
  rtx val, mem;

  /* Expand the operands.  */
  mem = get_builtin_sync_mem (CALL_EXPR_ARG (exp, 0), mode);
  val = expand_expr_force_mode (CALL_EXPR_ARG (exp, 1), mode);

  return expand_sync_lock_test_and_set (target, mem, val);
}

/* Expand the __sync_lock_release intrinsic.  EXP is the CALL_EXPR.  */

static void
expand_builtin_sync_lock_release (enum machine_mode mode, tree exp)
{
  rtx mem;

  /* Expand the operands.  */
  mem = get_builtin_sync_mem (CALL_EXPR_ARG (exp, 0), mode);

  expand_atomic_store (mem, const0_rtx, MEMMODEL_RELEASE, true);
}

/* Given an integer representing an ``enum memmodel'', verify its
   correctness and return the memory model enum.  */

static enum memmodel
get_memmodel (tree exp)
{
  rtx op;
  unsigned HOST_WIDE_INT val;

  /* If the parameter is not a constant, it's a run time value so we'll just
     convert it to MEMMODEL_SEQ_CST to avoid annoying runtime checking.  */
  if (TREE_CODE (exp) != INTEGER_CST)
    return MEMMODEL_SEQ_CST;

  op = expand_normal (exp);

  val = INTVAL (op);
  if (targetm.memmodel_check)
    val = targetm.memmodel_check (val);
  else if (val & ~MEMMODEL_MASK)
    {
      warning (OPT_Winvalid_memory_model,
	       "Unknown architecture specifier in memory model to builtin.");
      return MEMMODEL_SEQ_CST;
    }

  if ((INTVAL (op) & MEMMODEL_MASK) >= MEMMODEL_LAST)
    {
      warning (OPT_Winvalid_memory_model,
	       "invalid memory model argument to builtin");
      return MEMMODEL_SEQ_CST;
    }

  return (enum memmodel) val;
}

/* Expand the __atomic_exchange intrinsic:
   	TYPE __atomic_exchange (TYPE *object, TYPE desired, enum memmodel)
   EXP is the CALL_EXPR.
   TARGET is an optional place for us to store the results.  */

static rtx
expand_builtin_atomic_exchange (enum machine_mode mode, tree exp, rtx target)
{
  rtx val, mem;
  enum memmodel model;

  model = get_memmodel (CALL_EXPR_ARG (exp, 2));
  if ((model & MEMMODEL_MASK) == MEMMODEL_CONSUME)
    {
      error ("invalid memory model for %<__atomic_exchange%>");
      return NULL_RTX;
    }

  if (!flag_inline_atomics)
    return NULL_RTX;

  /* Expand the operands.  */
  mem = get_builtin_sync_mem (CALL_EXPR_ARG (exp, 0), mode);
  val = expand_expr_force_mode (CALL_EXPR_ARG (exp, 1), mode);

  return expand_atomic_exchange (target, mem, val, model);
}

/* Expand the __atomic_compare_exchange intrinsic:
   	bool __atomic_compare_exchange (TYPE *object, TYPE *expect, 
					TYPE desired, BOOL weak, 
					enum memmodel success,
					enum memmodel failure)
   EXP is the CALL_EXPR.
   TARGET is an optional place for us to store the results.  */

static rtx
expand_builtin_atomic_compare_exchange (enum machine_mode mode, tree exp, 
					rtx target)
{
  rtx expect, desired, mem, oldval;
  enum memmodel success, failure;
  tree weak;
  bool is_weak;

  success = get_memmodel (CALL_EXPR_ARG (exp, 4));
  failure = get_memmodel (CALL_EXPR_ARG (exp, 5));

  if ((failure & MEMMODEL_MASK) == MEMMODEL_RELEASE
      || (failure & MEMMODEL_MASK) == MEMMODEL_ACQ_REL)
    {
      error ("invalid failure memory model for %<__atomic_compare_exchange%>");
      return NULL_RTX;
    }

  if (failure > success)
    {
      error ("failure memory model cannot be stronger than success "
	     "memory model for %<__atomic_compare_exchange%>");
      return NULL_RTX;
    }
  
  if (!flag_inline_atomics)
    return NULL_RTX;

  /* Expand the operands.  */
  mem = get_builtin_sync_mem (CALL_EXPR_ARG (exp, 0), mode);

  expect = expand_normal (CALL_EXPR_ARG (exp, 1));
  expect = convert_memory_address (Pmode, expect);
  expect = gen_rtx_MEM (mode, expect);
  desired = expand_expr_force_mode (CALL_EXPR_ARG (exp, 2), mode);

  weak = CALL_EXPR_ARG (exp, 3);
  is_weak = false;
  if (tree_fits_shwi_p (weak) && tree_to_shwi (weak) != 0)
    is_weak = true;

  oldval = expect;
  if (!expand_atomic_compare_and_swap ((target == const0_rtx ? NULL : &target),
				       &oldval, mem, oldval, desired,
				       is_weak, success, failure))
    return NULL_RTX;

  if (oldval != expect)
    emit_move_insn (expect, oldval);

  return target;
}

/* Expand the __atomic_load intrinsic:
   	TYPE __atomic_load (TYPE *object, enum memmodel)
   EXP is the CALL_EXPR.
   TARGET is an optional place for us to store the results.  */

static rtx
expand_builtin_atomic_load (enum machine_mode mode, tree exp, rtx target)
{
  rtx mem;
  enum memmodel model;

  model = get_memmodel (CALL_EXPR_ARG (exp, 1));
  if ((model & MEMMODEL_MASK) == MEMMODEL_RELEASE
      || (model & MEMMODEL_MASK) == MEMMODEL_ACQ_REL)
    {
      error ("invalid memory model for %<__atomic_load%>");
      return NULL_RTX;
    }

  if (!flag_inline_atomics)
    return NULL_RTX;

  /* Expand the operand.  */
  mem = get_builtin_sync_mem (CALL_EXPR_ARG (exp, 0), mode);

  return expand_atomic_load (target, mem, model);
}


/* Expand the __atomic_store intrinsic:
   	void __atomic_store (TYPE *object, TYPE desired, enum memmodel)
   EXP is the CALL_EXPR.
   TARGET is an optional place for us to store the results.  */

static rtx
expand_builtin_atomic_store (enum machine_mode mode, tree exp)
{
  rtx mem, val;
  enum memmodel model;

  model = get_memmodel (CALL_EXPR_ARG (exp, 2));
  if ((model & MEMMODEL_MASK) != MEMMODEL_RELAXED
      && (model & MEMMODEL_MASK) != MEMMODEL_SEQ_CST
      && (model & MEMMODEL_MASK) != MEMMODEL_RELEASE)
    {
      error ("invalid memory model for %<__atomic_store%>");
      return NULL_RTX;
    }

  if (!flag_inline_atomics)
    return NULL_RTX;

  /* Expand the operands.  */
  mem = get_builtin_sync_mem (CALL_EXPR_ARG (exp, 0), mode);
  val = expand_expr_force_mode (CALL_EXPR_ARG (exp, 1), mode);

  return expand_atomic_store (mem, val, model, false);
}

/* Expand the __atomic_fetch_XXX intrinsic:
   	TYPE __atomic_fetch_XXX (TYPE *object, TYPE val, enum memmodel)
   EXP is the CALL_EXPR.
   TARGET is an optional place for us to store the results.
   CODE is the operation, PLUS, MINUS, ADD, XOR, or IOR.
   FETCH_AFTER is true if returning the result of the operation.
   FETCH_AFTER is false if returning the value before the operation.
   IGNORE is true if the result is not used.
   EXT_CALL is the correct builtin for an external call if this cannot be
   resolved to an instruction sequence.  */

static rtx
expand_builtin_atomic_fetch_op (enum machine_mode mode, tree exp, rtx target,
				enum rtx_code code, bool fetch_after,
				bool ignore, enum built_in_function ext_call)
{
  rtx val, mem, ret;
  enum memmodel model;
  tree fndecl;
  tree addr;

  model = get_memmodel (CALL_EXPR_ARG (exp, 2));

  /* Expand the operands.  */
  mem = get_builtin_sync_mem (CALL_EXPR_ARG (exp, 0), mode);
  val = expand_expr_force_mode (CALL_EXPR_ARG (exp, 1), mode);

  /* Only try generating instructions if inlining is turned on.  */
  if (flag_inline_atomics)
    {
      ret = expand_atomic_fetch_op (target, mem, val, code, model, fetch_after);
      if (ret)
	return ret;
    }

  /* Return if a different routine isn't needed for the library call.  */
  if (ext_call == BUILT_IN_NONE)
    return NULL_RTX;

  /* Change the call to the specified function.  */
  fndecl = get_callee_fndecl (exp);
  addr = CALL_EXPR_FN (exp);
  STRIP_NOPS (addr);

  gcc_assert (TREE_OPERAND (addr, 0) == fndecl);
  TREE_OPERAND (addr, 0) = builtin_decl_explicit (ext_call);

  /* Expand the call here so we can emit trailing code.  */
  ret = expand_call (exp, target, ignore);

  /* Replace the original function just in case it matters.  */
  TREE_OPERAND (addr, 0) = fndecl;

  /* Then issue the arithmetic correction to return the right result.  */
  if (!ignore)
    {
      if (code == NOT)
	{
	  ret = expand_simple_binop (mode, AND, ret, val, NULL_RTX, true,
				     OPTAB_LIB_WIDEN);
	  ret = expand_simple_unop (mode, NOT, ret, target, true);
	}
      else
	ret = expand_simple_binop (mode, code, ret, val, target, true,
				   OPTAB_LIB_WIDEN);
    }
  return ret;
}


#ifndef HAVE_atomic_clear
# define HAVE_atomic_clear 0
# define gen_atomic_clear(x,y) (gcc_unreachable (), NULL_RTX)
#endif

/* Expand an atomic clear operation.
	void _atomic_clear (BOOL *obj, enum memmodel)
   EXP is the call expression.  */

static rtx
expand_builtin_atomic_clear (tree exp) 
{
  enum machine_mode mode;
  rtx mem, ret;
  enum memmodel model;

  mode = mode_for_size (BOOL_TYPE_SIZE, MODE_INT, 0);
  mem = get_builtin_sync_mem (CALL_EXPR_ARG (exp, 0), mode);
  model = get_memmodel (CALL_EXPR_ARG (exp, 1));

  if ((model & MEMMODEL_MASK) == MEMMODEL_ACQUIRE
      || (model & MEMMODEL_MASK) == MEMMODEL_ACQ_REL)
    {
      error ("invalid memory model for %<__atomic_store%>");
      return const0_rtx;
    }

  if (HAVE_atomic_clear)
    {
      emit_insn (gen_atomic_clear (mem, model));
      return const0_rtx;
    }

  /* Try issuing an __atomic_store, and allow fallback to __sync_lock_release.
     Failing that, a store is issued by __atomic_store.  The only way this can
     fail is if the bool type is larger than a word size.  Unlikely, but
     handle it anyway for completeness.  Assume a single threaded model since
     there is no atomic support in this case, and no barriers are required.  */
  ret = expand_atomic_store (mem, const0_rtx, model, true);
  if (!ret)
    emit_move_insn (mem, const0_rtx);
  return const0_rtx;
}

/* Expand an atomic test_and_set operation.
	bool _atomic_test_and_set (BOOL *obj, enum memmodel)
   EXP is the call expression.  */

static rtx
expand_builtin_atomic_test_and_set (tree exp, rtx target)
{
  rtx mem;
  enum memmodel model;
  enum machine_mode mode;

  mode = mode_for_size (BOOL_TYPE_SIZE, MODE_INT, 0);
  mem = get_builtin_sync_mem (CALL_EXPR_ARG (exp, 0), mode);
  model = get_memmodel (CALL_EXPR_ARG (exp, 1));

  return expand_atomic_test_and_set (target, mem, model);
}


/* Return true if (optional) argument ARG1 of size ARG0 is always lock free on
   this architecture.  If ARG1 is NULL, use typical alignment for size ARG0.  */

static tree
fold_builtin_atomic_always_lock_free (tree arg0, tree arg1)
{
  int size;
  enum machine_mode mode;
  unsigned int mode_align, type_align;

  if (TREE_CODE (arg0) != INTEGER_CST)
    return NULL_TREE;

  size = INTVAL (expand_normal (arg0)) * BITS_PER_UNIT;
  mode = mode_for_size (size, MODE_INT, 0);
  mode_align = GET_MODE_ALIGNMENT (mode);

  if (TREE_CODE (arg1) == INTEGER_CST && INTVAL (expand_normal (arg1)) == 0)
    type_align = mode_align;
  else
    {
      tree ttype = TREE_TYPE (arg1);

      /* This function is usually invoked and folded immediately by the front
	 end before anything else has a chance to look at it.  The pointer
	 parameter at this point is usually cast to a void *, so check for that
	 and look past the cast.  */
      if (TREE_CODE (arg1) == NOP_EXPR && POINTER_TYPE_P (ttype)
	  && VOID_TYPE_P (TREE_TYPE (ttype)))
	arg1 = TREE_OPERAND (arg1, 0);

      ttype = TREE_TYPE (arg1);
      gcc_assert (POINTER_TYPE_P (ttype));

      /* Get the underlying type of the object.  */
      ttype = TREE_TYPE (ttype);
      type_align = TYPE_ALIGN (ttype);
    }

  /* If the object has smaller alignment, the the lock free routines cannot
     be used.  */
  if (type_align < mode_align)
    return boolean_false_node;

  /* Check if a compare_and_swap pattern exists for the mode which represents
     the required size.  The pattern is not allowed to fail, so the existence
     of the pattern indicates support is present.  */
  if (can_compare_and_swap_p (mode, true))
    return boolean_true_node;
  else
    return boolean_false_node;
}

/* Return true if the parameters to call EXP represent an object which will
   always generate lock free instructions.  The first argument represents the
   size of the object, and the second parameter is a pointer to the object 
   itself.  If NULL is passed for the object, then the result is based on 
   typical alignment for an object of the specified size.  Otherwise return 
   false.  */

static rtx
expand_builtin_atomic_always_lock_free (tree exp)
{
  tree size;
  tree arg0 = CALL_EXPR_ARG (exp, 0);
  tree arg1 = CALL_EXPR_ARG (exp, 1);

  if (TREE_CODE (arg0) != INTEGER_CST)
    {
      error ("non-constant argument 1 to __atomic_always_lock_free");
      return const0_rtx;
    }

  size = fold_builtin_atomic_always_lock_free (arg0, arg1);
  if (size == boolean_true_node)
    return const1_rtx;
  return const0_rtx;
}

/* Return a one or zero if it can be determined that object ARG1 of size ARG 
   is lock free on this architecture.  */

static tree
fold_builtin_atomic_is_lock_free (tree arg0, tree arg1)
{
  if (!flag_inline_atomics)
    return NULL_TREE;
  
  /* If it isn't always lock free, don't generate a result.  */
  if (fold_builtin_atomic_always_lock_free (arg0, arg1) == boolean_true_node)
    return boolean_true_node;

  return NULL_TREE;
}

/* Return true if the parameters to call EXP represent an object which will
   always generate lock free instructions.  The first argument represents the
   size of the object, and the second parameter is a pointer to the object 
   itself.  If NULL is passed for the object, then the result is based on 
   typical alignment for an object of the specified size.  Otherwise return 
   NULL*/

static rtx
expand_builtin_atomic_is_lock_free (tree exp)
{
  tree size;
  tree arg0 = CALL_EXPR_ARG (exp, 0);
  tree arg1 = CALL_EXPR_ARG (exp, 1);

  if (!INTEGRAL_TYPE_P (TREE_TYPE (arg0)))
    {
      error ("non-integer argument 1 to __atomic_is_lock_free");
      return NULL_RTX;
    }

  if (!flag_inline_atomics)
    return NULL_RTX; 

  /* If the value is known at compile time, return the RTX for it.  */
  size = fold_builtin_atomic_is_lock_free (arg0, arg1);
  if (size == boolean_true_node)
    return const1_rtx;

  return NULL_RTX;
}

/* Expand the __atomic_thread_fence intrinsic:
   	void __atomic_thread_fence (enum memmodel)
   EXP is the CALL_EXPR.  */

static void
expand_builtin_atomic_thread_fence (tree exp)
{
  enum memmodel model = get_memmodel (CALL_EXPR_ARG (exp, 0));
  expand_mem_thread_fence (model);
}

/* Expand the __atomic_signal_fence intrinsic:
   	void __atomic_signal_fence (enum memmodel)
   EXP is the CALL_EXPR.  */

static void
expand_builtin_atomic_signal_fence (tree exp)
{
  enum memmodel model = get_memmodel (CALL_EXPR_ARG (exp, 0));
  expand_mem_signal_fence (model);
}

/* Expand the __sync_synchronize intrinsic.  */

static void
expand_builtin_sync_synchronize (void)
{
  expand_mem_thread_fence (MEMMODEL_SEQ_CST);
}

static rtx
expand_builtin_thread_pointer (tree exp, rtx target)
{
  enum insn_code icode;
  if (!validate_arglist (exp, VOID_TYPE))
    return const0_rtx;
  icode = direct_optab_handler (get_thread_pointer_optab, Pmode);
  if (icode != CODE_FOR_nothing)
    {
      struct expand_operand op;
      if (!REG_P (target) || GET_MODE (target) != Pmode)
	target = gen_reg_rtx (Pmode);
      create_output_operand (&op, target, Pmode);
      expand_insn (icode, 1, &op);
      return target;
    }
  error ("__builtin_thread_pointer is not supported on this target");
  return const0_rtx;
}

static void
expand_builtin_set_thread_pointer (tree exp)
{
  enum insn_code icode;
  if (!validate_arglist (exp, POINTER_TYPE, VOID_TYPE))
    return;
  icode = direct_optab_handler (set_thread_pointer_optab, Pmode);
  if (icode != CODE_FOR_nothing)
    {
      struct expand_operand op;
      rtx val = expand_expr (CALL_EXPR_ARG (exp, 0), NULL_RTX,
			     Pmode, EXPAND_NORMAL);      
      create_input_operand (&op, val, Pmode);
      expand_insn (icode, 1, &op);
      return;
    }
  error ("__builtin_set_thread_pointer is not supported on this target");
}


/* Expand an expression EXP that calls a built-in function,
   with result going to TARGET if that's convenient
   (and in mode MODE if that's convenient).
   SUBTARGET may be used as the target for computing one of EXP's operands.
   IGNORE is nonzero if the value is to be ignored.  */

rtx
expand_builtin (tree exp, rtx target, rtx subtarget, enum machine_mode mode,
		int ignore)
{
  tree fndecl = get_callee_fndecl (exp);
  enum built_in_function fcode = DECL_FUNCTION_CODE (fndecl);
  enum machine_mode target_mode = TYPE_MODE (TREE_TYPE (exp));
  int flags;

  if (DECL_BUILT_IN_CLASS (fndecl) == BUILT_IN_MD)
    return targetm.expand_builtin (exp, target, subtarget, mode, ignore);

  /* When not optimizing, generate calls to library functions for a certain
     set of builtins.  */
  if (!optimize
      && !called_as_built_in (fndecl)
      && fcode != BUILT_IN_FORK
      && fcode != BUILT_IN_EXECL
      && fcode != BUILT_IN_EXECV
      && fcode != BUILT_IN_EXECLP
      && fcode != BUILT_IN_EXECLE
      && fcode != BUILT_IN_EXECVP
      && fcode != BUILT_IN_EXECVE
      && fcode != BUILT_IN_ALLOCA
      && fcode != BUILT_IN_ALLOCA_WITH_ALIGN
      && fcode != BUILT_IN_FREE)
    return expand_call (exp, target, ignore);

  /* The built-in function expanders test for target == const0_rtx
     to determine whether the function's result will be ignored.  */
  if (ignore)
    target = const0_rtx;

  /* If the result of a pure or const built-in function is ignored, and
     none of its arguments are volatile, we can avoid expanding the
     built-in call and just evaluate the arguments for side-effects.  */
  if (target == const0_rtx
      && ((flags = flags_from_decl_or_type (fndecl)) & (ECF_CONST | ECF_PURE))
      && !(flags & ECF_LOOPING_CONST_OR_PURE))
    {
      bool volatilep = false;
      tree arg;
      call_expr_arg_iterator iter;

      FOR_EACH_CALL_EXPR_ARG (arg, iter, exp)
	if (TREE_THIS_VOLATILE (arg))
	  {
	    volatilep = true;
	    break;
	  }

      if (! volatilep)
	{
	  FOR_EACH_CALL_EXPR_ARG (arg, iter, exp)
	    expand_expr (arg, const0_rtx, VOIDmode, EXPAND_NORMAL);
	  return const0_rtx;
	}
    }

  switch (fcode)
    {
    CASE_FLT_FN (BUILT_IN_FABS):
    case BUILT_IN_FABSD32:
    case BUILT_IN_FABSD64:
    case BUILT_IN_FABSD128:
      target = expand_builtin_fabs (exp, target, subtarget);
      if (target)
	return target;
      break;

    CASE_FLT_FN (BUILT_IN_COPYSIGN):
      target = expand_builtin_copysign (exp, target, subtarget);
      if (target)
	return target;
      break;

      /* Just do a normal library call if we were unable to fold
	 the values.  */
    CASE_FLT_FN (BUILT_IN_CABS):
      break;

    CASE_FLT_FN (BUILT_IN_EXP):
    CASE_FLT_FN (BUILT_IN_EXP10):
    CASE_FLT_FN (BUILT_IN_POW10):
    CASE_FLT_FN (BUILT_IN_EXP2):
    CASE_FLT_FN (BUILT_IN_EXPM1):
    CASE_FLT_FN (BUILT_IN_LOGB):
    CASE_FLT_FN (BUILT_IN_LOG):
    CASE_FLT_FN (BUILT_IN_LOG10):
    CASE_FLT_FN (BUILT_IN_LOG2):
    CASE_FLT_FN (BUILT_IN_LOG1P):
    CASE_FLT_FN (BUILT_IN_TAN):
    CASE_FLT_FN (BUILT_IN_ASIN):
    CASE_FLT_FN (BUILT_IN_ACOS):
    CASE_FLT_FN (BUILT_IN_ATAN):
    CASE_FLT_FN (BUILT_IN_SIGNIFICAND):
      /* Treat these like sqrt only if unsafe math optimizations are allowed,
	 because of possible accuracy problems.  */
      if (! flag_unsafe_math_optimizations)
	break;
    CASE_FLT_FN (BUILT_IN_SQRT):
    CASE_FLT_FN (BUILT_IN_FLOOR):
    CASE_FLT_FN (BUILT_IN_CEIL):
    CASE_FLT_FN (BUILT_IN_TRUNC):
    CASE_FLT_FN (BUILT_IN_ROUND):
    CASE_FLT_FN (BUILT_IN_NEARBYINT):
    CASE_FLT_FN (BUILT_IN_RINT):
      target = expand_builtin_mathfn (exp, target, subtarget);
      if (target)
	return target;
      break;

    CASE_FLT_FN (BUILT_IN_FMA):
      target = expand_builtin_mathfn_ternary (exp, target, subtarget);
      if (target)
	return target;
      break;

    CASE_FLT_FN (BUILT_IN_ILOGB):
      if (! flag_unsafe_math_optimizations)
	break;
    CASE_FLT_FN (BUILT_IN_ISINF):
    CASE_FLT_FN (BUILT_IN_FINITE):
    case BUILT_IN_ISFINITE:
    case BUILT_IN_ISNORMAL:
      target = expand_builtin_interclass_mathfn (exp, target);
      if (target)
	return target;
      break;

    CASE_FLT_FN (BUILT_IN_ICEIL):
    CASE_FLT_FN (BUILT_IN_LCEIL):
    CASE_FLT_FN (BUILT_IN_LLCEIL):
    CASE_FLT_FN (BUILT_IN_LFLOOR):
    CASE_FLT_FN (BUILT_IN_IFLOOR):
    CASE_FLT_FN (BUILT_IN_LLFLOOR):
      target = expand_builtin_int_roundingfn (exp, target);
      if (target)
	return target;
      break;

    CASE_FLT_FN (BUILT_IN_IRINT):
    CASE_FLT_FN (BUILT_IN_LRINT):
    CASE_FLT_FN (BUILT_IN_LLRINT):
    CASE_FLT_FN (BUILT_IN_IROUND):
    CASE_FLT_FN (BUILT_IN_LROUND):
    CASE_FLT_FN (BUILT_IN_LLROUND):
      target = expand_builtin_int_roundingfn_2 (exp, target);
      if (target)
	return target;
      break;

    CASE_FLT_FN (BUILT_IN_POWI):
      target = expand_builtin_powi (exp, target);
      if (target)
	return target;
      break;

    CASE_FLT_FN (BUILT_IN_ATAN2):
    CASE_FLT_FN (BUILT_IN_LDEXP):
    CASE_FLT_FN (BUILT_IN_SCALB):
    CASE_FLT_FN (BUILT_IN_SCALBN):
    CASE_FLT_FN (BUILT_IN_SCALBLN):
      if (! flag_unsafe_math_optimizations)
	break;

    CASE_FLT_FN (BUILT_IN_FMOD):
    CASE_FLT_FN (BUILT_IN_REMAINDER):
    CASE_FLT_FN (BUILT_IN_DREM):
    CASE_FLT_FN (BUILT_IN_POW):
      target = expand_builtin_mathfn_2 (exp, target, subtarget);
      if (target)
	return target;
      break;

    CASE_FLT_FN (BUILT_IN_CEXPI):
      target = expand_builtin_cexpi (exp, target);
      gcc_assert (target);
      return target;

    CASE_FLT_FN (BUILT_IN_SIN):
    CASE_FLT_FN (BUILT_IN_COS):
      if (! flag_unsafe_math_optimizations)
	break;
      target = expand_builtin_mathfn_3 (exp, target, subtarget);
      if (target)
	return target;
      break;

    CASE_FLT_FN (BUILT_IN_SINCOS):
      if (! flag_unsafe_math_optimizations)
	break;
      target = expand_builtin_sincos (exp);
      if (target)
	return target;
      break;

    case BUILT_IN_APPLY_ARGS:
      return expand_builtin_apply_args ();

      /* __builtin_apply (FUNCTION, ARGUMENTS, ARGSIZE) invokes
	 FUNCTION with a copy of the parameters described by
	 ARGUMENTS, and ARGSIZE.  It returns a block of memory
	 allocated on the stack into which is stored all the registers
	 that might possibly be used for returning the result of a
	 function.  ARGUMENTS is the value returned by
	 __builtin_apply_args.  ARGSIZE is the number of bytes of
	 arguments that must be copied.  ??? How should this value be
	 computed?  We'll also need a safe worst case value for varargs
	 functions.  */
    case BUILT_IN_APPLY:
      if (!validate_arglist (exp, POINTER_TYPE,
			     POINTER_TYPE, INTEGER_TYPE, VOID_TYPE)
	  && !validate_arglist (exp, REFERENCE_TYPE,
				POINTER_TYPE, INTEGER_TYPE, VOID_TYPE))
	return const0_rtx;
      else
	{
	  rtx ops[3];

	  ops[0] = expand_normal (CALL_EXPR_ARG (exp, 0));
	  ops[1] = expand_normal (CALL_EXPR_ARG (exp, 1));
	  ops[2] = expand_normal (CALL_EXPR_ARG (exp, 2));

	  return expand_builtin_apply (ops[0], ops[1], ops[2]);
	}

      /* __builtin_return (RESULT) causes the function to return the
	 value described by RESULT.  RESULT is address of the block of
	 memory returned by __builtin_apply.  */
    case BUILT_IN_RETURN:
      if (validate_arglist (exp, POINTER_TYPE, VOID_TYPE))
	expand_builtin_return (expand_normal (CALL_EXPR_ARG (exp, 0)));
      return const0_rtx;

    case BUILT_IN_SAVEREGS:
      return expand_builtin_saveregs ();

    case BUILT_IN_VA_ARG_PACK:
      /* All valid uses of __builtin_va_arg_pack () are removed during
	 inlining.  */
      error ("%Kinvalid use of %<__builtin_va_arg_pack ()%>", exp);
      return const0_rtx;

    case BUILT_IN_VA_ARG_PACK_LEN:
      /* All valid uses of __builtin_va_arg_pack_len () are removed during
	 inlining.  */
      error ("%Kinvalid use of %<__builtin_va_arg_pack_len ()%>", exp);
      return const0_rtx;

      /* Return the address of the first anonymous stack arg.  */
    case BUILT_IN_NEXT_ARG:
      if (fold_builtin_next_arg (exp, false))
	return const0_rtx;
      return expand_builtin_next_arg ();

    case BUILT_IN_CLEAR_CACHE:
      target = expand_builtin___clear_cache (exp);
      if (target)
        return target;
      break;

    case BUILT_IN_CLASSIFY_TYPE:
      return expand_builtin_classify_type (exp);

    case BUILT_IN_CONSTANT_P:
      return const0_rtx;

    case BUILT_IN_FRAME_ADDRESS:
    case BUILT_IN_RETURN_ADDRESS:
      return expand_builtin_frame_address (fndecl, exp);

    /* Returns the address of the area where the structure is returned.
       0 otherwise.  */
    case BUILT_IN_AGGREGATE_INCOMING_ADDRESS:
      if (call_expr_nargs (exp) != 0
	  || ! AGGREGATE_TYPE_P (TREE_TYPE (TREE_TYPE (current_function_decl)))
	  || !MEM_P (DECL_RTL (DECL_RESULT (current_function_decl))))
	return const0_rtx;
      else
	return XEXP (DECL_RTL (DECL_RESULT (current_function_decl)), 0);

    case BUILT_IN_ALLOCA:
    case BUILT_IN_ALLOCA_WITH_ALIGN:
      /* If the allocation stems from the declaration of a variable-sized
	 object, it cannot accumulate.  */
      target = expand_builtin_alloca (exp, CALL_ALLOCA_FOR_VAR_P (exp));
      if (target)
	return target;
      break;

    case BUILT_IN_STACK_SAVE:
      return expand_stack_save ();

    case BUILT_IN_STACK_RESTORE:
      expand_stack_restore (CALL_EXPR_ARG (exp, 0));
      return const0_rtx;

    case BUILT_IN_BSWAP16:
    case BUILT_IN_BSWAP32:
    case BUILT_IN_BSWAP64:
      target = expand_builtin_bswap (target_mode, exp, target, subtarget);
      if (target)
	return target;
      break;

    CASE_INT_FN (BUILT_IN_FFS):
      target = expand_builtin_unop (target_mode, exp, target,
				    subtarget, ffs_optab);
      if (target)
	return target;
      break;

    CASE_INT_FN (BUILT_IN_CLZ):
      target = expand_builtin_unop (target_mode, exp, target,
				    subtarget, clz_optab);
      if (target)
	return target;
      break;

    CASE_INT_FN (BUILT_IN_CTZ):
      target = expand_builtin_unop (target_mode, exp, target,
				    subtarget, ctz_optab);
      if (target)
	return target;
      break;

    CASE_INT_FN (BUILT_IN_CLRSB):
      target = expand_builtin_unop (target_mode, exp, target,
				    subtarget, clrsb_optab);
      if (target)
	return target;
      break;

    CASE_INT_FN (BUILT_IN_POPCOUNT):
      target = expand_builtin_unop (target_mode, exp, target,
				    subtarget, popcount_optab);
      if (target)
	return target;
      break;

    CASE_INT_FN (BUILT_IN_PARITY):
      target = expand_builtin_unop (target_mode, exp, target,
				    subtarget, parity_optab);
      if (target)
	return target;
      break;

    case BUILT_IN_STRLEN:
      target = expand_builtin_strlen (exp, target, target_mode);
      if (target)
	return target;
      break;

    case BUILT_IN_STRCPY:
      target = expand_builtin_strcpy (exp, target);
      if (target)
	return target;
      break;

    case BUILT_IN_STRNCPY:
      target = expand_builtin_strncpy (exp, target);
      if (target)
	return target;
      break;

    case BUILT_IN_STPCPY:
      target = expand_builtin_stpcpy (exp, target, mode);
      if (target)
	return target;
      break;

    case BUILT_IN_MEMCPY:
      target = expand_builtin_memcpy (exp, target);
      if (target)
	return target;
      break;

    case BUILT_IN_MEMPCPY:
      target = expand_builtin_mempcpy (exp, target, mode);
      if (target)
	return target;
      break;

    case BUILT_IN_MEMSET:
      target = expand_builtin_memset (exp, target, mode);
      if (target)
	return target;
      break;

    case BUILT_IN_BZERO:
      target = expand_builtin_bzero (exp);
      if (target)
	return target;
      break;

    case BUILT_IN_STRCMP:
      target = expand_builtin_strcmp (exp, target);
      if (target)
	return target;
      break;

    case BUILT_IN_STRNCMP:
      target = expand_builtin_strncmp (exp, target, mode);
      if (target)
	return target;
      break;

    case BUILT_IN_BCMP:
    case BUILT_IN_MEMCMP:
      target = expand_builtin_memcmp (exp, target, mode);
      if (target)
	return target;
      break;

    case BUILT_IN_SETJMP:
      /* This should have been lowered to the builtins below.  */
      gcc_unreachable ();

    case BUILT_IN_SETJMP_SETUP:
      /* __builtin_setjmp_setup is passed a pointer to an array of five words
          and the receiver label.  */
      if (validate_arglist (exp, POINTER_TYPE, POINTER_TYPE, VOID_TYPE))
	{
	  rtx buf_addr = expand_expr (CALL_EXPR_ARG (exp, 0), subtarget,
				      VOIDmode, EXPAND_NORMAL);
	  tree label = TREE_OPERAND (CALL_EXPR_ARG (exp, 1), 0);
	  rtx label_r = label_rtx (label);

	  /* This is copied from the handling of non-local gotos.  */
	  expand_builtin_setjmp_setup (buf_addr, label_r);
	  nonlocal_goto_handler_labels
	    = gen_rtx_EXPR_LIST (VOIDmode, label_r,
				 nonlocal_goto_handler_labels);
	  /* ??? Do not let expand_label treat us as such since we would
	     not want to be both on the list of non-local labels and on
	     the list of forced labels.  */
	  FORCED_LABEL (label) = 0;
	  return const0_rtx;
	}
      break;

    case BUILT_IN_SETJMP_DISPATCHER:
       /* __builtin_setjmp_dispatcher is passed the dispatcher label.  */
      if (validate_arglist (exp, POINTER_TYPE, VOID_TYPE))
	{
	  tree label = TREE_OPERAND (CALL_EXPR_ARG (exp, 0), 0);
	  rtx label_r = label_rtx (label);

	  /* Remove the dispatcher label from the list of non-local labels
	     since the receiver labels have been added to it above.  */
	  remove_node_from_expr_list (label_r, &nonlocal_goto_handler_labels);
	  return const0_rtx;
	}
      break;

    case BUILT_IN_SETJMP_RECEIVER:
       /* __builtin_setjmp_receiver is passed the receiver label.  */
      if (validate_arglist (exp, POINTER_TYPE, VOID_TYPE))
	{
	  tree label = TREE_OPERAND (CALL_EXPR_ARG (exp, 0), 0);
	  rtx label_r = label_rtx (label);

	  expand_builtin_setjmp_receiver (label_r);
	  return const0_rtx;
	}
      break;

      /* __builtin_longjmp is passed a pointer to an array of five words.
	 It's similar to the C library longjmp function but works with
	 __builtin_setjmp above.  */
    case BUILT_IN_LONGJMP:
      if (validate_arglist (exp, POINTER_TYPE, INTEGER_TYPE, VOID_TYPE))
	{
	  rtx buf_addr = expand_expr (CALL_EXPR_ARG (exp, 0), subtarget,
				      VOIDmode, EXPAND_NORMAL);
	  rtx value = expand_normal (CALL_EXPR_ARG (exp, 1));

	  if (value != const1_rtx)
	    {
	      error ("%<__builtin_longjmp%> second argument must be 1");
	      return const0_rtx;
	    }

	  expand_builtin_longjmp (buf_addr, value);
	  return const0_rtx;
	}
      break;

    case BUILT_IN_NONLOCAL_GOTO:
      target = expand_builtin_nonlocal_goto (exp);
      if (target)
	return target;
      break;

      /* This updates the setjmp buffer that is its argument with the value
	 of the current stack pointer.  */
    case BUILT_IN_UPDATE_SETJMP_BUF:
      if (validate_arglist (exp, POINTER_TYPE, VOID_TYPE))
	{
	  rtx buf_addr
	    = expand_normal (CALL_EXPR_ARG (exp, 0));

	  expand_builtin_update_setjmp_buf (buf_addr);
	  return const0_rtx;
	}
      break;

    case BUILT_IN_TRAP:
      expand_builtin_trap ();
      return const0_rtx;

    case BUILT_IN_UNREACHABLE:
      expand_builtin_unreachable ();
      return const0_rtx;

    CASE_FLT_FN (BUILT_IN_SIGNBIT):
    case BUILT_IN_SIGNBITD32:
    case BUILT_IN_SIGNBITD64:
    case BUILT_IN_SIGNBITD128:
      target = expand_builtin_signbit (exp, target);
      if (target)
	return target;
      break;

      /* Various hooks for the DWARF 2 __throw routine.  */
    case BUILT_IN_UNWIND_INIT:
      expand_builtin_unwind_init ();
      return const0_rtx;
    case BUILT_IN_DWARF_CFA:
      return virtual_cfa_rtx;
#ifdef DWARF2_UNWIND_INFO
    case BUILT_IN_DWARF_SP_COLUMN:
      return expand_builtin_dwarf_sp_column ();
    case BUILT_IN_INIT_DWARF_REG_SIZES:
      expand_builtin_init_dwarf_reg_sizes (CALL_EXPR_ARG (exp, 0));
      return const0_rtx;
#endif
    case BUILT_IN_FROB_RETURN_ADDR:
      return expand_builtin_frob_return_addr (CALL_EXPR_ARG (exp, 0));
    case BUILT_IN_EXTRACT_RETURN_ADDR:
      return expand_builtin_extract_return_addr (CALL_EXPR_ARG (exp, 0));
    case BUILT_IN_EH_RETURN:
      expand_builtin_eh_return (CALL_EXPR_ARG (exp, 0),
				CALL_EXPR_ARG (exp, 1));
      return const0_rtx;
#ifdef EH_RETURN_DATA_REGNO
    case BUILT_IN_EH_RETURN_DATA_REGNO:
      return expand_builtin_eh_return_data_regno (exp);
#endif
    case BUILT_IN_EXTEND_POINTER:
      return expand_builtin_extend_pointer (CALL_EXPR_ARG (exp, 0));
    case BUILT_IN_EH_POINTER:
      return expand_builtin_eh_pointer (exp);
    case BUILT_IN_EH_FILTER:
      return expand_builtin_eh_filter (exp);
    case BUILT_IN_EH_COPY_VALUES:
      return expand_builtin_eh_copy_values (exp);

    case BUILT_IN_VA_START:
      return expand_builtin_va_start (exp);
    case BUILT_IN_VA_END:
      return expand_builtin_va_end (exp);
    case BUILT_IN_VA_COPY:
      return expand_builtin_va_copy (exp);
    case BUILT_IN_EXPECT:
      return expand_builtin_expect (exp, target);
    case BUILT_IN_ASSUME_ALIGNED:
      return expand_builtin_assume_aligned (exp, target);
    case BUILT_IN_PREFETCH:
      expand_builtin_prefetch (exp);
      return const0_rtx;

    case BUILT_IN_INIT_TRAMPOLINE:
      return expand_builtin_init_trampoline (exp, true);
    case BUILT_IN_INIT_HEAP_TRAMPOLINE:
      return expand_builtin_init_trampoline (exp, false);
    case BUILT_IN_ADJUST_TRAMPOLINE:
      return expand_builtin_adjust_trampoline (exp);

    case BUILT_IN_FORK:
    case BUILT_IN_EXECL:
    case BUILT_IN_EXECV:
    case BUILT_IN_EXECLP:
    case BUILT_IN_EXECLE:
    case BUILT_IN_EXECVP:
    case BUILT_IN_EXECVE:
      target = expand_builtin_fork_or_exec (fndecl, exp, target, ignore);
      if (target)
	return target;
      break;

    case BUILT_IN_SYNC_FETCH_AND_ADD_1:
    case BUILT_IN_SYNC_FETCH_AND_ADD_2:
    case BUILT_IN_SYNC_FETCH_AND_ADD_4:
    case BUILT_IN_SYNC_FETCH_AND_ADD_8:
    case BUILT_IN_SYNC_FETCH_AND_ADD_16:
      mode = get_builtin_sync_mode (fcode - BUILT_IN_SYNC_FETCH_AND_ADD_1);
      target = expand_builtin_sync_operation (mode, exp, PLUS, false, target);
      if (target)
	return target;
      break;

    case BUILT_IN_SYNC_FETCH_AND_SUB_1:
    case BUILT_IN_SYNC_FETCH_AND_SUB_2:
    case BUILT_IN_SYNC_FETCH_AND_SUB_4:
    case BUILT_IN_SYNC_FETCH_AND_SUB_8:
    case BUILT_IN_SYNC_FETCH_AND_SUB_16:
      mode = get_builtin_sync_mode (fcode - BUILT_IN_SYNC_FETCH_AND_SUB_1);
      target = expand_builtin_sync_operation (mode, exp, MINUS, false, target);
      if (target)
	return target;
      break;

    case BUILT_IN_SYNC_FETCH_AND_OR_1:
    case BUILT_IN_SYNC_FETCH_AND_OR_2:
    case BUILT_IN_SYNC_FETCH_AND_OR_4:
    case BUILT_IN_SYNC_FETCH_AND_OR_8:
    case BUILT_IN_SYNC_FETCH_AND_OR_16:
      mode = get_builtin_sync_mode (fcode - BUILT_IN_SYNC_FETCH_AND_OR_1);
      target = expand_builtin_sync_operation (mode, exp, IOR, false, target);
      if (target)
	return target;
      break;

    case BUILT_IN_SYNC_FETCH_AND_AND_1:
    case BUILT_IN_SYNC_FETCH_AND_AND_2:
    case BUILT_IN_SYNC_FETCH_AND_AND_4:
    case BUILT_IN_SYNC_FETCH_AND_AND_8:
    case BUILT_IN_SYNC_FETCH_AND_AND_16:
      mode = get_builtin_sync_mode (fcode - BUILT_IN_SYNC_FETCH_AND_AND_1);
      target = expand_builtin_sync_operation (mode, exp, AND, false, target);
      if (target)
	return target;
      break;

    case BUILT_IN_SYNC_FETCH_AND_XOR_1:
    case BUILT_IN_SYNC_FETCH_AND_XOR_2:
    case BUILT_IN_SYNC_FETCH_AND_XOR_4:
    case BUILT_IN_SYNC_FETCH_AND_XOR_8:
    case BUILT_IN_SYNC_FETCH_AND_XOR_16:
      mode = get_builtin_sync_mode (fcode - BUILT_IN_SYNC_FETCH_AND_XOR_1);
      target = expand_builtin_sync_operation (mode, exp, XOR, false, target);
      if (target)
	return target;
      break;

    case BUILT_IN_SYNC_FETCH_AND_NAND_1:
    case BUILT_IN_SYNC_FETCH_AND_NAND_2:
    case BUILT_IN_SYNC_FETCH_AND_NAND_4:
    case BUILT_IN_SYNC_FETCH_AND_NAND_8:
    case BUILT_IN_SYNC_FETCH_AND_NAND_16:
      mode = get_builtin_sync_mode (fcode - BUILT_IN_SYNC_FETCH_AND_NAND_1);
      target = expand_builtin_sync_operation (mode, exp, NOT, false, target);
      if (target)
	return target;
      break;

    case BUILT_IN_SYNC_ADD_AND_FETCH_1:
    case BUILT_IN_SYNC_ADD_AND_FETCH_2:
    case BUILT_IN_SYNC_ADD_AND_FETCH_4:
    case BUILT_IN_SYNC_ADD_AND_FETCH_8:
    case BUILT_IN_SYNC_ADD_AND_FETCH_16:
      mode = get_builtin_sync_mode (fcode - BUILT_IN_SYNC_ADD_AND_FETCH_1);
      target = expand_builtin_sync_operation (mode, exp, PLUS, true, target);
      if (target)
	return target;
      break;

    case BUILT_IN_SYNC_SUB_AND_FETCH_1:
    case BUILT_IN_SYNC_SUB_AND_FETCH_2:
    case BUILT_IN_SYNC_SUB_AND_FETCH_4:
    case BUILT_IN_SYNC_SUB_AND_FETCH_8:
    case BUILT_IN_SYNC_SUB_AND_FETCH_16:
      mode = get_builtin_sync_mode (fcode - BUILT_IN_SYNC_SUB_AND_FETCH_1);
      target = expand_builtin_sync_operation (mode, exp, MINUS, true, target);
      if (target)
	return target;
      break;

    case BUILT_IN_SYNC_OR_AND_FETCH_1:
    case BUILT_IN_SYNC_OR_AND_FETCH_2:
    case BUILT_IN_SYNC_OR_AND_FETCH_4:
    case BUILT_IN_SYNC_OR_AND_FETCH_8:
    case BUILT_IN_SYNC_OR_AND_FETCH_16:
      mode = get_builtin_sync_mode (fcode - BUILT_IN_SYNC_OR_AND_FETCH_1);
      target = expand_builtin_sync_operation (mode, exp, IOR, true, target);
      if (target)
	return target;
      break;

    case BUILT_IN_SYNC_AND_AND_FETCH_1:
    case BUILT_IN_SYNC_AND_AND_FETCH_2:
    case BUILT_IN_SYNC_AND_AND_FETCH_4:
    case BUILT_IN_SYNC_AND_AND_FETCH_8:
    case BUILT_IN_SYNC_AND_AND_FETCH_16:
      mode = get_builtin_sync_mode (fcode - BUILT_IN_SYNC_AND_AND_FETCH_1);
      target = expand_builtin_sync_operation (mode, exp, AND, true, target);
      if (target)
	return target;
      break;

    case BUILT_IN_SYNC_XOR_AND_FETCH_1:
    case BUILT_IN_SYNC_XOR_AND_FETCH_2:
    case BUILT_IN_SYNC_XOR_AND_FETCH_4:
    case BUILT_IN_SYNC_XOR_AND_FETCH_8:
    case BUILT_IN_SYNC_XOR_AND_FETCH_16:
      mode = get_builtin_sync_mode (fcode - BUILT_IN_SYNC_XOR_AND_FETCH_1);
      target = expand_builtin_sync_operation (mode, exp, XOR, true, target);
      if (target)
	return target;
      break;

    case BUILT_IN_SYNC_NAND_AND_FETCH_1:
    case BUILT_IN_SYNC_NAND_AND_FETCH_2:
    case BUILT_IN_SYNC_NAND_AND_FETCH_4:
    case BUILT_IN_SYNC_NAND_AND_FETCH_8:
    case BUILT_IN_SYNC_NAND_AND_FETCH_16:
      mode = get_builtin_sync_mode (fcode - BUILT_IN_SYNC_NAND_AND_FETCH_1);
      target = expand_builtin_sync_operation (mode, exp, NOT, true, target);
      if (target)
	return target;
      break;

    case BUILT_IN_SYNC_BOOL_COMPARE_AND_SWAP_1:
    case BUILT_IN_SYNC_BOOL_COMPARE_AND_SWAP_2:
    case BUILT_IN_SYNC_BOOL_COMPARE_AND_SWAP_4:
    case BUILT_IN_SYNC_BOOL_COMPARE_AND_SWAP_8:
    case BUILT_IN_SYNC_BOOL_COMPARE_AND_SWAP_16:
      if (mode == VOIDmode)
	mode = TYPE_MODE (boolean_type_node);
      if (!target || !register_operand (target, mode))
	target = gen_reg_rtx (mode);

      mode = get_builtin_sync_mode 
				(fcode - BUILT_IN_SYNC_BOOL_COMPARE_AND_SWAP_1);
      target = expand_builtin_compare_and_swap (mode, exp, true, target);
      if (target)
	return target;
      break;

    case BUILT_IN_SYNC_VAL_COMPARE_AND_SWAP_1:
    case BUILT_IN_SYNC_VAL_COMPARE_AND_SWAP_2:
    case BUILT_IN_SYNC_VAL_COMPARE_AND_SWAP_4:
    case BUILT_IN_SYNC_VAL_COMPARE_AND_SWAP_8:
    case BUILT_IN_SYNC_VAL_COMPARE_AND_SWAP_16:
      mode = get_builtin_sync_mode 
				(fcode - BUILT_IN_SYNC_VAL_COMPARE_AND_SWAP_1);
      target = expand_builtin_compare_and_swap (mode, exp, false, target);
      if (target)
	return target;
      break;

    case BUILT_IN_SYNC_LOCK_TEST_AND_SET_1:
    case BUILT_IN_SYNC_LOCK_TEST_AND_SET_2:
    case BUILT_IN_SYNC_LOCK_TEST_AND_SET_4:
    case BUILT_IN_SYNC_LOCK_TEST_AND_SET_8:
    case BUILT_IN_SYNC_LOCK_TEST_AND_SET_16:
      mode = get_builtin_sync_mode (fcode - BUILT_IN_SYNC_LOCK_TEST_AND_SET_1);
      target = expand_builtin_sync_lock_test_and_set (mode, exp, target);
      if (target)
	return target;
      break;

    case BUILT_IN_SYNC_LOCK_RELEASE_1:
    case BUILT_IN_SYNC_LOCK_RELEASE_2:
    case BUILT_IN_SYNC_LOCK_RELEASE_4:
    case BUILT_IN_SYNC_LOCK_RELEASE_8:
    case BUILT_IN_SYNC_LOCK_RELEASE_16:
      mode = get_builtin_sync_mode (fcode - BUILT_IN_SYNC_LOCK_RELEASE_1);
      expand_builtin_sync_lock_release (mode, exp);
      return const0_rtx;

    case BUILT_IN_SYNC_SYNCHRONIZE:
      expand_builtin_sync_synchronize ();
      return const0_rtx;

    case BUILT_IN_ATOMIC_EXCHANGE_1:
    case BUILT_IN_ATOMIC_EXCHANGE_2:
    case BUILT_IN_ATOMIC_EXCHANGE_4:
    case BUILT_IN_ATOMIC_EXCHANGE_8:
    case BUILT_IN_ATOMIC_EXCHANGE_16:
      mode = get_builtin_sync_mode (fcode - BUILT_IN_ATOMIC_EXCHANGE_1);
      target = expand_builtin_atomic_exchange (mode, exp, target);
      if (target)
	return target;
      break;

    case BUILT_IN_ATOMIC_COMPARE_EXCHANGE_1:
    case BUILT_IN_ATOMIC_COMPARE_EXCHANGE_2:
    case BUILT_IN_ATOMIC_COMPARE_EXCHANGE_4:
    case BUILT_IN_ATOMIC_COMPARE_EXCHANGE_8:
    case BUILT_IN_ATOMIC_COMPARE_EXCHANGE_16:
      {
	unsigned int nargs, z;
	vec<tree, va_gc> *vec;

	mode = 
	    get_builtin_sync_mode (fcode - BUILT_IN_ATOMIC_COMPARE_EXCHANGE_1);
	target = expand_builtin_atomic_compare_exchange (mode, exp, target);
	if (target)
	  return target;

	/* If this is turned into an external library call, the weak parameter
	   must be dropped to match the expected parameter list.  */
	nargs = call_expr_nargs (exp);
	vec_alloc (vec, nargs - 1);
	for (z = 0; z < 3; z++)
	  vec->quick_push (CALL_EXPR_ARG (exp, z));
	/* Skip the boolean weak parameter.  */
	for (z = 4; z < 6; z++)
	  vec->quick_push (CALL_EXPR_ARG (exp, z));
	exp = build_call_vec (TREE_TYPE (exp), CALL_EXPR_FN (exp), vec);
	break;
      }

    case BUILT_IN_ATOMIC_LOAD_1:
    case BUILT_IN_ATOMIC_LOAD_2:
    case BUILT_IN_ATOMIC_LOAD_4:
    case BUILT_IN_ATOMIC_LOAD_8:
    case BUILT_IN_ATOMIC_LOAD_16:
      mode = get_builtin_sync_mode (fcode - BUILT_IN_ATOMIC_LOAD_1);
      target = expand_builtin_atomic_load (mode, exp, target);
      if (target)
	return target;
      break;

    case BUILT_IN_ATOMIC_STORE_1:
    case BUILT_IN_ATOMIC_STORE_2:
    case BUILT_IN_ATOMIC_STORE_4:
    case BUILT_IN_ATOMIC_STORE_8:
    case BUILT_IN_ATOMIC_STORE_16:
      mode = get_builtin_sync_mode (fcode - BUILT_IN_ATOMIC_STORE_1);
      target = expand_builtin_atomic_store (mode, exp);
      if (target)
	return const0_rtx;
      break;

    case BUILT_IN_ATOMIC_ADD_FETCH_1:
    case BUILT_IN_ATOMIC_ADD_FETCH_2:
    case BUILT_IN_ATOMIC_ADD_FETCH_4:
    case BUILT_IN_ATOMIC_ADD_FETCH_8:
    case BUILT_IN_ATOMIC_ADD_FETCH_16:
      {
	enum built_in_function lib;
	mode = get_builtin_sync_mode (fcode - BUILT_IN_ATOMIC_ADD_FETCH_1);
	lib = (enum built_in_function)((int)BUILT_IN_ATOMIC_FETCH_ADD_1 + 
				       (fcode - BUILT_IN_ATOMIC_ADD_FETCH_1));
	target = expand_builtin_atomic_fetch_op (mode, exp, target, PLUS, true,
						 ignore, lib);
	if (target)
	  return target;
	break;
      }
    case BUILT_IN_ATOMIC_SUB_FETCH_1:
    case BUILT_IN_ATOMIC_SUB_FETCH_2:
    case BUILT_IN_ATOMIC_SUB_FETCH_4:
    case BUILT_IN_ATOMIC_SUB_FETCH_8:
    case BUILT_IN_ATOMIC_SUB_FETCH_16:
      {
	enum built_in_function lib;
	mode = get_builtin_sync_mode (fcode - BUILT_IN_ATOMIC_SUB_FETCH_1);
	lib = (enum built_in_function)((int)BUILT_IN_ATOMIC_FETCH_SUB_1 + 
				       (fcode - BUILT_IN_ATOMIC_SUB_FETCH_1));
	target = expand_builtin_atomic_fetch_op (mode, exp, target, MINUS, true,
						 ignore, lib);
	if (target)
	  return target;
	break;
      }
    case BUILT_IN_ATOMIC_AND_FETCH_1:
    case BUILT_IN_ATOMIC_AND_FETCH_2:
    case BUILT_IN_ATOMIC_AND_FETCH_4:
    case BUILT_IN_ATOMIC_AND_FETCH_8:
    case BUILT_IN_ATOMIC_AND_FETCH_16:
      {
	enum built_in_function lib;
	mode = get_builtin_sync_mode (fcode - BUILT_IN_ATOMIC_AND_FETCH_1);
	lib = (enum built_in_function)((int)BUILT_IN_ATOMIC_FETCH_AND_1 + 
				       (fcode - BUILT_IN_ATOMIC_AND_FETCH_1));
	target = expand_builtin_atomic_fetch_op (mode, exp, target, AND, true,
						 ignore, lib);
	if (target)
	  return target;
	break;
      }
    case BUILT_IN_ATOMIC_NAND_FETCH_1:
    case BUILT_IN_ATOMIC_NAND_FETCH_2:
    case BUILT_IN_ATOMIC_NAND_FETCH_4:
    case BUILT_IN_ATOMIC_NAND_FETCH_8:
    case BUILT_IN_ATOMIC_NAND_FETCH_16:
      {
	enum built_in_function lib;
	mode = get_builtin_sync_mode (fcode - BUILT_IN_ATOMIC_NAND_FETCH_1);
	lib = (enum built_in_function)((int)BUILT_IN_ATOMIC_FETCH_NAND_1 + 
				       (fcode - BUILT_IN_ATOMIC_NAND_FETCH_1));
	target = expand_builtin_atomic_fetch_op (mode, exp, target, NOT, true,
						 ignore, lib);
	if (target)
	  return target;
	break;
      }
    case BUILT_IN_ATOMIC_XOR_FETCH_1:
    case BUILT_IN_ATOMIC_XOR_FETCH_2:
    case BUILT_IN_ATOMIC_XOR_FETCH_4:
    case BUILT_IN_ATOMIC_XOR_FETCH_8:
    case BUILT_IN_ATOMIC_XOR_FETCH_16:
      {
	enum built_in_function lib;
	mode = get_builtin_sync_mode (fcode - BUILT_IN_ATOMIC_XOR_FETCH_1);
	lib = (enum built_in_function)((int)BUILT_IN_ATOMIC_FETCH_XOR_1 + 
				       (fcode - BUILT_IN_ATOMIC_XOR_FETCH_1));
	target = expand_builtin_atomic_fetch_op (mode, exp, target, XOR, true,
						 ignore, lib);
	if (target)
	  return target;
	break;
      }
    case BUILT_IN_ATOMIC_OR_FETCH_1:
    case BUILT_IN_ATOMIC_OR_FETCH_2:
    case BUILT_IN_ATOMIC_OR_FETCH_4:
    case BUILT_IN_ATOMIC_OR_FETCH_8:
    case BUILT_IN_ATOMIC_OR_FETCH_16:
      {
	enum built_in_function lib;
	mode = get_builtin_sync_mode (fcode - BUILT_IN_ATOMIC_OR_FETCH_1);
	lib = (enum built_in_function)((int)BUILT_IN_ATOMIC_FETCH_OR_1 + 
				       (fcode - BUILT_IN_ATOMIC_OR_FETCH_1));
	target = expand_builtin_atomic_fetch_op (mode, exp, target, IOR, true,
						 ignore, lib);
	if (target)
	  return target;
	break;
      }
    case BUILT_IN_ATOMIC_FETCH_ADD_1:
    case BUILT_IN_ATOMIC_FETCH_ADD_2:
    case BUILT_IN_ATOMIC_FETCH_ADD_4:
    case BUILT_IN_ATOMIC_FETCH_ADD_8:
    case BUILT_IN_ATOMIC_FETCH_ADD_16:
      mode = get_builtin_sync_mode (fcode - BUILT_IN_ATOMIC_FETCH_ADD_1);
      target = expand_builtin_atomic_fetch_op (mode, exp, target, PLUS, false,
					       ignore, BUILT_IN_NONE);
      if (target)
	return target;
      break;
 
    case BUILT_IN_ATOMIC_FETCH_SUB_1:
    case BUILT_IN_ATOMIC_FETCH_SUB_2:
    case BUILT_IN_ATOMIC_FETCH_SUB_4:
    case BUILT_IN_ATOMIC_FETCH_SUB_8:
    case BUILT_IN_ATOMIC_FETCH_SUB_16:
      mode = get_builtin_sync_mode (fcode - BUILT_IN_ATOMIC_FETCH_SUB_1);
      target = expand_builtin_atomic_fetch_op (mode, exp, target, MINUS, false,
					       ignore, BUILT_IN_NONE);
      if (target)
	return target;
      break;

    case BUILT_IN_ATOMIC_FETCH_AND_1:
    case BUILT_IN_ATOMIC_FETCH_AND_2:
    case BUILT_IN_ATOMIC_FETCH_AND_4:
    case BUILT_IN_ATOMIC_FETCH_AND_8:
    case BUILT_IN_ATOMIC_FETCH_AND_16:
      mode = get_builtin_sync_mode (fcode - BUILT_IN_ATOMIC_FETCH_AND_1);
      target = expand_builtin_atomic_fetch_op (mode, exp, target, AND, false,
					       ignore, BUILT_IN_NONE);
      if (target)
	return target;
      break;
  
    case BUILT_IN_ATOMIC_FETCH_NAND_1:
    case BUILT_IN_ATOMIC_FETCH_NAND_2:
    case BUILT_IN_ATOMIC_FETCH_NAND_4:
    case BUILT_IN_ATOMIC_FETCH_NAND_8:
    case BUILT_IN_ATOMIC_FETCH_NAND_16:
      mode = get_builtin_sync_mode (fcode - BUILT_IN_ATOMIC_FETCH_NAND_1);
      target = expand_builtin_atomic_fetch_op (mode, exp, target, NOT, false,
					       ignore, BUILT_IN_NONE);
      if (target)
	return target;
      break;
 
    case BUILT_IN_ATOMIC_FETCH_XOR_1:
    case BUILT_IN_ATOMIC_FETCH_XOR_2:
    case BUILT_IN_ATOMIC_FETCH_XOR_4:
    case BUILT_IN_ATOMIC_FETCH_XOR_8:
    case BUILT_IN_ATOMIC_FETCH_XOR_16:
      mode = get_builtin_sync_mode (fcode - BUILT_IN_ATOMIC_FETCH_XOR_1);
      target = expand_builtin_atomic_fetch_op (mode, exp, target, XOR, false,
					       ignore, BUILT_IN_NONE);
      if (target)
	return target;
      break;
 
    case BUILT_IN_ATOMIC_FETCH_OR_1:
    case BUILT_IN_ATOMIC_FETCH_OR_2:
    case BUILT_IN_ATOMIC_FETCH_OR_4:
    case BUILT_IN_ATOMIC_FETCH_OR_8:
    case BUILT_IN_ATOMIC_FETCH_OR_16:
      mode = get_builtin_sync_mode (fcode - BUILT_IN_ATOMIC_FETCH_OR_1);
      target = expand_builtin_atomic_fetch_op (mode, exp, target, IOR, false,
					       ignore, BUILT_IN_NONE);
      if (target)
	return target;
      break;

    case BUILT_IN_ATOMIC_TEST_AND_SET:
      return expand_builtin_atomic_test_and_set (exp, target);

    case BUILT_IN_ATOMIC_CLEAR:
      return expand_builtin_atomic_clear (exp);
 
    case BUILT_IN_ATOMIC_ALWAYS_LOCK_FREE:
      return expand_builtin_atomic_always_lock_free (exp);

    case BUILT_IN_ATOMIC_IS_LOCK_FREE:
      target = expand_builtin_atomic_is_lock_free (exp);
      if (target)
        return target;
      break;

    case BUILT_IN_ATOMIC_THREAD_FENCE:
      expand_builtin_atomic_thread_fence (exp);
      return const0_rtx;

    case BUILT_IN_ATOMIC_SIGNAL_FENCE:
      expand_builtin_atomic_signal_fence (exp);
      return const0_rtx;

    case BUILT_IN_OBJECT_SIZE:
      return expand_builtin_object_size (exp);

    case BUILT_IN_MEMCPY_CHK:
    case BUILT_IN_MEMPCPY_CHK:
    case BUILT_IN_MEMMOVE_CHK:
    case BUILT_IN_MEMSET_CHK:
      target = expand_builtin_memory_chk (exp, target, mode, fcode);
      if (target)
	return target;
      break;

    case BUILT_IN_STRCPY_CHK:
    case BUILT_IN_STPCPY_CHK:
    case BUILT_IN_STRNCPY_CHK:
    case BUILT_IN_STPNCPY_CHK:
    case BUILT_IN_STRCAT_CHK:
    case BUILT_IN_STRNCAT_CHK:
    case BUILT_IN_SNPRINTF_CHK:
    case BUILT_IN_VSNPRINTF_CHK:
      maybe_emit_chk_warning (exp, fcode);
      break;

    case BUILT_IN_SPRINTF_CHK:
    case BUILT_IN_VSPRINTF_CHK:
      maybe_emit_sprintf_chk_warning (exp, fcode);
      break;

    case BUILT_IN_FREE:
      if (warn_free_nonheap_object)
	maybe_emit_free_warning (exp);
      break;

    case BUILT_IN_THREAD_POINTER:
      return expand_builtin_thread_pointer (exp, target);

    case BUILT_IN_SET_THREAD_POINTER:
      expand_builtin_set_thread_pointer (exp);
      return const0_rtx;

    default:	/* just do library call, if unknown builtin */
      break;
    }

  /* The switch statement above can drop through to cause the function
     to be called normally.  */
  return expand_call (exp, target, ignore);
}

/* Determine whether a tree node represents a call to a built-in
   function.  If the tree T is a call to a built-in function with
   the right number of arguments of the appropriate types, return
   the DECL_FUNCTION_CODE of the call, e.g. BUILT_IN_SQRT.
   Otherwise the return value is END_BUILTINS.  */

enum built_in_function
builtin_mathfn_code (const_tree t)
{
  const_tree fndecl, arg, parmlist;
  const_tree argtype, parmtype;
  const_call_expr_arg_iterator iter;

  if (TREE_CODE (t) != CALL_EXPR
      || TREE_CODE (CALL_EXPR_FN (t)) != ADDR_EXPR)
    return END_BUILTINS;

  fndecl = get_callee_fndecl (t);
  if (fndecl == NULL_TREE
      || TREE_CODE (fndecl) != FUNCTION_DECL
      || ! DECL_BUILT_IN (fndecl)
      || DECL_BUILT_IN_CLASS (fndecl) == BUILT_IN_MD)
    return END_BUILTINS;

  parmlist = TYPE_ARG_TYPES (TREE_TYPE (fndecl));
  init_const_call_expr_arg_iterator (t, &iter);
  for (; parmlist; parmlist = TREE_CHAIN (parmlist))
    {
      /* If a function doesn't take a variable number of arguments,
	 the last element in the list will have type `void'.  */
      parmtype = TREE_VALUE (parmlist);
      if (VOID_TYPE_P (parmtype))
	{
	  if (more_const_call_expr_args_p (&iter))
	    return END_BUILTINS;
	  return DECL_FUNCTION_CODE (fndecl);
	}

      if (! more_const_call_expr_args_p (&iter))
	return END_BUILTINS;

      arg = next_const_call_expr_arg (&iter);
      argtype = TREE_TYPE (arg);

      if (SCALAR_FLOAT_TYPE_P (parmtype))
	{
	  if (! SCALAR_FLOAT_TYPE_P (argtype))
	    return END_BUILTINS;
	}
      else if (COMPLEX_FLOAT_TYPE_P (parmtype))
	{
	  if (! COMPLEX_FLOAT_TYPE_P (argtype))
	    return END_BUILTINS;
	}
      else if (POINTER_TYPE_P (parmtype))
	{
	  if (! POINTER_TYPE_P (argtype))
	    return END_BUILTINS;
	}
      else if (INTEGRAL_TYPE_P (parmtype))
	{
	  if (! INTEGRAL_TYPE_P (argtype))
	    return END_BUILTINS;
	}
      else
	return END_BUILTINS;
    }

  /* Variable-length argument list.  */
  return DECL_FUNCTION_CODE (fndecl);
}

/* Fold a call to __builtin_constant_p, if we know its argument ARG will
   evaluate to a constant.  */

static tree
fold_builtin_constant_p (tree arg)
{
  /* We return 1 for a numeric type that's known to be a constant
     value at compile-time or for an aggregate type that's a
     literal constant.  */
  STRIP_NOPS (arg);

  /* If we know this is a constant, emit the constant of one.  */
  if (CONSTANT_CLASS_P (arg)
      || (TREE_CODE (arg) == CONSTRUCTOR
	  && TREE_CONSTANT (arg)))
    return integer_one_node;
  if (TREE_CODE (arg) == ADDR_EXPR)
    {
       tree op = TREE_OPERAND (arg, 0);
       if (TREE_CODE (op) == STRING_CST
	   || (TREE_CODE (op) == ARRAY_REF
	       && integer_zerop (TREE_OPERAND (op, 1))
	       && TREE_CODE (TREE_OPERAND (op, 0)) == STRING_CST))
	 return integer_one_node;
    }

  /* If this expression has side effects, show we don't know it to be a
     constant.  Likewise if it's a pointer or aggregate type since in
     those case we only want literals, since those are only optimized
     when generating RTL, not later.
     And finally, if we are compiling an initializer, not code, we
     need to return a definite result now; there's not going to be any
     more optimization done.  */
  if (TREE_SIDE_EFFECTS (arg)
      || AGGREGATE_TYPE_P (TREE_TYPE (arg))
      || POINTER_TYPE_P (TREE_TYPE (arg))
      || cfun == 0
      || folding_initializer
      || force_folding_builtin_constant_p)
    return integer_zero_node;

  return NULL_TREE;
}

/* Create builtin_expect with PRED and EXPECTED as its arguments and
   return it as a truthvalue.  */

static tree
build_builtin_expect_predicate (location_t loc, tree pred, tree expected)
{
  tree fn, arg_types, pred_type, expected_type, call_expr, ret_type;

  fn = builtin_decl_explicit (BUILT_IN_EXPECT);
  arg_types = TYPE_ARG_TYPES (TREE_TYPE (fn));
  ret_type = TREE_TYPE (TREE_TYPE (fn));
  pred_type = TREE_VALUE (arg_types);
  expected_type = TREE_VALUE (TREE_CHAIN (arg_types));

  pred = fold_convert_loc (loc, pred_type, pred);
  expected = fold_convert_loc (loc, expected_type, expected);
  call_expr = build_call_expr_loc (loc, fn, 2, pred, expected);

  return build2 (NE_EXPR, TREE_TYPE (pred), call_expr,
		 build_int_cst (ret_type, 0));
}

/* Fold a call to builtin_expect with arguments ARG0 and ARG1.  Return
   NULL_TREE if no simplification is possible.  */

static tree
fold_builtin_expect (location_t loc, tree arg0, tree arg1)
{
  tree inner, fndecl, inner_arg0;
  enum tree_code code;

  /* Distribute the expected value over short-circuiting operators.
     See through the cast from truthvalue_type_node to long.  */
  inner_arg0 = arg0;
  while (TREE_CODE (inner_arg0) == NOP_EXPR
	 && INTEGRAL_TYPE_P (TREE_TYPE (inner_arg0))
	 && INTEGRAL_TYPE_P (TREE_TYPE (TREE_OPERAND (inner_arg0, 0))))
    inner_arg0 = TREE_OPERAND (inner_arg0, 0);

  /* If this is a builtin_expect within a builtin_expect keep the
     inner one.  See through a comparison against a constant.  It
     might have been added to create a thruthvalue.  */
  inner = inner_arg0;

  if (COMPARISON_CLASS_P (inner)
      && TREE_CODE (TREE_OPERAND (inner, 1)) == INTEGER_CST)
    inner = TREE_OPERAND (inner, 0);

  if (TREE_CODE (inner) == CALL_EXPR
      && (fndecl = get_callee_fndecl (inner))
      && DECL_BUILT_IN_CLASS (fndecl) == BUILT_IN_NORMAL
      && DECL_FUNCTION_CODE (fndecl) == BUILT_IN_EXPECT)
    return arg0;

  inner = inner_arg0;
  code = TREE_CODE (inner);
  if (code == TRUTH_ANDIF_EXPR || code == TRUTH_ORIF_EXPR)
    {
      tree op0 = TREE_OPERAND (inner, 0);
      tree op1 = TREE_OPERAND (inner, 1);

      op0 = build_builtin_expect_predicate (loc, op0, arg1);
      op1 = build_builtin_expect_predicate (loc, op1, arg1);
      inner = build2 (code, TREE_TYPE (inner), op0, op1);

      return fold_convert_loc (loc, TREE_TYPE (arg0), inner);
    }

  /* If the argument isn't invariant then there's nothing else we can do.  */
  if (!TREE_CONSTANT (inner_arg0))
    return NULL_TREE;

  /* If we expect that a comparison against the argument will fold to
     a constant return the constant.  In practice, this means a true
     constant or the address of a non-weak symbol.  */
  inner = inner_arg0;
  STRIP_NOPS (inner);
  if (TREE_CODE (inner) == ADDR_EXPR)
    {
      do
	{
	  inner = TREE_OPERAND (inner, 0);
	}
      while (TREE_CODE (inner) == COMPONENT_REF
	     || TREE_CODE (inner) == ARRAY_REF);
      if ((TREE_CODE (inner) == VAR_DECL
           || TREE_CODE (inner) == FUNCTION_DECL)
	  && DECL_WEAK (inner))
	return NULL_TREE;
    }

  /* Otherwise, ARG0 already has the proper type for the return value.  */
  return arg0;
}

/* Fold a call to __builtin_classify_type with argument ARG.  */

static tree
fold_builtin_classify_type (tree arg)
{
  if (arg == 0)
    return build_int_cst (integer_type_node, no_type_class);

  return build_int_cst (integer_type_node, type_to_class (TREE_TYPE (arg)));
}

/* Fold a call to __builtin_strlen with argument ARG.  */

static tree
fold_builtin_strlen (location_t loc, tree type, tree arg)
{
  if (!validate_arg (arg, POINTER_TYPE))
    return NULL_TREE;
  else
    {
      tree len = c_strlen (arg, 0);

      if (len)
	return fold_convert_loc (loc, type, len);

      return NULL_TREE;
    }
}

/* Fold a call to __builtin_inf or __builtin_huge_val.  */

static tree
fold_builtin_inf (location_t loc, tree type, int warn)
{
  REAL_VALUE_TYPE real;

  /* __builtin_inff is intended to be usable to define INFINITY on all
     targets.  If an infinity is not available, INFINITY expands "to a
     positive constant of type float that overflows at translation
     time", footnote "In this case, using INFINITY will violate the
     constraint in 6.4.4 and thus require a diagnostic." (C99 7.12#4).
     Thus we pedwarn to ensure this constraint violation is
     diagnosed.  */
  if (!MODE_HAS_INFINITIES (TYPE_MODE (type)) && warn)
    pedwarn (loc, 0, "target format does not support infinity");

  real_inf (&real);
  return build_real (type, real);
}

/* Fold a call to __builtin_nan or __builtin_nans with argument ARG.  */

static tree
fold_builtin_nan (tree arg, tree type, int quiet)
{
  REAL_VALUE_TYPE real;
  const char *str;

  if (!validate_arg (arg, POINTER_TYPE))
    return NULL_TREE;
  str = c_getstr (arg);
  if (!str)
    return NULL_TREE;

  if (!real_nan (&real, str, quiet, TYPE_MODE (type)))
    return NULL_TREE;

  return build_real (type, real);
}

/* Return true if the floating point expression T has an integer value.
   We also allow +Inf, -Inf and NaN to be considered integer values.  */

static bool
integer_valued_real_p (tree t)
{
  switch (TREE_CODE (t))
    {
    case FLOAT_EXPR:
      return true;

    case ABS_EXPR:
    case SAVE_EXPR:
      return integer_valued_real_p (TREE_OPERAND (t, 0));

    case COMPOUND_EXPR:
    case MODIFY_EXPR:
    case BIND_EXPR:
      return integer_valued_real_p (TREE_OPERAND (t, 1));

    case PLUS_EXPR:
    case MINUS_EXPR:
    case MULT_EXPR:
    case MIN_EXPR:
    case MAX_EXPR:
      return integer_valued_real_p (TREE_OPERAND (t, 0))
	     && integer_valued_real_p (TREE_OPERAND (t, 1));

    case COND_EXPR:
      return integer_valued_real_p (TREE_OPERAND (t, 1))
	     && integer_valued_real_p (TREE_OPERAND (t, 2));

    case REAL_CST:
      return real_isinteger (TREE_REAL_CST_PTR (t), TYPE_MODE (TREE_TYPE (t)));

    case NOP_EXPR:
      {
	tree type = TREE_TYPE (TREE_OPERAND (t, 0));
	if (TREE_CODE (type) == INTEGER_TYPE)
	  return true;
	if (TREE_CODE (type) == REAL_TYPE)
	  return integer_valued_real_p (TREE_OPERAND (t, 0));
	break;
      }

    case CALL_EXPR:
      switch (builtin_mathfn_code (t))
	{
	CASE_FLT_FN (BUILT_IN_CEIL):
	CASE_FLT_FN (BUILT_IN_FLOOR):
	CASE_FLT_FN (BUILT_IN_NEARBYINT):
	CASE_FLT_FN (BUILT_IN_RINT):
	CASE_FLT_FN (BUILT_IN_ROUND):
	CASE_FLT_FN (BUILT_IN_TRUNC):
	  return true;

	CASE_FLT_FN (BUILT_IN_FMIN):
	CASE_FLT_FN (BUILT_IN_FMAX):
	  return integer_valued_real_p (CALL_EXPR_ARG (t, 0))
 	    && integer_valued_real_p (CALL_EXPR_ARG (t, 1));

	default:
	  break;
	}
      break;

    default:
      break;
    }
  return false;
}

/* FNDECL is assumed to be a builtin where truncation can be propagated
   across (for instance floor((double)f) == (double)floorf (f).
   Do the transformation for a call with argument ARG.  */

static tree
fold_trunc_transparent_mathfn (location_t loc, tree fndecl, tree arg)
{
  enum built_in_function fcode = DECL_FUNCTION_CODE (fndecl);

  if (!validate_arg (arg, REAL_TYPE))
    return NULL_TREE;

  /* Integer rounding functions are idempotent.  */
  if (fcode == builtin_mathfn_code (arg))
    return arg;

  /* If argument is already integer valued, and we don't need to worry
     about setting errno, there's no need to perform rounding.  */
  if (! flag_errno_math && integer_valued_real_p (arg))
    return arg;

  if (optimize)
    {
      tree arg0 = strip_float_extensions (arg);
      tree ftype = TREE_TYPE (TREE_TYPE (fndecl));
      tree newtype = TREE_TYPE (arg0);
      tree decl;

      if (TYPE_PRECISION (newtype) < TYPE_PRECISION (ftype)
	  && (decl = mathfn_built_in (newtype, fcode)))
	return fold_convert_loc (loc, ftype,
				 build_call_expr_loc (loc, decl, 1,
						  fold_convert_loc (loc,
								    newtype,
								    arg0)));
    }
  return NULL_TREE;
}

/* FNDECL is assumed to be builtin which can narrow the FP type of
   the argument, for instance lround((double)f) -> lroundf (f).
   Do the transformation for a call with argument ARG.  */

static tree
fold_fixed_mathfn (location_t loc, tree fndecl, tree arg)
{
  enum built_in_function fcode = DECL_FUNCTION_CODE (fndecl);

  if (!validate_arg (arg, REAL_TYPE))
    return NULL_TREE;

  /* If argument is already integer valued, and we don't need to worry
     about setting errno, there's no need to perform rounding.  */
  if (! flag_errno_math && integer_valued_real_p (arg))
    return fold_build1_loc (loc, FIX_TRUNC_EXPR,
			TREE_TYPE (TREE_TYPE (fndecl)), arg);

  if (optimize)
    {
      tree ftype = TREE_TYPE (arg);
      tree arg0 = strip_float_extensions (arg);
      tree newtype = TREE_TYPE (arg0);
      tree decl;

      if (TYPE_PRECISION (newtype) < TYPE_PRECISION (ftype)
	  && (decl = mathfn_built_in (newtype, fcode)))
	return build_call_expr_loc (loc, decl, 1,
				fold_convert_loc (loc, newtype, arg0));
    }

  /* Canonicalize iround (x) to lround (x) on ILP32 targets where
     sizeof (int) == sizeof (long).  */
  if (TYPE_PRECISION (integer_type_node)
      == TYPE_PRECISION (long_integer_type_node))
    {
      tree newfn = NULL_TREE;
      switch (fcode)
	{
	CASE_FLT_FN (BUILT_IN_ICEIL):
	  newfn = mathfn_built_in (TREE_TYPE (arg), BUILT_IN_LCEIL);
	  break;

	CASE_FLT_FN (BUILT_IN_IFLOOR):
	  newfn = mathfn_built_in (TREE_TYPE (arg), BUILT_IN_LFLOOR);
	  break;

	CASE_FLT_FN (BUILT_IN_IROUND):
	  newfn = mathfn_built_in (TREE_TYPE (arg), BUILT_IN_LROUND);
	  break;

	CASE_FLT_FN (BUILT_IN_IRINT):
	  newfn = mathfn_built_in (TREE_TYPE (arg), BUILT_IN_LRINT);
	  break;

	default:
	  break;
	}

      if (newfn)
	{
	  tree newcall = build_call_expr_loc (loc, newfn, 1, arg);
	  return fold_convert_loc (loc,
				   TREE_TYPE (TREE_TYPE (fndecl)), newcall);
	}
    }

  /* Canonicalize llround (x) to lround (x) on LP64 targets where
     sizeof (long long) == sizeof (long).  */
  if (TYPE_PRECISION (long_long_integer_type_node)
      == TYPE_PRECISION (long_integer_type_node))
    {
      tree newfn = NULL_TREE;
      switch (fcode)
	{
	CASE_FLT_FN (BUILT_IN_LLCEIL):
	  newfn = mathfn_built_in (TREE_TYPE (arg), BUILT_IN_LCEIL);
	  break;

	CASE_FLT_FN (BUILT_IN_LLFLOOR):
	  newfn = mathfn_built_in (TREE_TYPE (arg), BUILT_IN_LFLOOR);
	  break;

	CASE_FLT_FN (BUILT_IN_LLROUND):
	  newfn = mathfn_built_in (TREE_TYPE (arg), BUILT_IN_LROUND);
	  break;

	CASE_FLT_FN (BUILT_IN_LLRINT):
	  newfn = mathfn_built_in (TREE_TYPE (arg), BUILT_IN_LRINT);
	  break;

	default:
	  break;
	}

      if (newfn)
	{
	  tree newcall = build_call_expr_loc (loc, newfn, 1, arg);
	  return fold_convert_loc (loc,
				   TREE_TYPE (TREE_TYPE (fndecl)), newcall);
	}
    }

  return NULL_TREE;
}

/* Fold call to builtin cabs, cabsf or cabsl with argument ARG.  TYPE is the
   return type.  Return NULL_TREE if no simplification can be made.  */

static tree
fold_builtin_cabs (location_t loc, tree arg, tree type, tree fndecl)
{
  tree res;

  if (!validate_arg (arg, COMPLEX_TYPE)
      || TREE_CODE (TREE_TYPE (TREE_TYPE (arg))) != REAL_TYPE)
    return NULL_TREE;

  /* Calculate the result when the argument is a constant.  */
  if (TREE_CODE (arg) == COMPLEX_CST
      && (res = do_mpfr_arg2 (TREE_REALPART (arg), TREE_IMAGPART (arg),
			      type, mpfr_hypot)))
    return res;

  if (TREE_CODE (arg) == COMPLEX_EXPR)
    {
      tree real = TREE_OPERAND (arg, 0);
      tree imag = TREE_OPERAND (arg, 1);

      /* If either part is zero, cabs is fabs of the other.  */
      if (real_zerop (real))
	return fold_build1_loc (loc, ABS_EXPR, type, imag);
      if (real_zerop (imag))
	return fold_build1_loc (loc, ABS_EXPR, type, real);

      /* cabs(x+xi) -> fabs(x)*sqrt(2).  */
      if (flag_unsafe_math_optimizations
	  && operand_equal_p (real, imag, OEP_PURE_SAME))
        {
	  const REAL_VALUE_TYPE sqrt2_trunc
	    = real_value_truncate (TYPE_MODE (type), dconst_sqrt2 ());
	  STRIP_NOPS (real);
	  return fold_build2_loc (loc, MULT_EXPR, type,
			      fold_build1_loc (loc, ABS_EXPR, type, real),
			      build_real (type, sqrt2_trunc));
	}
    }

  /* Optimize cabs(-z) and cabs(conj(z)) as cabs(z).  */
  if (TREE_CODE (arg) == NEGATE_EXPR
      || TREE_CODE (arg) == CONJ_EXPR)
    return build_call_expr_loc (loc, fndecl, 1, TREE_OPERAND (arg, 0));

  /* Don't do this when optimizing for size.  */
  if (flag_unsafe_math_optimizations
      && optimize && optimize_function_for_speed_p (cfun))
    {
      tree sqrtfn = mathfn_built_in (type, BUILT_IN_SQRT);

      if (sqrtfn != NULL_TREE)
	{
	  tree rpart, ipart, result;

	  arg = builtin_save_expr (arg);

	  rpart = fold_build1_loc (loc, REALPART_EXPR, type, arg);
	  ipart = fold_build1_loc (loc, IMAGPART_EXPR, type, arg);

	  rpart = builtin_save_expr (rpart);
	  ipart = builtin_save_expr (ipart);

	  result = fold_build2_loc (loc, PLUS_EXPR, type,
				fold_build2_loc (loc, MULT_EXPR, type,
					     rpart, rpart),
				fold_build2_loc (loc, MULT_EXPR, type,
					     ipart, ipart));

	  return build_call_expr_loc (loc, sqrtfn, 1, result);
	}
    }

  return NULL_TREE;
}

/* Build a complex (inf +- 0i) for the result of cproj.  TYPE is the
   complex tree type of the result.  If NEG is true, the imaginary
   zero is negative.  */

static tree
build_complex_cproj (tree type, bool neg)
{
  REAL_VALUE_TYPE rinf, rzero = dconst0;
  
  real_inf (&rinf);
  rzero.sign = neg;
  return build_complex (type, build_real (TREE_TYPE (type), rinf),
			build_real (TREE_TYPE (type), rzero));
}

/* Fold call to builtin cproj, cprojf or cprojl with argument ARG.  TYPE is the
   return type.  Return NULL_TREE if no simplification can be made.  */

static tree
fold_builtin_cproj (location_t loc, tree arg, tree type)
{
  if (!validate_arg (arg, COMPLEX_TYPE)
      || TREE_CODE (TREE_TYPE (TREE_TYPE (arg))) != REAL_TYPE)
    return NULL_TREE;

  /* If there are no infinities, return arg.  */
  if (! HONOR_INFINITIES (TYPE_MODE (TREE_TYPE (type))))
    return non_lvalue_loc (loc, arg);

  /* Calculate the result when the argument is a constant.  */
  if (TREE_CODE (arg) == COMPLEX_CST)
    {
      const REAL_VALUE_TYPE *real = TREE_REAL_CST_PTR (TREE_REALPART (arg));
      const REAL_VALUE_TYPE *imag = TREE_REAL_CST_PTR (TREE_IMAGPART (arg));
      
      if (real_isinf (real) || real_isinf (imag))
	return build_complex_cproj (type, imag->sign);
      else
	return arg;
    }
  else if (TREE_CODE (arg) == COMPLEX_EXPR)
    {
      tree real = TREE_OPERAND (arg, 0);
      tree imag = TREE_OPERAND (arg, 1);

      STRIP_NOPS (real);
      STRIP_NOPS (imag);
      
      /* If the real part is inf and the imag part is known to be
	 nonnegative, return (inf + 0i).  Remember side-effects are
	 possible in the imag part.  */
      if (TREE_CODE (real) == REAL_CST
	  && real_isinf (TREE_REAL_CST_PTR (real))
	  && tree_expr_nonnegative_p (imag))
	return omit_one_operand_loc (loc, type,
				     build_complex_cproj (type, false),
				     arg);
      
      /* If the imag part is inf, return (inf+I*copysign(0,imag)).
	 Remember side-effects are possible in the real part.  */
      if (TREE_CODE (imag) == REAL_CST
	  && real_isinf (TREE_REAL_CST_PTR (imag)))
	return
	  omit_one_operand_loc (loc, type,
				build_complex_cproj (type, TREE_REAL_CST_PTR
						     (imag)->sign), arg);
    }

  return NULL_TREE;
}

/* Fold a builtin function call to sqrt, sqrtf, or sqrtl with argument ARG.
   Return NULL_TREE if no simplification can be made.  */

static tree
fold_builtin_sqrt (location_t loc, tree arg, tree type)
{

  enum built_in_function fcode;
  tree res;

  if (!validate_arg (arg, REAL_TYPE))
    return NULL_TREE;

  /* Calculate the result when the argument is a constant.  */
  if ((res = do_mpfr_arg1 (arg, type, mpfr_sqrt, &dconst0, NULL, true)))
    return res;

  /* Optimize sqrt(expN(x)) = expN(x*0.5).  */
  fcode = builtin_mathfn_code (arg);
  if (flag_unsafe_math_optimizations && BUILTIN_EXPONENT_P (fcode))
    {
      tree expfn = TREE_OPERAND (CALL_EXPR_FN (arg), 0);
      arg = fold_build2_loc (loc, MULT_EXPR, type,
			 CALL_EXPR_ARG (arg, 0),
			 build_real (type, dconsthalf));
      return build_call_expr_loc (loc, expfn, 1, arg);
    }

  /* Optimize sqrt(Nroot(x)) -> pow(x,1/(2*N)).  */
  if (flag_unsafe_math_optimizations && BUILTIN_ROOT_P (fcode))
    {
      tree powfn = mathfn_built_in (type, BUILT_IN_POW);

      if (powfn)
	{
	  tree arg0 = CALL_EXPR_ARG (arg, 0);
	  tree tree_root;
	  /* The inner root was either sqrt or cbrt.  */
	  /* This was a conditional expression but it triggered a bug
	     in Sun C 5.5.  */
	  REAL_VALUE_TYPE dconstroot;
	  if (BUILTIN_SQRT_P (fcode))
	    dconstroot = dconsthalf;
	  else
	    dconstroot = dconst_third ();

	  /* Adjust for the outer root.  */
	  SET_REAL_EXP (&dconstroot, REAL_EXP (&dconstroot) - 1);
	  dconstroot = real_value_truncate (TYPE_MODE (type), dconstroot);
	  tree_root = build_real (type, dconstroot);
	  return build_call_expr_loc (loc, powfn, 2, arg0, tree_root);
	}
    }

  /* Optimize sqrt(pow(x,y)) = pow(|x|,y*0.5).  */
  if (flag_unsafe_math_optimizations
      && (fcode == BUILT_IN_POW
	  || fcode == BUILT_IN_POWF
	  || fcode == BUILT_IN_POWL))
    {
      tree powfn = TREE_OPERAND (CALL_EXPR_FN (arg), 0);
      tree arg0 = CALL_EXPR_ARG (arg, 0);
      tree arg1 = CALL_EXPR_ARG (arg, 1);
      tree narg1;
      if (!tree_expr_nonnegative_p (arg0))
	arg0 = build1 (ABS_EXPR, type, arg0);
      narg1 = fold_build2_loc (loc, MULT_EXPR, type, arg1,
			   build_real (type, dconsthalf));
      return build_call_expr_loc (loc, powfn, 2, arg0, narg1);
    }

  return NULL_TREE;
}

/* Fold a builtin function call to cbrt, cbrtf, or cbrtl with argument ARG.
   Return NULL_TREE if no simplification can be made.  */

static tree
fold_builtin_cbrt (location_t loc, tree arg, tree type)
{
  const enum built_in_function fcode = builtin_mathfn_code (arg);
  tree res;

  if (!validate_arg (arg, REAL_TYPE))
    return NULL_TREE;

  /* Calculate the result when the argument is a constant.  */
  if ((res = do_mpfr_arg1 (arg, type, mpfr_cbrt, NULL, NULL, 0)))
    return res;

  if (flag_unsafe_math_optimizations)
    {
      /* Optimize cbrt(expN(x)) -> expN(x/3).  */
      if (BUILTIN_EXPONENT_P (fcode))
	{
	  tree expfn = TREE_OPERAND (CALL_EXPR_FN (arg), 0);
	  const REAL_VALUE_TYPE third_trunc =
	    real_value_truncate (TYPE_MODE (type), dconst_third ());
	  arg = fold_build2_loc (loc, MULT_EXPR, type,
			     CALL_EXPR_ARG (arg, 0),
			     build_real (type, third_trunc));
	  return build_call_expr_loc (loc, expfn, 1, arg);
	}

      /* Optimize cbrt(sqrt(x)) -> pow(x,1/6).  */
      if (BUILTIN_SQRT_P (fcode))
	{
	  tree powfn = mathfn_built_in (type, BUILT_IN_POW);

	  if (powfn)
	    {
	      tree arg0 = CALL_EXPR_ARG (arg, 0);
	      tree tree_root;
	      REAL_VALUE_TYPE dconstroot = dconst_third ();

	      SET_REAL_EXP (&dconstroot, REAL_EXP (&dconstroot) - 1);
	      dconstroot = real_value_truncate (TYPE_MODE (type), dconstroot);
	      tree_root = build_real (type, dconstroot);
	      return build_call_expr_loc (loc, powfn, 2, arg0, tree_root);
	    }
	}

      /* Optimize cbrt(cbrt(x)) -> pow(x,1/9) iff x is nonnegative.  */
      if (BUILTIN_CBRT_P (fcode))
	{
	  tree arg0 = CALL_EXPR_ARG (arg, 0);
	  if (tree_expr_nonnegative_p (arg0))
	    {
	      tree powfn = mathfn_built_in (type, BUILT_IN_POW);

	      if (powfn)
		{
		  tree tree_root;
		  REAL_VALUE_TYPE dconstroot;

		  real_arithmetic (&dconstroot, MULT_EXPR,
                                   dconst_third_ptr (), dconst_third_ptr ());
		  dconstroot = real_value_truncate (TYPE_MODE (type), dconstroot);
		  tree_root = build_real (type, dconstroot);
		  return build_call_expr_loc (loc, powfn, 2, arg0, tree_root);
		}
	    }
	}

      /* Optimize cbrt(pow(x,y)) -> pow(x,y/3) iff x is nonnegative.  */
      if (fcode == BUILT_IN_POW
          || fcode == BUILT_IN_POWF
	  || fcode == BUILT_IN_POWL)
	{
	  tree arg00 = CALL_EXPR_ARG (arg, 0);
	  tree arg01 = CALL_EXPR_ARG (arg, 1);
	  if (tree_expr_nonnegative_p (arg00))
	    {
	      tree powfn = TREE_OPERAND (CALL_EXPR_FN (arg), 0);
	      const REAL_VALUE_TYPE dconstroot
		= real_value_truncate (TYPE_MODE (type), dconst_third ());
	      tree narg01 = fold_build2_loc (loc, MULT_EXPR, type, arg01,
					 build_real (type, dconstroot));
	      return build_call_expr_loc (loc, powfn, 2, arg00, narg01);
	    }
	}
    }
  return NULL_TREE;
}

/* Fold function call to builtin cos, cosf, or cosl with argument ARG.
   TYPE is the type of the return value.  Return NULL_TREE if no
   simplification can be made.  */

static tree
fold_builtin_cos (location_t loc,
		  tree arg, tree type, tree fndecl)
{
  tree res, narg;

  if (!validate_arg (arg, REAL_TYPE))
    return NULL_TREE;

  /* Calculate the result when the argument is a constant.  */
  if ((res = do_mpfr_arg1 (arg, type, mpfr_cos, NULL, NULL, 0)))
    return res;

  /* Optimize cos(-x) into cos (x).  */
  if ((narg = fold_strip_sign_ops (arg)))
    return build_call_expr_loc (loc, fndecl, 1, narg);

  return NULL_TREE;
}

/* Fold function call to builtin cosh, coshf, or coshl with argument ARG.
   Return NULL_TREE if no simplification can be made.  */

static tree
fold_builtin_cosh (location_t loc, tree arg, tree type, tree fndecl)
{
  if (validate_arg (arg, REAL_TYPE))
    {
      tree res, narg;

      /* Calculate the result when the argument is a constant.  */
      if ((res = do_mpfr_arg1 (arg, type, mpfr_cosh, NULL, NULL, 0)))
	return res;

      /* Optimize cosh(-x) into cosh (x).  */
      if ((narg = fold_strip_sign_ops (arg)))
	return build_call_expr_loc (loc, fndecl, 1, narg);
    }

  return NULL_TREE;
}

/* Fold function call to builtin ccos (or ccosh if HYPER is TRUE) with
   argument ARG.  TYPE is the type of the return value.  Return
   NULL_TREE if no simplification can be made.  */

static tree
fold_builtin_ccos (location_t loc, tree arg, tree type, tree fndecl,
		   bool hyper)
{
  if (validate_arg (arg, COMPLEX_TYPE)
      && TREE_CODE (TREE_TYPE (TREE_TYPE (arg))) == REAL_TYPE)
    {
      tree tmp;

      /* Calculate the result when the argument is a constant.  */
      if ((tmp = do_mpc_arg1 (arg, type, (hyper ? mpc_cosh : mpc_cos))))
	return tmp;

      /* Optimize fn(-x) into fn(x).  */
      if ((tmp = fold_strip_sign_ops (arg)))
	return build_call_expr_loc (loc, fndecl, 1, tmp);
    }

  return NULL_TREE;
}

/* Fold function call to builtin tan, tanf, or tanl with argument ARG.
   Return NULL_TREE if no simplification can be made.  */

static tree
fold_builtin_tan (tree arg, tree type)
{
  enum built_in_function fcode;
  tree res;

  if (!validate_arg (arg, REAL_TYPE))
    return NULL_TREE;

  /* Calculate the result when the argument is a constant.  */
  if ((res = do_mpfr_arg1 (arg, type, mpfr_tan, NULL, NULL, 0)))
    return res;

  /* Optimize tan(atan(x)) = x.  */
  fcode = builtin_mathfn_code (arg);
  if (flag_unsafe_math_optimizations
      && (fcode == BUILT_IN_ATAN
	  || fcode == BUILT_IN_ATANF
	  || fcode == BUILT_IN_ATANL))
    return CALL_EXPR_ARG (arg, 0);

  return NULL_TREE;
}

/* Fold function call to builtin sincos, sincosf, or sincosl.  Return
   NULL_TREE if no simplification can be made.  */

static tree
fold_builtin_sincos (location_t loc,
		     tree arg0, tree arg1, tree arg2)
{
  tree type;
  tree res, fn, call;

  if (!validate_arg (arg0, REAL_TYPE)
      || !validate_arg (arg1, POINTER_TYPE)
      || !validate_arg (arg2, POINTER_TYPE))
    return NULL_TREE;

  type = TREE_TYPE (arg0);

  /* Calculate the result when the argument is a constant.  */
  if ((res = do_mpfr_sincos (arg0, arg1, arg2)))
    return res;

  /* Canonicalize sincos to cexpi.  */
  if (!targetm.libc_has_function (function_c99_math_complex))
    return NULL_TREE;
  fn = mathfn_built_in (type, BUILT_IN_CEXPI);
  if (!fn)
    return NULL_TREE;

  call = build_call_expr_loc (loc, fn, 1, arg0);
  call = builtin_save_expr (call);

  return build2 (COMPOUND_EXPR, void_type_node,
		 build2 (MODIFY_EXPR, void_type_node,
			 build_fold_indirect_ref_loc (loc, arg1),
			 build1 (IMAGPART_EXPR, type, call)),
		 build2 (MODIFY_EXPR, void_type_node,
			 build_fold_indirect_ref_loc (loc, arg2),
			 build1 (REALPART_EXPR, type, call)));
}

/* Fold function call to builtin cexp, cexpf, or cexpl.  Return
   NULL_TREE if no simplification can be made.  */

static tree
fold_builtin_cexp (location_t loc, tree arg0, tree type)
{
  tree rtype;
  tree realp, imagp, ifn;
  tree res;

  if (!validate_arg (arg0, COMPLEX_TYPE)
      || TREE_CODE (TREE_TYPE (TREE_TYPE (arg0))) != REAL_TYPE)
    return NULL_TREE;

  /* Calculate the result when the argument is a constant.  */
  if ((res = do_mpc_arg1 (arg0, type, mpc_exp)))
    return res;

  rtype = TREE_TYPE (TREE_TYPE (arg0));

  /* In case we can figure out the real part of arg0 and it is constant zero
     fold to cexpi.  */
  if (!targetm.libc_has_function (function_c99_math_complex))
    return NULL_TREE;
  ifn = mathfn_built_in (rtype, BUILT_IN_CEXPI);
  if (!ifn)
    return NULL_TREE;

  if ((realp = fold_unary_loc (loc, REALPART_EXPR, rtype, arg0))
      && real_zerop (realp))
    {
      tree narg = fold_build1_loc (loc, IMAGPART_EXPR, rtype, arg0);
      return build_call_expr_loc (loc, ifn, 1, narg);
    }

  /* In case we can easily decompose real and imaginary parts split cexp
     to exp (r) * cexpi (i).  */
  if (flag_unsafe_math_optimizations
      && realp)
    {
      tree rfn, rcall, icall;

      rfn = mathfn_built_in (rtype, BUILT_IN_EXP);
      if (!rfn)
	return NULL_TREE;

      imagp = fold_unary_loc (loc, IMAGPART_EXPR, rtype, arg0);
      if (!imagp)
	return NULL_TREE;

      icall = build_call_expr_loc (loc, ifn, 1, imagp);
      icall = builtin_save_expr (icall);
      rcall = build_call_expr_loc (loc, rfn, 1, realp);
      rcall = builtin_save_expr (rcall);
      return fold_build2_loc (loc, COMPLEX_EXPR, type,
			  fold_build2_loc (loc, MULT_EXPR, rtype,
				       rcall,
			 	       fold_build1_loc (loc, REALPART_EXPR,
						    rtype, icall)),
			  fold_build2_loc (loc, MULT_EXPR, rtype,
				       rcall,
				       fold_build1_loc (loc, IMAGPART_EXPR,
						    rtype, icall)));
    }

  return NULL_TREE;
}

/* Fold function call to builtin trunc, truncf or truncl with argument ARG.
   Return NULL_TREE if no simplification can be made.  */

static tree
fold_builtin_trunc (location_t loc, tree fndecl, tree arg)
{
  if (!validate_arg (arg, REAL_TYPE))
    return NULL_TREE;

  /* Optimize trunc of constant value.  */
  if (TREE_CODE (arg) == REAL_CST && !TREE_OVERFLOW (arg))
    {
      REAL_VALUE_TYPE r, x;
      tree type = TREE_TYPE (TREE_TYPE (fndecl));

      x = TREE_REAL_CST (arg);
      real_trunc (&r, TYPE_MODE (type), &x);
      return build_real (type, r);
    }

  return fold_trunc_transparent_mathfn (loc, fndecl, arg);
}

/* Fold function call to builtin floor, floorf or floorl with argument ARG.
   Return NULL_TREE if no simplification can be made.  */

static tree
fold_builtin_floor (location_t loc, tree fndecl, tree arg)
{
  if (!validate_arg (arg, REAL_TYPE))
    return NULL_TREE;

  /* Optimize floor of constant value.  */
  if (TREE_CODE (arg) == REAL_CST && !TREE_OVERFLOW (arg))
    {
      REAL_VALUE_TYPE x;

      x = TREE_REAL_CST (arg);
      if (! REAL_VALUE_ISNAN (x) || ! flag_errno_math)
	{
	  tree type = TREE_TYPE (TREE_TYPE (fndecl));
	  REAL_VALUE_TYPE r;

	  real_floor (&r, TYPE_MODE (type), &x);
	  return build_real (type, r);
	}
    }

  /* Fold floor (x) where x is nonnegative to trunc (x).  */
  if (tree_expr_nonnegative_p (arg))
    {
      tree truncfn = mathfn_built_in (TREE_TYPE (arg), BUILT_IN_TRUNC);
      if (truncfn)
	return build_call_expr_loc (loc, truncfn, 1, arg);
    }

  return fold_trunc_transparent_mathfn (loc, fndecl, arg);
}

/* Fold function call to builtin ceil, ceilf or ceill with argument ARG.
   Return NULL_TREE if no simplification can be made.  */

static tree
fold_builtin_ceil (location_t loc, tree fndecl, tree arg)
{
  if (!validate_arg (arg, REAL_TYPE))
    return NULL_TREE;

  /* Optimize ceil of constant value.  */
  if (TREE_CODE (arg) == REAL_CST && !TREE_OVERFLOW (arg))
    {
      REAL_VALUE_TYPE x;

      x = TREE_REAL_CST (arg);
      if (! REAL_VALUE_ISNAN (x) || ! flag_errno_math)
	{
	  tree type = TREE_TYPE (TREE_TYPE (fndecl));
	  REAL_VALUE_TYPE r;

	  real_ceil (&r, TYPE_MODE (type), &x);
	  return build_real (type, r);
	}
    }

  return fold_trunc_transparent_mathfn (loc, fndecl, arg);
}

/* Fold function call to builtin round, roundf or roundl with argument ARG.
   Return NULL_TREE if no simplification can be made.  */

static tree
fold_builtin_round (location_t loc, tree fndecl, tree arg)
{
  if (!validate_arg (arg, REAL_TYPE))
    return NULL_TREE;

  /* Optimize round of constant value.  */
  if (TREE_CODE (arg) == REAL_CST && !TREE_OVERFLOW (arg))
    {
      REAL_VALUE_TYPE x;

      x = TREE_REAL_CST (arg);
      if (! REAL_VALUE_ISNAN (x) || ! flag_errno_math)
	{
	  tree type = TREE_TYPE (TREE_TYPE (fndecl));
	  REAL_VALUE_TYPE r;

	  real_round (&r, TYPE_MODE (type), &x);
	  return build_real (type, r);
	}
    }

  return fold_trunc_transparent_mathfn (loc, fndecl, arg);
}

/* Fold function call to builtin lround, lroundf or lroundl (or the
   corresponding long long versions) and other rounding functions.  ARG
   is the argument to the call.  Return NULL_TREE if no simplification
   can be made.  */

static tree
fold_builtin_int_roundingfn (location_t loc, tree fndecl, tree arg)
{
  if (!validate_arg (arg, REAL_TYPE))
    return NULL_TREE;

  /* Optimize lround of constant value.  */
  if (TREE_CODE (arg) == REAL_CST && !TREE_OVERFLOW (arg))
    {
      const REAL_VALUE_TYPE x = TREE_REAL_CST (arg);

      if (real_isfinite (&x))
	{
	  tree itype = TREE_TYPE (TREE_TYPE (fndecl));
	  tree ftype = TREE_TYPE (arg);
	  wide_int val;
	  REAL_VALUE_TYPE r;
	  bool fail = false;

	  switch (DECL_FUNCTION_CODE (fndecl))
	    {
	    CASE_FLT_FN (BUILT_IN_IFLOOR):
	    CASE_FLT_FN (BUILT_IN_LFLOOR):
	    CASE_FLT_FN (BUILT_IN_LLFLOOR):
	      real_floor (&r, TYPE_MODE (ftype), &x);
	      break;

	    CASE_FLT_FN (BUILT_IN_ICEIL):
	    CASE_FLT_FN (BUILT_IN_LCEIL):
	    CASE_FLT_FN (BUILT_IN_LLCEIL):
	      real_ceil (&r, TYPE_MODE (ftype), &x);
	      break;

	    CASE_FLT_FN (BUILT_IN_IROUND):
	    CASE_FLT_FN (BUILT_IN_LROUND):
	    CASE_FLT_FN (BUILT_IN_LLROUND):
	      real_round (&r, TYPE_MODE (ftype), &x);
	      break;

	    default:
	      gcc_unreachable ();
	    }

	  val = real_to_integer (&r, &fail, 
				 TYPE_PRECISION (itype));
	  if (!fail)
	    return wide_int_to_tree (itype, val);
	}
    }

  switch (DECL_FUNCTION_CODE (fndecl))
    {
    CASE_FLT_FN (BUILT_IN_LFLOOR):
    CASE_FLT_FN (BUILT_IN_LLFLOOR):
      /* Fold lfloor (x) where x is nonnegative to FIX_TRUNC (x).  */
      if (tree_expr_nonnegative_p (arg))
	return fold_build1_loc (loc, FIX_TRUNC_EXPR,
			    TREE_TYPE (TREE_TYPE (fndecl)), arg);
      break;
    default:;
    }

  return fold_fixed_mathfn (loc, fndecl, arg);
}

/* Fold function call to builtin ffs, clz, ctz, popcount and parity
   and their long and long long variants (i.e. ffsl and ffsll).  ARG is
   the argument to the call.  Return NULL_TREE if no simplification can
   be made.  */

static tree
fold_builtin_bitop (tree fndecl, tree arg)
{
  if (!validate_arg (arg, INTEGER_TYPE))
    return NULL_TREE;

  /* Optimize for constant argument.  */
  if (TREE_CODE (arg) == INTEGER_CST && !TREE_OVERFLOW (arg))
    {
      wide_int warg = arg;
      int result;

      switch (DECL_FUNCTION_CODE (fndecl))
	{
	CASE_INT_FN (BUILT_IN_FFS):
	  result = wi::ffs (warg);
	  break;

	CASE_INT_FN (BUILT_IN_CLZ):
	  result = wi::clz (warg);
	  break;

	CASE_INT_FN (BUILT_IN_CTZ):
	  result = wi::ctz (warg);
	  break;

	CASE_INT_FN (BUILT_IN_CLRSB):
	  result = wi::clrsb (warg);
	  break;

	CASE_INT_FN (BUILT_IN_POPCOUNT):
	  result = wi::popcount (warg);
	  break;

	CASE_INT_FN (BUILT_IN_PARITY):
	  result = wi::parity (warg);
	  break;

	default:
	  gcc_unreachable ();
	}

      return build_int_cst (TREE_TYPE (TREE_TYPE (fndecl)), result);
    }

  return NULL_TREE;
}

/* Fold function call to builtin_bswap and the short, long and long long
   variants.  Return NULL_TREE if no simplification can be made.  */
static tree
fold_builtin_bswap (tree fndecl, tree arg)
{
  if (! validate_arg (arg, INTEGER_TYPE))
    return NULL_TREE;

  /* Optimize constant value.  */
  if (TREE_CODE (arg) == INTEGER_CST && !TREE_OVERFLOW (arg))
    {
      tree type = TREE_TYPE (TREE_TYPE (fndecl));

      switch (DECL_FUNCTION_CODE (fndecl))
	{
	  case BUILT_IN_BSWAP16:
	  case BUILT_IN_BSWAP32:
	  case BUILT_IN_BSWAP64:
	    {
	      signop sgn = TYPE_SIGN (type);
	      tree result = 
		wide_int_to_tree (type,
				  wide_int::from (arg, TYPE_PRECISION (type),
						  sgn).bswap ());
	      return result;
	    }
	default:
	  gcc_unreachable ();
	}
    }

  return NULL_TREE;
}

/* A subroutine of fold_builtin to fold the various logarithmic
   functions.  Return NULL_TREE if no simplification can me made.
   FUNC is the corresponding MPFR logarithm function.  */

static tree
fold_builtin_logarithm (location_t loc, tree fndecl, tree arg,
			int (*func)(mpfr_ptr, mpfr_srcptr, mp_rnd_t))
{
  if (validate_arg (arg, REAL_TYPE))
    {
      tree type = TREE_TYPE (TREE_TYPE (fndecl));
      tree res;
      const enum built_in_function fcode = builtin_mathfn_code (arg);

      /* Calculate the result when the argument is a constant.  */
      if ((res = do_mpfr_arg1 (arg, type, func, &dconst0, NULL, false)))
	return res;

      /* Special case, optimize logN(expN(x)) = x.  */
      if (flag_unsafe_math_optimizations
	  && ((func == mpfr_log
	       && (fcode == BUILT_IN_EXP
		   || fcode == BUILT_IN_EXPF
		   || fcode == BUILT_IN_EXPL))
	      || (func == mpfr_log2
		  && (fcode == BUILT_IN_EXP2
		      || fcode == BUILT_IN_EXP2F
		      || fcode == BUILT_IN_EXP2L))
	      || (func == mpfr_log10 && (BUILTIN_EXP10_P (fcode)))))
	return fold_convert_loc (loc, type, CALL_EXPR_ARG (arg, 0));

      /* Optimize logN(func()) for various exponential functions.  We
	 want to determine the value "x" and the power "exponent" in
	 order to transform logN(x**exponent) into exponent*logN(x).  */
      if (flag_unsafe_math_optimizations)
	{
	  tree exponent = 0, x = 0;

	  switch (fcode)
	  {
	  CASE_FLT_FN (BUILT_IN_EXP):
	    /* Prepare to do logN(exp(exponent) -> exponent*logN(e).  */
	    x = build_real (type, real_value_truncate (TYPE_MODE (type),
                                                       dconst_e ()));
	    exponent = CALL_EXPR_ARG (arg, 0);
	    break;
	  CASE_FLT_FN (BUILT_IN_EXP2):
	    /* Prepare to do logN(exp2(exponent) -> exponent*logN(2).  */
	    x = build_real (type, dconst2);
	    exponent = CALL_EXPR_ARG (arg, 0);
	    break;
	  CASE_FLT_FN (BUILT_IN_EXP10):
	  CASE_FLT_FN (BUILT_IN_POW10):
	    /* Prepare to do logN(exp10(exponent) -> exponent*logN(10).  */
	    {
	      REAL_VALUE_TYPE dconst10;
	      real_from_integer (&dconst10, VOIDmode, 10, SIGNED);
	      x = build_real (type, dconst10);
	    }
	    exponent = CALL_EXPR_ARG (arg, 0);
	    break;
	  CASE_FLT_FN (BUILT_IN_SQRT):
	    /* Prepare to do logN(sqrt(x) -> 0.5*logN(x).  */
	    x = CALL_EXPR_ARG (arg, 0);
	    exponent = build_real (type, dconsthalf);
	    break;
	  CASE_FLT_FN (BUILT_IN_CBRT):
	    /* Prepare to do logN(cbrt(x) -> (1/3)*logN(x).  */
	    x = CALL_EXPR_ARG (arg, 0);
	    exponent = build_real (type, real_value_truncate (TYPE_MODE (type),
							      dconst_third ()));
	    break;
	  CASE_FLT_FN (BUILT_IN_POW):
	    /* Prepare to do logN(pow(x,exponent) -> exponent*logN(x).  */
	    x = CALL_EXPR_ARG (arg, 0);
	    exponent = CALL_EXPR_ARG (arg, 1);
	    break;
	  default:
	    break;
	  }

	  /* Now perform the optimization.  */
	  if (x && exponent)
	    {
	      tree logfn = build_call_expr_loc (loc, fndecl, 1, x);
	      return fold_build2_loc (loc, MULT_EXPR, type, exponent, logfn);
	    }
	}
    }

  return NULL_TREE;
}

/* Fold a builtin function call to hypot, hypotf, or hypotl.  Return
   NULL_TREE if no simplification can be made.  */

static tree
fold_builtin_hypot (location_t loc, tree fndecl,
		    tree arg0, tree arg1, tree type)
{
  tree res, narg0, narg1;

  if (!validate_arg (arg0, REAL_TYPE)
      || !validate_arg (arg1, REAL_TYPE))
    return NULL_TREE;

  /* Calculate the result when the argument is a constant.  */
  if ((res = do_mpfr_arg2 (arg0, arg1, type, mpfr_hypot)))
    return res;

  /* If either argument to hypot has a negate or abs, strip that off.
     E.g. hypot(-x,fabs(y)) -> hypot(x,y).  */
  narg0 = fold_strip_sign_ops (arg0);
  narg1 = fold_strip_sign_ops (arg1);
  if (narg0 || narg1)
    {
      return build_call_expr_loc (loc, fndecl, 2, narg0 ? narg0 : arg0,
			      narg1 ? narg1 : arg1);
    }

  /* If either argument is zero, hypot is fabs of the other.  */
  if (real_zerop (arg0))
    return fold_build1_loc (loc, ABS_EXPR, type, arg1);
  else if (real_zerop (arg1))
    return fold_build1_loc (loc, ABS_EXPR, type, arg0);

  /* hypot(x,x) -> fabs(x)*sqrt(2).  */
  if (flag_unsafe_math_optimizations
      && operand_equal_p (arg0, arg1, OEP_PURE_SAME))
    {
      const REAL_VALUE_TYPE sqrt2_trunc
	= real_value_truncate (TYPE_MODE (type), dconst_sqrt2 ());
      return fold_build2_loc (loc, MULT_EXPR, type,
			  fold_build1_loc (loc, ABS_EXPR, type, arg0),
			  build_real (type, sqrt2_trunc));
    }

  return NULL_TREE;
}


/* Fold a builtin function call to pow, powf, or powl.  Return
   NULL_TREE if no simplification can be made.  */
static tree
fold_builtin_pow (location_t loc, tree fndecl, tree arg0, tree arg1, tree type)
{
  tree res;

  if (!validate_arg (arg0, REAL_TYPE)
       || !validate_arg (arg1, REAL_TYPE))
    return NULL_TREE;

  /* Calculate the result when the argument is a constant.  */
  if ((res = do_mpfr_arg2 (arg0, arg1, type, mpfr_pow)))
    return res;

  /* Optimize pow(1.0,y) = 1.0.  */
  if (real_onep (arg0))
    return omit_one_operand_loc (loc, type, build_real (type, dconst1), arg1);

  if (TREE_CODE (arg1) == REAL_CST
      && !TREE_OVERFLOW (arg1))
    {
      REAL_VALUE_TYPE cint;
      REAL_VALUE_TYPE c;
      HOST_WIDE_INT n;

      c = TREE_REAL_CST (arg1);

      /* Optimize pow(x,0.0) = 1.0.  */
      if (REAL_VALUES_EQUAL (c, dconst0))
	return omit_one_operand_loc (loc, type, build_real (type, dconst1),
				 arg0);

      /* Optimize pow(x,1.0) = x.  */
      if (REAL_VALUES_EQUAL (c, dconst1))
	return arg0;

      /* Optimize pow(x,-1.0) = 1.0/x.  */
      if (REAL_VALUES_EQUAL (c, dconstm1))
	return fold_build2_loc (loc, RDIV_EXPR, type,
			    build_real (type, dconst1), arg0);

      /* Optimize pow(x,0.5) = sqrt(x).  */
      if (flag_unsafe_math_optimizations
	  && REAL_VALUES_EQUAL (c, dconsthalf))
	{
	  tree sqrtfn = mathfn_built_in (type, BUILT_IN_SQRT);

	  if (sqrtfn != NULL_TREE)
	    return build_call_expr_loc (loc, sqrtfn, 1, arg0);
	}

      /* Optimize pow(x,1.0/3.0) = cbrt(x).  */
      if (flag_unsafe_math_optimizations)
	{
	  const REAL_VALUE_TYPE dconstroot
	    = real_value_truncate (TYPE_MODE (type), dconst_third ());

	  if (REAL_VALUES_EQUAL (c, dconstroot))
	    {
	      tree cbrtfn = mathfn_built_in (type, BUILT_IN_CBRT);
	      if (cbrtfn != NULL_TREE)
		return build_call_expr_loc (loc, cbrtfn, 1, arg0);
	    }
	}

      /* Check for an integer exponent.  */
      n = real_to_integer (&c);
      real_from_integer (&cint, VOIDmode, n, SIGNED);
      if (real_identical (&c, &cint))
	{
	  /* Attempt to evaluate pow at compile-time, unless this should
	     raise an exception.  */
	  if (TREE_CODE (arg0) == REAL_CST
	      && !TREE_OVERFLOW (arg0)
	      && (n > 0
		  || (!flag_trapping_math && !flag_errno_math)
		  || !REAL_VALUES_EQUAL (TREE_REAL_CST (arg0), dconst0)))
	    {
	      REAL_VALUE_TYPE x;
	      bool inexact;

	      x = TREE_REAL_CST (arg0);
	      inexact = real_powi (&x, TYPE_MODE (type), &x, n);
	      if (flag_unsafe_math_optimizations || !inexact)
		return build_real (type, x);
	    }

	  /* Strip sign ops from even integer powers.  */
	  if ((n & 1) == 0 && flag_unsafe_math_optimizations)
	    {
	      tree narg0 = fold_strip_sign_ops (arg0);
	      if (narg0)
		return build_call_expr_loc (loc, fndecl, 2, narg0, arg1);
	    }
	}
    }

  if (flag_unsafe_math_optimizations)
    {
      const enum built_in_function fcode = builtin_mathfn_code (arg0);

      /* Optimize pow(expN(x),y) = expN(x*y).  */
      if (BUILTIN_EXPONENT_P (fcode))
	{
	  tree expfn = TREE_OPERAND (CALL_EXPR_FN (arg0), 0);
	  tree arg = CALL_EXPR_ARG (arg0, 0);
	  arg = fold_build2_loc (loc, MULT_EXPR, type, arg, arg1);
	  return build_call_expr_loc (loc, expfn, 1, arg);
	}

      /* Optimize pow(sqrt(x),y) = pow(x,y*0.5).  */
      if (BUILTIN_SQRT_P (fcode))
	{
	  tree narg0 = CALL_EXPR_ARG (arg0, 0);
	  tree narg1 = fold_build2_loc (loc, MULT_EXPR, type, arg1,
				    build_real (type, dconsthalf));
	  return build_call_expr_loc (loc, fndecl, 2, narg0, narg1);
	}

      /* Optimize pow(cbrt(x),y) = pow(x,y/3) iff x is nonnegative.  */
      if (BUILTIN_CBRT_P (fcode))
	{
	  tree arg = CALL_EXPR_ARG (arg0, 0);
	  if (tree_expr_nonnegative_p (arg))
	    {
	      const REAL_VALUE_TYPE dconstroot
		= real_value_truncate (TYPE_MODE (type), dconst_third ());
	      tree narg1 = fold_build2_loc (loc, MULT_EXPR, type, arg1,
					build_real (type, dconstroot));
	      return build_call_expr_loc (loc, fndecl, 2, arg, narg1);
	    }
	}

      /* Optimize pow(pow(x,y),z) = pow(x,y*z) iff x is nonnegative.  */
      if (fcode == BUILT_IN_POW
	  || fcode == BUILT_IN_POWF
	  || fcode == BUILT_IN_POWL)
	{
	  tree arg00 = CALL_EXPR_ARG (arg0, 0);
	  if (tree_expr_nonnegative_p (arg00))
	    {
	      tree arg01 = CALL_EXPR_ARG (arg0, 1);
	      tree narg1 = fold_build2_loc (loc, MULT_EXPR, type, arg01, arg1);
	      return build_call_expr_loc (loc, fndecl, 2, arg00, narg1);
	    }
	}
    }

  return NULL_TREE;
}

/* Fold a builtin function call to powi, powif, or powil with argument ARG.
   Return NULL_TREE if no simplification can be made.  */
static tree
fold_builtin_powi (location_t loc, tree fndecl ATTRIBUTE_UNUSED,
		   tree arg0, tree arg1, tree type)
{
  if (!validate_arg (arg0, REAL_TYPE)
      || !validate_arg (arg1, INTEGER_TYPE))
    return NULL_TREE;

  /* Optimize pow(1.0,y) = 1.0.  */
  if (real_onep (arg0))
    return omit_one_operand_loc (loc, type, build_real (type, dconst1), arg1);

  if (tree_fits_shwi_p (arg1))
    {
      HOST_WIDE_INT c = tree_to_shwi (arg1);

      /* Evaluate powi at compile-time.  */
      if (TREE_CODE (arg0) == REAL_CST
	  && !TREE_OVERFLOW (arg0))
	{
	  REAL_VALUE_TYPE x;
	  x = TREE_REAL_CST (arg0);
	  real_powi (&x, TYPE_MODE (type), &x, c);
	  return build_real (type, x);
	}

      /* Optimize pow(x,0) = 1.0.  */
      if (c == 0)
	return omit_one_operand_loc (loc, type, build_real (type, dconst1),
				 arg0);

      /* Optimize pow(x,1) = x.  */
      if (c == 1)
	return arg0;

      /* Optimize pow(x,-1) = 1.0/x.  */
      if (c == -1)
	return fold_build2_loc (loc, RDIV_EXPR, type,
			   build_real (type, dconst1), arg0);
    }

  return NULL_TREE;
}

/* A subroutine of fold_builtin to fold the various exponent
   functions.  Return NULL_TREE if no simplification can be made.
   FUNC is the corresponding MPFR exponent function.  */

static tree
fold_builtin_exponent (location_t loc, tree fndecl, tree arg,
		       int (*func)(mpfr_ptr, mpfr_srcptr, mp_rnd_t))
{
  if (validate_arg (arg, REAL_TYPE))
    {
      tree type = TREE_TYPE (TREE_TYPE (fndecl));
      tree res;

      /* Calculate the result when the argument is a constant.  */
      if ((res = do_mpfr_arg1 (arg, type, func, NULL, NULL, 0)))
	return res;

      /* Optimize expN(logN(x)) = x.  */
      if (flag_unsafe_math_optimizations)
	{
	  const enum built_in_function fcode = builtin_mathfn_code (arg);

	  if ((func == mpfr_exp
	       && (fcode == BUILT_IN_LOG
		   || fcode == BUILT_IN_LOGF
		   || fcode == BUILT_IN_LOGL))
	      || (func == mpfr_exp2
		  && (fcode == BUILT_IN_LOG2
		      || fcode == BUILT_IN_LOG2F
		      || fcode == BUILT_IN_LOG2L))
	      || (func == mpfr_exp10
		  && (fcode == BUILT_IN_LOG10
		      || fcode == BUILT_IN_LOG10F
		      || fcode == BUILT_IN_LOG10L)))
	    return fold_convert_loc (loc, type, CALL_EXPR_ARG (arg, 0));
	}
    }

  return NULL_TREE;
}

/* Return true if VAR is a VAR_DECL or a component thereof.  */

static bool
var_decl_component_p (tree var)
{
  tree inner = var;
  while (handled_component_p (inner))
    inner = TREE_OPERAND (inner, 0);
  return SSA_VAR_P (inner);
}

/* Fold function call to builtin memset.  Return
   NULL_TREE if no simplification can be made.  */

static tree
fold_builtin_memset (location_t loc, tree dest, tree c, tree len,
		     tree type, bool ignore)
{
  tree var, ret, etype;
  unsigned HOST_WIDE_INT length, cval;

  if (! validate_arg (dest, POINTER_TYPE)
      || ! validate_arg (c, INTEGER_TYPE)
      || ! validate_arg (len, INTEGER_TYPE))
    return NULL_TREE;

  if (! tree_fits_uhwi_p (len))
    return NULL_TREE;

  /* If the LEN parameter is zero, return DEST.  */
  if (integer_zerop (len))
    return omit_one_operand_loc (loc, type, dest, c);

  if (TREE_CODE (c) != INTEGER_CST || TREE_SIDE_EFFECTS (dest))
    return NULL_TREE;

  var = dest;
  STRIP_NOPS (var);
  if (TREE_CODE (var) != ADDR_EXPR)
    return NULL_TREE;

  var = TREE_OPERAND (var, 0);
  if (TREE_THIS_VOLATILE (var))
    return NULL_TREE;

  etype = TREE_TYPE (var);
  if (TREE_CODE (etype) == ARRAY_TYPE)
    etype = TREE_TYPE (etype);

  if (!INTEGRAL_TYPE_P (etype)
      && !POINTER_TYPE_P (etype))
    return NULL_TREE;

  if (! var_decl_component_p (var))
    return NULL_TREE;

  length = tree_to_uhwi (len);
  if (GET_MODE_SIZE (TYPE_MODE (etype)) != length
      || get_pointer_alignment (dest) / BITS_PER_UNIT < length)
    return NULL_TREE;

  if (length > HOST_BITS_PER_WIDE_INT / BITS_PER_UNIT)
    return NULL_TREE;

  if (integer_zerop (c))
    cval = 0;
  else
    {
      if (CHAR_BIT != 8 || BITS_PER_UNIT != 8 || HOST_BITS_PER_WIDE_INT > 64)
	return NULL_TREE;

      cval = tree_to_hwi (c);
      cval &= 0xff;
      cval |= cval << 8;
      cval |= cval << 16;
      cval |= (cval << 31) << 1;
    }

  ret = build_int_cst_type (etype, cval);
  var = build_fold_indirect_ref_loc (loc,
				 fold_convert_loc (loc,
						   build_pointer_type (etype),
						   dest));
  ret = build2 (MODIFY_EXPR, etype, var, ret);
  if (ignore)
    return ret;

  return omit_one_operand_loc (loc, type, dest, ret);
}

/* Fold function call to builtin memset.  Return
   NULL_TREE if no simplification can be made.  */

static tree
fold_builtin_bzero (location_t loc, tree dest, tree size, bool ignore)
{
  if (! validate_arg (dest, POINTER_TYPE)
      || ! validate_arg (size, INTEGER_TYPE))
    return NULL_TREE;

  if (!ignore)
    return NULL_TREE;

  /* New argument list transforming bzero(ptr x, int y) to
     memset(ptr x, int 0, size_t y).   This is done this way
     so that if it isn't expanded inline, we fallback to
     calling bzero instead of memset.  */

  return fold_builtin_memset (loc, dest, integer_zero_node,
			      fold_convert_loc (loc, size_type_node, size),
			      void_type_node, ignore);
}

/* Fold function call to builtin mem{{,p}cpy,move}.  Return
   NULL_TREE if no simplification can be made.
   If ENDP is 0, return DEST (like memcpy).
   If ENDP is 1, return DEST+LEN (like mempcpy).
   If ENDP is 2, return DEST+LEN-1 (like stpcpy).
   If ENDP is 3, return DEST, additionally *SRC and *DEST may overlap
   (memmove).   */

static tree
fold_builtin_memory_op (location_t loc, tree dest, tree src,
			tree len, tree type, bool ignore, int endp)
{
  tree destvar, srcvar, expr;

  if (! validate_arg (dest, POINTER_TYPE)
      || ! validate_arg (src, POINTER_TYPE)
      || ! validate_arg (len, INTEGER_TYPE))
    return NULL_TREE;

  /* If the LEN parameter is zero, return DEST.  */
  if (integer_zerop (len))
    return omit_one_operand_loc (loc, type, dest, src);

  /* If SRC and DEST are the same (and not volatile), return
     DEST{,+LEN,+LEN-1}.  */
  if (operand_equal_p (src, dest, 0))
    expr = len;
  else
    {
      tree srctype, desttype;
      unsigned int src_align, dest_align;
      tree off0;

      if (endp == 3)
	{
	  src_align = get_pointer_alignment (src);
	  dest_align = get_pointer_alignment (dest);

	  /* Both DEST and SRC must be pointer types.
	     ??? This is what old code did.  Is the testing for pointer types
	     really mandatory?

	     If either SRC is readonly or length is 1, we can use memcpy.  */
	  if (!dest_align || !src_align)
	    return NULL_TREE;
	  if (readonly_data_expr (src)
	      || (tree_fits_uhwi_p (len)
		  && (MIN (src_align, dest_align) / BITS_PER_UNIT
		      >= (unsigned HOST_WIDE_INT) tree_to_uhwi (len))))
	    {
	      tree fn = builtin_decl_implicit (BUILT_IN_MEMCPY);
	      if (!fn)
		return NULL_TREE;
              return build_call_expr_loc (loc, fn, 3, dest, src, len);
	    }

	  /* If *src and *dest can't overlap, optimize into memcpy as well.  */
	  if (TREE_CODE (src) == ADDR_EXPR
	      && TREE_CODE (dest) == ADDR_EXPR)
	    {
	      tree src_base, dest_base, fn;
	      HOST_WIDE_INT src_offset = 0, dest_offset = 0;
	      HOST_WIDE_INT size = -1;
	      HOST_WIDE_INT maxsize = -1;

	      srcvar = TREE_OPERAND (src, 0);
	      src_base = get_ref_base_and_extent (srcvar, &src_offset,
						  &size, &maxsize);
	      destvar = TREE_OPERAND (dest, 0);
	      dest_base = get_ref_base_and_extent (destvar, &dest_offset,
						   &size, &maxsize);
	      if (tree_fits_uhwi_p (len))
		maxsize = tree_to_uhwi (len);
	      else
		maxsize = -1;
	      src_offset /= BITS_PER_UNIT;
	      dest_offset /= BITS_PER_UNIT;
	      if (SSA_VAR_P (src_base)
		  && SSA_VAR_P (dest_base))
		{
		  if (operand_equal_p (src_base, dest_base, 0)
		      && ranges_overlap_p (src_offset, maxsize,
					   dest_offset, maxsize))
		    return NULL_TREE;
		}
	      else if (TREE_CODE (src_base) == MEM_REF
		       && TREE_CODE (dest_base) == MEM_REF)
		{
		  addr_wide_int off;
		  if (! operand_equal_p (TREE_OPERAND (src_base, 0),
					 TREE_OPERAND (dest_base, 0), 0))
		    return NULL_TREE;
		  off = mem_ref_offset (src_base) + src_offset;
		  if (!wi::fits_shwi_p (off))
		    return NULL_TREE;
		  src_offset = off.to_shwi ();

		  off = mem_ref_offset (dest_base) + dest_offset;
		  if (!wi::fits_shwi_p (off))
		    return NULL_TREE;
		  dest_offset = off.to_shwi ();
		  if (ranges_overlap_p (src_offset, maxsize,
					dest_offset, maxsize))
		    return NULL_TREE;
		}
	      else
		return NULL_TREE;

	      fn = builtin_decl_implicit (BUILT_IN_MEMCPY);
	      if (!fn)
		return NULL_TREE;
	      return build_call_expr_loc (loc, fn, 3, dest, src, len);
	    }

	  /* If the destination and source do not alias optimize into
	     memcpy as well.  */
	  if ((is_gimple_min_invariant (dest)
	       || TREE_CODE (dest) == SSA_NAME)
	      && (is_gimple_min_invariant (src)
		  || TREE_CODE (src) == SSA_NAME))
	    {
	      ao_ref destr, srcr;
	      ao_ref_init_from_ptr_and_size (&destr, dest, len);
	      ao_ref_init_from_ptr_and_size (&srcr, src, len);
	      if (!refs_may_alias_p_1 (&destr, &srcr, false))
		{
		  tree fn;
		  fn = builtin_decl_implicit (BUILT_IN_MEMCPY);
		  if (!fn)
		    return NULL_TREE;
		  return build_call_expr_loc (loc, fn, 3, dest, src, len);
		}
	    }

	  return NULL_TREE;
	}

      if (!tree_fits_shwi_p (len))
	return NULL_TREE;
      /* FIXME:
         This logic lose for arguments like (type *)malloc (sizeof (type)),
         since we strip the casts of up to VOID return value from malloc.
	 Perhaps we ought to inherit type from non-VOID argument here?  */
      STRIP_NOPS (src);
      STRIP_NOPS (dest);
      if (!POINTER_TYPE_P (TREE_TYPE (src))
	  || !POINTER_TYPE_P (TREE_TYPE (dest)))
	return NULL_TREE;
      /* As we fold (void *)(p + CST) to (void *)p + CST undo this here.  */
      if (TREE_CODE (src) == POINTER_PLUS_EXPR)
	{
	  tree tem = TREE_OPERAND (src, 0);
	  STRIP_NOPS (tem);
	  if (tem != TREE_OPERAND (src, 0))
	    src = build1 (NOP_EXPR, TREE_TYPE (tem), src);
	}
      if (TREE_CODE (dest) == POINTER_PLUS_EXPR)
	{
	  tree tem = TREE_OPERAND (dest, 0);
	  STRIP_NOPS (tem);
	  if (tem != TREE_OPERAND (dest, 0))
	    dest = build1 (NOP_EXPR, TREE_TYPE (tem), dest);
	}
      srctype = TREE_TYPE (TREE_TYPE (src));
      if (TREE_CODE (srctype) == ARRAY_TYPE
	  && !tree_int_cst_equal (TYPE_SIZE_UNIT (srctype), len))
	{
	  srctype = TREE_TYPE (srctype);
	  STRIP_NOPS (src);
	  src = build1 (NOP_EXPR, build_pointer_type (srctype), src);
	}
      desttype = TREE_TYPE (TREE_TYPE (dest));
      if (TREE_CODE (desttype) == ARRAY_TYPE
	  && !tree_int_cst_equal (TYPE_SIZE_UNIT (desttype), len))
	{
	  desttype = TREE_TYPE (desttype);
	  STRIP_NOPS (dest);
	  dest = build1 (NOP_EXPR, build_pointer_type (desttype), dest);
	}
      if (TREE_ADDRESSABLE (srctype)
	  || TREE_ADDRESSABLE (desttype))
	return NULL_TREE;

      src_align = get_pointer_alignment (src);
      dest_align = get_pointer_alignment (dest);
      if (dest_align < TYPE_ALIGN (desttype)
	  || src_align < TYPE_ALIGN (srctype))
	return NULL_TREE;

      if (!ignore)
        dest = builtin_save_expr (dest);

      /* Build accesses at offset zero with a ref-all character type.  */
      off0 = build_int_cst (build_pointer_type_for_mode (char_type_node,
							 ptr_mode, true), 0);

      destvar = dest;
      STRIP_NOPS (destvar);
      if (TREE_CODE (destvar) == ADDR_EXPR
	  && var_decl_component_p (TREE_OPERAND (destvar, 0))
	  && tree_int_cst_equal (TYPE_SIZE_UNIT (desttype), len))
	destvar = fold_build2 (MEM_REF, desttype, destvar, off0);
      else
	destvar = NULL_TREE;

      srcvar = src;
      STRIP_NOPS (srcvar);
      if (TREE_CODE (srcvar) == ADDR_EXPR
	  && var_decl_component_p (TREE_OPERAND (srcvar, 0))
	  && tree_int_cst_equal (TYPE_SIZE_UNIT (srctype), len))
	{
	  if (!destvar
	      || src_align >= TYPE_ALIGN (desttype))
	    srcvar = fold_build2 (MEM_REF, destvar ? desttype : srctype,
				  srcvar, off0);
	  else if (!STRICT_ALIGNMENT)
	    {
	      srctype = build_aligned_type (TYPE_MAIN_VARIANT (desttype),
					    src_align);
	      srcvar = fold_build2 (MEM_REF, srctype, srcvar, off0);
	    }
	  else
	    srcvar = NULL_TREE;
	}
      else
	srcvar = NULL_TREE;

      if (srcvar == NULL_TREE && destvar == NULL_TREE)
	return NULL_TREE;

      if (srcvar == NULL_TREE)
	{
	  STRIP_NOPS (src);
	  if (src_align >= TYPE_ALIGN (desttype))
	    srcvar = fold_build2 (MEM_REF, desttype, src, off0);
	  else
	    {
	      if (STRICT_ALIGNMENT)
		return NULL_TREE;
	      srctype = build_aligned_type (TYPE_MAIN_VARIANT (desttype),
					    src_align);
	      srcvar = fold_build2 (MEM_REF, srctype, src, off0);
	    }
	}
      else if (destvar == NULL_TREE)
	{
	  STRIP_NOPS (dest);
	  if (dest_align >= TYPE_ALIGN (srctype))
	    destvar = fold_build2 (MEM_REF, srctype, dest, off0);
	  else
	    {
	      if (STRICT_ALIGNMENT)
		return NULL_TREE;
	      desttype = build_aligned_type (TYPE_MAIN_VARIANT (srctype),
					     dest_align);
	      destvar = fold_build2 (MEM_REF, desttype, dest, off0);
	    }
	}

      expr = build2 (MODIFY_EXPR, TREE_TYPE (destvar), destvar, srcvar);
    }

  if (ignore)
    return expr;

  if (endp == 0 || endp == 3)
    return omit_one_operand_loc (loc, type, dest, expr);

  if (expr == len)
    expr = NULL_TREE;

  if (endp == 2)
    len = fold_build2_loc (loc, MINUS_EXPR, TREE_TYPE (len), len,
		       ssize_int (1));

  dest = fold_build_pointer_plus_loc (loc, dest, len);
  dest = fold_convert_loc (loc, type, dest);
  if (expr)
    dest = omit_one_operand_loc (loc, type, dest, expr);
  return dest;
}

/* Fold function call to builtin strcpy with arguments DEST and SRC.
   If LEN is not NULL, it represents the length of the string to be
   copied.  Return NULL_TREE if no simplification can be made.  */

tree
fold_builtin_strcpy (location_t loc, tree fndecl, tree dest, tree src, tree len)
{
  tree fn;

  if (!validate_arg (dest, POINTER_TYPE)
      || !validate_arg (src, POINTER_TYPE))
    return NULL_TREE;

  /* If SRC and DEST are the same (and not volatile), return DEST.  */
  if (operand_equal_p (src, dest, 0))
    return fold_convert_loc (loc, TREE_TYPE (TREE_TYPE (fndecl)), dest);

  if (optimize_function_for_size_p (cfun))
    return NULL_TREE;

  fn = builtin_decl_implicit (BUILT_IN_MEMCPY);
  if (!fn)
    return NULL_TREE;

  if (!len)
    {
      len = c_strlen (src, 1);
      if (! len || TREE_SIDE_EFFECTS (len))
	return NULL_TREE;
    }

  len = fold_convert_loc (loc, size_type_node, len);
  len = size_binop_loc (loc, PLUS_EXPR, len, build_int_cst (size_type_node, 1));
  return fold_convert_loc (loc, TREE_TYPE (TREE_TYPE (fndecl)),
			   build_call_expr_loc (loc, fn, 3, dest, src, len));
}

/* Fold function call to builtin stpcpy with arguments DEST and SRC.
   Return NULL_TREE if no simplification can be made.  */

static tree
fold_builtin_stpcpy (location_t loc, tree fndecl, tree dest, tree src)
{
  tree fn, len, lenp1, call, type;

  if (!validate_arg (dest, POINTER_TYPE)
      || !validate_arg (src, POINTER_TYPE))
    return NULL_TREE;

  len = c_strlen (src, 1);
  if (!len
      || TREE_CODE (len) != INTEGER_CST)
    return NULL_TREE;

  if (optimize_function_for_size_p (cfun)
      /* If length is zero it's small enough.  */
      && !integer_zerop (len))
    return NULL_TREE;

  fn = builtin_decl_implicit (BUILT_IN_MEMCPY);
  if (!fn)
    return NULL_TREE;

  lenp1 = size_binop_loc (loc, PLUS_EXPR,
			  fold_convert_loc (loc, size_type_node, len),
			  build_int_cst (size_type_node, 1));
  /* We use dest twice in building our expression.  Save it from
     multiple expansions.  */
  dest = builtin_save_expr (dest);
  call = build_call_expr_loc (loc, fn, 3, dest, src, lenp1);

  type = TREE_TYPE (TREE_TYPE (fndecl));
  dest = fold_build_pointer_plus_loc (loc, dest, len);
  dest = fold_convert_loc (loc, type, dest);
  dest = omit_one_operand_loc (loc, type, dest, call);
  return dest;
}

/* Fold function call to builtin strncpy with arguments DEST, SRC, and LEN.
   If SLEN is not NULL, it represents the length of the source string.
   Return NULL_TREE if no simplification can be made.  */

tree
fold_builtin_strncpy (location_t loc, tree fndecl, tree dest,
		      tree src, tree len, tree slen)
{
  tree fn;

  if (!validate_arg (dest, POINTER_TYPE)
      || !validate_arg (src, POINTER_TYPE)
      || !validate_arg (len, INTEGER_TYPE))
    return NULL_TREE;

  /* If the LEN parameter is zero, return DEST.  */
  if (integer_zerop (len))
    return omit_one_operand_loc (loc, TREE_TYPE (TREE_TYPE (fndecl)), dest, src);

  /* We can't compare slen with len as constants below if len is not a
     constant.  */
  if (len == 0 || TREE_CODE (len) != INTEGER_CST)
    return NULL_TREE;

  if (!slen)
    slen = c_strlen (src, 1);

  /* Now, we must be passed a constant src ptr parameter.  */
  if (slen == 0 || TREE_CODE (slen) != INTEGER_CST)
    return NULL_TREE;

  slen = size_binop_loc (loc, PLUS_EXPR, slen, ssize_int (1));

  /* We do not support simplification of this case, though we do
     support it when expanding trees into RTL.  */
  /* FIXME: generate a call to __builtin_memset.  */
  if (tree_int_cst_lt (slen, len))
    return NULL_TREE;

  /* OK transform into builtin memcpy.  */
  fn = builtin_decl_implicit (BUILT_IN_MEMCPY);
  if (!fn)
    return NULL_TREE;

  len = fold_convert_loc (loc, size_type_node, len);
  return fold_convert_loc (loc, TREE_TYPE (TREE_TYPE (fndecl)),
			   build_call_expr_loc (loc, fn, 3, dest, src, len));
}

/* Fold function call to builtin memchr.  ARG1, ARG2 and LEN are the
   arguments to the call, and TYPE is its return type.
   Return NULL_TREE if no simplification can be made.  */

static tree
fold_builtin_memchr (location_t loc, tree arg1, tree arg2, tree len, tree type)
{
  if (!validate_arg (arg1, POINTER_TYPE)
      || !validate_arg (arg2, INTEGER_TYPE)
      || !validate_arg (len, INTEGER_TYPE))
    return NULL_TREE;
  else
    {
      const char *p1;

      if (TREE_CODE (arg2) != INTEGER_CST
	  || !tree_fits_uhwi_p (len))
	return NULL_TREE;

      p1 = c_getstr (arg1);
      if (p1 && compare_tree_int (len, strlen (p1) + 1) <= 0)
	{
	  char c;
	  const char *r;
	  tree tem;

	  if (target_char_cast (arg2, &c))
	    return NULL_TREE;

	  r = (const char *) memchr (p1, c, tree_to_uhwi (len));

	  if (r == NULL)
	    return build_int_cst (TREE_TYPE (arg1), 0);

	  tem = fold_build_pointer_plus_hwi_loc (loc, arg1, r - p1);
	  return fold_convert_loc (loc, type, tem);
	}
      return NULL_TREE;
    }
}

/* Fold function call to builtin memcmp with arguments ARG1 and ARG2.
   Return NULL_TREE if no simplification can be made.  */

static tree
fold_builtin_memcmp (location_t loc, tree arg1, tree arg2, tree len)
{
  const char *p1, *p2;

  if (!validate_arg (arg1, POINTER_TYPE)
      || !validate_arg (arg2, POINTER_TYPE)
      || !validate_arg (len, INTEGER_TYPE))
    return NULL_TREE;

  /* If the LEN parameter is zero, return zero.  */
  if (integer_zerop (len))
    return omit_two_operands_loc (loc, integer_type_node, integer_zero_node,
			      arg1, arg2);

  /* If ARG1 and ARG2 are the same (and not volatile), return zero.  */
  if (operand_equal_p (arg1, arg2, 0))
    return omit_one_operand_loc (loc, integer_type_node, integer_zero_node, len);

  p1 = c_getstr (arg1);
  p2 = c_getstr (arg2);

  /* If all arguments are constant, and the value of len is not greater
     than the lengths of arg1 and arg2, evaluate at compile-time.  */
  if (tree_fits_uhwi_p (len) && p1 && p2
      && compare_tree_int (len, strlen (p1) + 1) <= 0
      && compare_tree_int (len, strlen (p2) + 1) <= 0)
    {
      const int r = memcmp (p1, p2, tree_to_uhwi (len));

      if (r > 0)
	return integer_one_node;
      else if (r < 0)
	return integer_minus_one_node;
      else
	return integer_zero_node;
    }

  /* If len parameter is one, return an expression corresponding to
     (*(const unsigned char*)arg1 - (const unsigned char*)arg2).  */
  if (tree_fits_uhwi_p (len) && tree_to_uhwi (len) == 1)
    {
      tree cst_uchar_node = build_type_variant (unsigned_char_type_node, 1, 0);
      tree cst_uchar_ptr_node
	= build_pointer_type_for_mode (cst_uchar_node, ptr_mode, true);

      tree ind1
	= fold_convert_loc (loc, integer_type_node,
			    build1 (INDIRECT_REF, cst_uchar_node,
				    fold_convert_loc (loc,
						      cst_uchar_ptr_node,
						      arg1)));
      tree ind2
	= fold_convert_loc (loc, integer_type_node,
			    build1 (INDIRECT_REF, cst_uchar_node,
				    fold_convert_loc (loc,
						      cst_uchar_ptr_node,
						      arg2)));
      return fold_build2_loc (loc, MINUS_EXPR, integer_type_node, ind1, ind2);
    }

  return NULL_TREE;
}

/* Fold function call to builtin strcmp with arguments ARG1 and ARG2.
   Return NULL_TREE if no simplification can be made.  */

static tree
fold_builtin_strcmp (location_t loc, tree arg1, tree arg2)
{
  const char *p1, *p2;

  if (!validate_arg (arg1, POINTER_TYPE)
      || !validate_arg (arg2, POINTER_TYPE))
    return NULL_TREE;

  /* If ARG1 and ARG2 are the same (and not volatile), return zero.  */
  if (operand_equal_p (arg1, arg2, 0))
    return integer_zero_node;

  p1 = c_getstr (arg1);
  p2 = c_getstr (arg2);

  if (p1 && p2)
    {
      const int i = strcmp (p1, p2);
      if (i < 0)
	return integer_minus_one_node;
      else if (i > 0)
	return integer_one_node;
      else
	return integer_zero_node;
    }

  /* If the second arg is "", return *(const unsigned char*)arg1.  */
  if (p2 && *p2 == '\0')
    {
      tree cst_uchar_node = build_type_variant (unsigned_char_type_node, 1, 0);
      tree cst_uchar_ptr_node
	= build_pointer_type_for_mode (cst_uchar_node, ptr_mode, true);

      return fold_convert_loc (loc, integer_type_node,
			       build1 (INDIRECT_REF, cst_uchar_node,
				       fold_convert_loc (loc,
							 cst_uchar_ptr_node,
							 arg1)));
    }

  /* If the first arg is "", return -*(const unsigned char*)arg2.  */
  if (p1 && *p1 == '\0')
    {
      tree cst_uchar_node = build_type_variant (unsigned_char_type_node, 1, 0);
      tree cst_uchar_ptr_node
	= build_pointer_type_for_mode (cst_uchar_node, ptr_mode, true);

      tree temp
	= fold_convert_loc (loc, integer_type_node,
			    build1 (INDIRECT_REF, cst_uchar_node,
				    fold_convert_loc (loc,
						      cst_uchar_ptr_node,
						      arg2)));
      return fold_build1_loc (loc, NEGATE_EXPR, integer_type_node, temp);
    }

  return NULL_TREE;
}

/* Fold function call to builtin strncmp with arguments ARG1, ARG2, and LEN.
   Return NULL_TREE if no simplification can be made.  */

static tree
fold_builtin_strncmp (location_t loc, tree arg1, tree arg2, tree len)
{
  const char *p1, *p2;

  if (!validate_arg (arg1, POINTER_TYPE)
      || !validate_arg (arg2, POINTER_TYPE)
      || !validate_arg (len, INTEGER_TYPE))
    return NULL_TREE;

  /* If the LEN parameter is zero, return zero.  */
  if (integer_zerop (len))
    return omit_two_operands_loc (loc, integer_type_node, integer_zero_node,
			      arg1, arg2);

  /* If ARG1 and ARG2 are the same (and not volatile), return zero.  */
  if (operand_equal_p (arg1, arg2, 0))
    return omit_one_operand_loc (loc, integer_type_node, integer_zero_node, len);

  p1 = c_getstr (arg1);
  p2 = c_getstr (arg2);

  if (tree_fits_uhwi_p (len) && p1 && p2)
    {
      const int i = strncmp (p1, p2, tree_to_uhwi (len));
      if (i > 0)
	return integer_one_node;
      else if (i < 0)
	return integer_minus_one_node;
      else
	return integer_zero_node;
    }

  /* If the second arg is "", and the length is greater than zero,
     return *(const unsigned char*)arg1.  */
  if (p2 && *p2 == '\0'
      && TREE_CODE (len) == INTEGER_CST
      && tree_int_cst_sgn (len) == 1)
    {
      tree cst_uchar_node = build_type_variant (unsigned_char_type_node, 1, 0);
      tree cst_uchar_ptr_node
	= build_pointer_type_for_mode (cst_uchar_node, ptr_mode, true);

      return fold_convert_loc (loc, integer_type_node,
			       build1 (INDIRECT_REF, cst_uchar_node,
				       fold_convert_loc (loc,
							 cst_uchar_ptr_node,
							 arg1)));
    }

  /* If the first arg is "", and the length is greater than zero,
     return -*(const unsigned char*)arg2.  */
  if (p1 && *p1 == '\0'
      && TREE_CODE (len) == INTEGER_CST
      && tree_int_cst_sgn (len) == 1)
    {
      tree cst_uchar_node = build_type_variant (unsigned_char_type_node, 1, 0);
      tree cst_uchar_ptr_node
	= build_pointer_type_for_mode (cst_uchar_node, ptr_mode, true);

      tree temp = fold_convert_loc (loc, integer_type_node,
				    build1 (INDIRECT_REF, cst_uchar_node,
					    fold_convert_loc (loc,
							      cst_uchar_ptr_node,
							      arg2)));
      return fold_build1_loc (loc, NEGATE_EXPR, integer_type_node, temp);
    }

  /* If len parameter is one, return an expression corresponding to
     (*(const unsigned char*)arg1 - (const unsigned char*)arg2).  */
  if (tree_fits_uhwi_p (len) && tree_to_uhwi (len) == 1)
    {
      tree cst_uchar_node = build_type_variant (unsigned_char_type_node, 1, 0);
      tree cst_uchar_ptr_node
	= build_pointer_type_for_mode (cst_uchar_node, ptr_mode, true);

      tree ind1 = fold_convert_loc (loc, integer_type_node,
				    build1 (INDIRECT_REF, cst_uchar_node,
					    fold_convert_loc (loc,
							      cst_uchar_ptr_node,
							      arg1)));
      tree ind2 = fold_convert_loc (loc, integer_type_node,
				    build1 (INDIRECT_REF, cst_uchar_node,
					    fold_convert_loc (loc,
							      cst_uchar_ptr_node,
							      arg2)));
      return fold_build2_loc (loc, MINUS_EXPR, integer_type_node, ind1, ind2);
    }

  return NULL_TREE;
}

/* Fold function call to builtin signbit, signbitf or signbitl with argument
   ARG.  Return NULL_TREE if no simplification can be made.  */

static tree
fold_builtin_signbit (location_t loc, tree arg, tree type)
{
  if (!validate_arg (arg, REAL_TYPE))
    return NULL_TREE;

  /* If ARG is a compile-time constant, determine the result.  */
  if (TREE_CODE (arg) == REAL_CST
      && !TREE_OVERFLOW (arg))
    {
      REAL_VALUE_TYPE c;

      c = TREE_REAL_CST (arg);
      return (REAL_VALUE_NEGATIVE (c)
	      ? build_one_cst (type)
	      : build_zero_cst (type));
    }

  /* If ARG is non-negative, the result is always zero.  */
  if (tree_expr_nonnegative_p (arg))
    return omit_one_operand_loc (loc, type, integer_zero_node, arg);

  /* If ARG's format doesn't have signed zeros, return "arg < 0.0".  */
  if (!HONOR_SIGNED_ZEROS (TYPE_MODE (TREE_TYPE (arg))))
    return fold_convert (type,
			 fold_build2_loc (loc, LT_EXPR, boolean_type_node, arg,
			build_real (TREE_TYPE (arg), dconst0)));

  return NULL_TREE;
}

/* Fold function call to builtin copysign, copysignf or copysignl with
   arguments ARG1 and ARG2.  Return NULL_TREE if no simplification can
   be made.  */

static tree
fold_builtin_copysign (location_t loc, tree fndecl,
		       tree arg1, tree arg2, tree type)
{
  tree tem;

  if (!validate_arg (arg1, REAL_TYPE)
      || !validate_arg (arg2, REAL_TYPE))
    return NULL_TREE;

  /* copysign(X,X) is X.  */
  if (operand_equal_p (arg1, arg2, 0))
    return fold_convert_loc (loc, type, arg1);

  /* If ARG1 and ARG2 are compile-time constants, determine the result.  */
  if (TREE_CODE (arg1) == REAL_CST
      && TREE_CODE (arg2) == REAL_CST
      && !TREE_OVERFLOW (arg1)
      && !TREE_OVERFLOW (arg2))
    {
      REAL_VALUE_TYPE c1, c2;

      c1 = TREE_REAL_CST (arg1);
      c2 = TREE_REAL_CST (arg2);
      /* c1.sign := c2.sign.  */
      real_copysign (&c1, &c2);
      return build_real (type, c1);
    }

  /* copysign(X, Y) is fabs(X) when Y is always non-negative.
     Remember to evaluate Y for side-effects.  */
  if (tree_expr_nonnegative_p (arg2))
    return omit_one_operand_loc (loc, type,
			     fold_build1_loc (loc, ABS_EXPR, type, arg1),
			     arg2);

  /* Strip sign changing operations for the first argument.  */
  tem = fold_strip_sign_ops (arg1);
  if (tem)
    return build_call_expr_loc (loc, fndecl, 2, tem, arg2);

  return NULL_TREE;
}

/* Fold a call to builtin isascii with argument ARG.  */

static tree
fold_builtin_isascii (location_t loc, tree arg)
{
  if (!validate_arg (arg, INTEGER_TYPE))
    return NULL_TREE;
  else
    {
      /* Transform isascii(c) -> ((c & ~0x7f) == 0).  */
      arg = fold_build2 (BIT_AND_EXPR, integer_type_node, arg,
			 build_int_cst (integer_type_node,
					~ (unsigned HOST_WIDE_INT) 0x7f));
      return fold_build2_loc (loc, EQ_EXPR, integer_type_node,
			      arg, integer_zero_node);
    }
}

/* Fold a call to builtin toascii with argument ARG.  */

static tree
fold_builtin_toascii (location_t loc, tree arg)
{
  if (!validate_arg (arg, INTEGER_TYPE))
    return NULL_TREE;

  /* Transform toascii(c) -> (c & 0x7f).  */
  return fold_build2_loc (loc, BIT_AND_EXPR, integer_type_node, arg,
			  build_int_cst (integer_type_node, 0x7f));
}

/* Fold a call to builtin isdigit with argument ARG.  */

static tree
fold_builtin_isdigit (location_t loc, tree arg)
{
  if (!validate_arg (arg, INTEGER_TYPE))
    return NULL_TREE;
  else
    {
      /* Transform isdigit(c) -> (unsigned)(c) - '0' <= 9.  */
      /* According to the C standard, isdigit is unaffected by locale.
	 However, it definitely is affected by the target character set.  */
      unsigned HOST_WIDE_INT target_digit0
	= lang_hooks.to_target_charset ('0');

      if (target_digit0 == 0)
	return NULL_TREE;

      arg = fold_convert_loc (loc, unsigned_type_node, arg);
      arg = fold_build2 (MINUS_EXPR, unsigned_type_node, arg,
			 build_int_cst (unsigned_type_node, target_digit0));
      return fold_build2_loc (loc, LE_EXPR, integer_type_node, arg,
			  build_int_cst (unsigned_type_node, 9));
    }
}

/* Fold a call to fabs, fabsf or fabsl with argument ARG.  */

static tree
fold_builtin_fabs (location_t loc, tree arg, tree type)
{
  if (!validate_arg (arg, REAL_TYPE))
    return NULL_TREE;

  arg = fold_convert_loc (loc, type, arg);
  if (TREE_CODE (arg) == REAL_CST)
    return fold_abs_const (arg, type);
  return fold_build1_loc (loc, ABS_EXPR, type, arg);
}

/* Fold a call to abs, labs, llabs or imaxabs with argument ARG.  */

static tree
fold_builtin_abs (location_t loc, tree arg, tree type)
{
  if (!validate_arg (arg, INTEGER_TYPE))
    return NULL_TREE;

  arg = fold_convert_loc (loc, type, arg);
  if (TREE_CODE (arg) == INTEGER_CST)
    return fold_abs_const (arg, type);
  return fold_build1_loc (loc, ABS_EXPR, type, arg);
}

/* Fold a fma operation with arguments ARG[012].  */

tree
fold_fma (location_t loc ATTRIBUTE_UNUSED,
	  tree type, tree arg0, tree arg1, tree arg2)
{
  if (TREE_CODE (arg0) == REAL_CST
      && TREE_CODE (arg1) == REAL_CST
      && TREE_CODE (arg2) == REAL_CST)
    return do_mpfr_arg3 (arg0, arg1, arg2, type, mpfr_fma);

  return NULL_TREE;
}

/* Fold a call to fma, fmaf, or fmal with arguments ARG[012].  */

static tree
fold_builtin_fma (location_t loc, tree arg0, tree arg1, tree arg2, tree type)
{
  if (validate_arg (arg0, REAL_TYPE)
      && validate_arg (arg1, REAL_TYPE)
      && validate_arg (arg2, REAL_TYPE))
    {
      tree tem = fold_fma (loc, type, arg0, arg1, arg2);
      if (tem)
	return tem;

      /* ??? Only expand to FMA_EXPR if it's directly supported.  */
      if (optab_handler (fma_optab, TYPE_MODE (type)) != CODE_FOR_nothing)
        return fold_build3_loc (loc, FMA_EXPR, type, arg0, arg1, arg2);
    }
  return NULL_TREE;
}

/* Fold a call to builtin fmin or fmax.  */

static tree
fold_builtin_fmin_fmax (location_t loc, tree arg0, tree arg1,
			tree type, bool max)
{
  if (validate_arg (arg0, REAL_TYPE) && validate_arg (arg1, REAL_TYPE))
    {
      /* Calculate the result when the argument is a constant.  */
      tree res = do_mpfr_arg2 (arg0, arg1, type, (max ? mpfr_max : mpfr_min));

      if (res)
	return res;

      /* If either argument is NaN, return the other one.  Avoid the
	 transformation if we get (and honor) a signalling NaN.  Using
	 omit_one_operand() ensures we create a non-lvalue.  */
      if (TREE_CODE (arg0) == REAL_CST
	  && real_isnan (&TREE_REAL_CST (arg0))
	  && (! HONOR_SNANS (TYPE_MODE (TREE_TYPE (arg0)))
	      || ! TREE_REAL_CST (arg0).signalling))
	return omit_one_operand_loc (loc, type, arg1, arg0);
      if (TREE_CODE (arg1) == REAL_CST
	  && real_isnan (&TREE_REAL_CST (arg1))
	  && (! HONOR_SNANS (TYPE_MODE (TREE_TYPE (arg1)))
	      || ! TREE_REAL_CST (arg1).signalling))
	return omit_one_operand_loc (loc, type, arg0, arg1);

      /* Transform fmin/fmax(x,x) -> x.  */
      if (operand_equal_p (arg0, arg1, OEP_PURE_SAME))
	return omit_one_operand_loc (loc, type, arg0, arg1);

      /* Convert fmin/fmax to MIN_EXPR/MAX_EXPR.  C99 requires these
	 functions to return the numeric arg if the other one is NaN.
	 These tree codes don't honor that, so only transform if
	 -ffinite-math-only is set.  C99 doesn't require -0.0 to be
	 handled, so we don't have to worry about it either.  */
      if (flag_finite_math_only)
	return fold_build2_loc (loc, (max ? MAX_EXPR : MIN_EXPR), type,
			    fold_convert_loc (loc, type, arg0),
			    fold_convert_loc (loc, type, arg1));
    }
  return NULL_TREE;
}

/* Fold a call to builtin carg(a+bi) -> atan2(b,a).  */

static tree
fold_builtin_carg (location_t loc, tree arg, tree type)
{
  if (validate_arg (arg, COMPLEX_TYPE)
      && TREE_CODE (TREE_TYPE (TREE_TYPE (arg))) == REAL_TYPE)
    {
      tree atan2_fn = mathfn_built_in (type, BUILT_IN_ATAN2);

      if (atan2_fn)
        {
  	  tree new_arg = builtin_save_expr (arg);
	  tree r_arg = fold_build1_loc (loc, REALPART_EXPR, type, new_arg);
	  tree i_arg = fold_build1_loc (loc, IMAGPART_EXPR, type, new_arg);
	  return build_call_expr_loc (loc, atan2_fn, 2, i_arg, r_arg);
	}
    }

  return NULL_TREE;
}

/* Fold a call to builtin logb/ilogb.  */

static tree
fold_builtin_logb (location_t loc, tree arg, tree rettype)
{
  if (! validate_arg (arg, REAL_TYPE))
    return NULL_TREE;

  STRIP_NOPS (arg);

  if (TREE_CODE (arg) == REAL_CST && ! TREE_OVERFLOW (arg))
    {
      const REAL_VALUE_TYPE *const value = TREE_REAL_CST_PTR (arg);

      switch (value->cl)
      {
      case rvc_nan:
      case rvc_inf:
	/* If arg is Inf or NaN and we're logb, return it.  */
	if (TREE_CODE (rettype) == REAL_TYPE)
	  {
	    /* For logb(-Inf) we have to return +Inf.  */
	    if (real_isinf (value) && real_isneg (value))
	      {
		REAL_VALUE_TYPE tem;
		real_inf (&tem);
		return build_real (rettype, tem);
	      }
	    return fold_convert_loc (loc, rettype, arg);
	  }
	/* Fall through... */
      case rvc_zero:
	/* Zero may set errno and/or raise an exception for logb, also
	   for ilogb we don't know FP_ILOGB0.  */
	return NULL_TREE;
      case rvc_normal:
	/* For normal numbers, proceed iff radix == 2.  In GCC,
	   normalized significands are in the range [0.5, 1.0).  We
	   want the exponent as if they were [1.0, 2.0) so get the
	   exponent and subtract 1.  */
	if (REAL_MODE_FORMAT (TYPE_MODE (TREE_TYPE (arg)))->b == 2)
	  return fold_convert_loc (loc, rettype,
				   build_int_cst (integer_type_node,
						  REAL_EXP (value)-1));
	break;
      }
    }

  return NULL_TREE;
}

/* Fold a call to builtin significand, if radix == 2.  */

static tree
fold_builtin_significand (location_t loc, tree arg, tree rettype)
{
  if (! validate_arg (arg, REAL_TYPE))
    return NULL_TREE;

  STRIP_NOPS (arg);

  if (TREE_CODE (arg) == REAL_CST && ! TREE_OVERFLOW (arg))
    {
      const REAL_VALUE_TYPE *const value = TREE_REAL_CST_PTR (arg);

      switch (value->cl)
      {
      case rvc_zero:
      case rvc_nan:
      case rvc_inf:
	/* If arg is +-0, +-Inf or +-NaN, then return it.  */
	return fold_convert_loc (loc, rettype, arg);
      case rvc_normal:
	/* For normal numbers, proceed iff radix == 2.  */
	if (REAL_MODE_FORMAT (TYPE_MODE (TREE_TYPE (arg)))->b == 2)
	  {
	    REAL_VALUE_TYPE result = *value;
	    /* In GCC, normalized significands are in the range [0.5,
	       1.0).  We want them to be [1.0, 2.0) so set the
	       exponent to 1.  */
	    SET_REAL_EXP (&result, 1);
	    return build_real (rettype, result);
	  }
	break;
      }
    }

  return NULL_TREE;
}

/* Fold a call to builtin frexp, we can assume the base is 2.  */

static tree
fold_builtin_frexp (location_t loc, tree arg0, tree arg1, tree rettype)
{
  if (! validate_arg (arg0, REAL_TYPE) || ! validate_arg (arg1, POINTER_TYPE))
    return NULL_TREE;

  STRIP_NOPS (arg0);

  if (!(TREE_CODE (arg0) == REAL_CST && ! TREE_OVERFLOW (arg0)))
    return NULL_TREE;

  arg1 = build_fold_indirect_ref_loc (loc, arg1);

  /* Proceed if a valid pointer type was passed in.  */
  if (TYPE_MAIN_VARIANT (TREE_TYPE (arg1)) == integer_type_node)
    {
      const REAL_VALUE_TYPE *const value = TREE_REAL_CST_PTR (arg0);
      tree frac, exp;

      switch (value->cl)
      {
      case rvc_zero:
	/* For +-0, return (*exp = 0, +-0).  */
	exp = integer_zero_node;
	frac = arg0;
	break;
      case rvc_nan:
      case rvc_inf:
	/* For +-NaN or +-Inf, *exp is unspecified, return arg0.  */
	return omit_one_operand_loc (loc, rettype, arg0, arg1);
      case rvc_normal:
	{
	  /* Since the frexp function always expects base 2, and in
	     GCC normalized significands are already in the range
	     [0.5, 1.0), we have exactly what frexp wants.  */
	  REAL_VALUE_TYPE frac_rvt = *value;
	  SET_REAL_EXP (&frac_rvt, 0);
	  frac = build_real (rettype, frac_rvt);
	  exp = build_int_cst (integer_type_node, REAL_EXP (value));
	}
	break;
      default:
	gcc_unreachable ();
      }

      /* Create the COMPOUND_EXPR (*arg1 = trunc, frac). */
      arg1 = fold_build2_loc (loc, MODIFY_EXPR, rettype, arg1, exp);
      TREE_SIDE_EFFECTS (arg1) = 1;
      return fold_build2_loc (loc, COMPOUND_EXPR, rettype, arg1, frac);
    }

  return NULL_TREE;
}

/* Fold a call to builtin ldexp or scalbn/scalbln.  If LDEXP is true
   then we can assume the base is two.  If it's false, then we have to
   check the mode of the TYPE parameter in certain cases.  */

static tree
fold_builtin_load_exponent (location_t loc, tree arg0, tree arg1,
			    tree type, bool ldexp)
{
  if (validate_arg (arg0, REAL_TYPE) && validate_arg (arg1, INTEGER_TYPE))
    {
      STRIP_NOPS (arg0);
      STRIP_NOPS (arg1);

      /* If arg0 is 0, Inf or NaN, or if arg1 is 0, then return arg0.  */
      if (real_zerop (arg0) || integer_zerop (arg1)
	  || (TREE_CODE (arg0) == REAL_CST
	      && !real_isfinite (&TREE_REAL_CST (arg0))))
	return omit_one_operand_loc (loc, type, arg0, arg1);

      /* If both arguments are constant, then try to evaluate it.  */
      if ((ldexp || REAL_MODE_FORMAT (TYPE_MODE (type))->b == 2)
	  && TREE_CODE (arg0) == REAL_CST && !TREE_OVERFLOW (arg0)
	  && tree_fits_shwi_p (arg1))
        {
	  /* Bound the maximum adjustment to twice the range of the
	     mode's valid exponents.  Use abs to ensure the range is
	     positive as a sanity check.  */
	  const long max_exp_adj = 2 *
	    labs (REAL_MODE_FORMAT (TYPE_MODE (type))->emax
		 - REAL_MODE_FORMAT (TYPE_MODE (type))->emin);

	  /* Get the user-requested adjustment.  */
	  const HOST_WIDE_INT req_exp_adj = tree_to_shwi (arg1);

	  /* The requested adjustment must be inside this range.  This
	     is a preliminary cap to avoid things like overflow, we
	     may still fail to compute the result for other reasons.  */
	  if (-max_exp_adj < req_exp_adj && req_exp_adj < max_exp_adj)
	    {
	      REAL_VALUE_TYPE initial_result;

	      real_ldexp (&initial_result, &TREE_REAL_CST (arg0), req_exp_adj);

	      /* Ensure we didn't overflow.  */
	      if (! real_isinf (&initial_result))
	        {
		  const REAL_VALUE_TYPE trunc_result
		    = real_value_truncate (TYPE_MODE (type), initial_result);

		  /* Only proceed if the target mode can hold the
		     resulting value.  */
		  if (REAL_VALUES_EQUAL (initial_result, trunc_result))
		    return build_real (type, trunc_result);
		}
	    }
	}
    }

  return NULL_TREE;
}

/* Fold a call to builtin modf.  */

static tree
fold_builtin_modf (location_t loc, tree arg0, tree arg1, tree rettype)
{
  if (! validate_arg (arg0, REAL_TYPE) || ! validate_arg (arg1, POINTER_TYPE))
    return NULL_TREE;

  STRIP_NOPS (arg0);

  if (!(TREE_CODE (arg0) == REAL_CST && ! TREE_OVERFLOW (arg0)))
    return NULL_TREE;

  arg1 = build_fold_indirect_ref_loc (loc, arg1);

  /* Proceed if a valid pointer type was passed in.  */
  if (TYPE_MAIN_VARIANT (TREE_TYPE (arg1)) == TYPE_MAIN_VARIANT (rettype))
    {
      const REAL_VALUE_TYPE *const value = TREE_REAL_CST_PTR (arg0);
      REAL_VALUE_TYPE trunc, frac;

      switch (value->cl)
      {
      case rvc_nan:
      case rvc_zero:
	/* For +-NaN or +-0, return (*arg1 = arg0, arg0).  */
	trunc = frac = *value;
	break;
      case rvc_inf:
	/* For +-Inf, return (*arg1 = arg0, +-0).  */
	frac = dconst0;
	frac.sign = value->sign;
	trunc = *value;
	break;
      case rvc_normal:
	/* Return (*arg1 = trunc(arg0), arg0-trunc(arg0)).  */
	real_trunc (&trunc, VOIDmode, value);
	real_arithmetic (&frac, MINUS_EXPR, value, &trunc);
	/* If the original number was negative and already
	   integral, then the fractional part is -0.0.  */
	if (value->sign && frac.cl == rvc_zero)
	  frac.sign = value->sign;
	break;
      }

      /* Create the COMPOUND_EXPR (*arg1 = trunc, frac). */
      arg1 = fold_build2_loc (loc, MODIFY_EXPR, rettype, arg1,
			  build_real (rettype, trunc));
      TREE_SIDE_EFFECTS (arg1) = 1;
      return fold_build2_loc (loc, COMPOUND_EXPR, rettype, arg1,
			  build_real (rettype, frac));
    }

  return NULL_TREE;
}

/* Given a location LOC, an interclass builtin function decl FNDECL
   and its single argument ARG, return an folded expression computing
   the same, or NULL_TREE if we either couldn't or didn't want to fold
   (the latter happen if there's an RTL instruction available).  */

static tree
fold_builtin_interclass_mathfn (location_t loc, tree fndecl, tree arg)
{
  enum machine_mode mode;

  if (!validate_arg (arg, REAL_TYPE))
    return NULL_TREE;

  if (interclass_mathfn_icode (arg, fndecl) != CODE_FOR_nothing)
    return NULL_TREE;

  mode = TYPE_MODE (TREE_TYPE (arg));

  /* If there is no optab, try generic code.  */
  switch (DECL_FUNCTION_CODE (fndecl))
    {
      tree result;

    CASE_FLT_FN (BUILT_IN_ISINF):
      {
	/* isinf(x) -> isgreater(fabs(x),DBL_MAX).  */
	tree const isgr_fn = builtin_decl_explicit (BUILT_IN_ISGREATER);
	tree const type = TREE_TYPE (arg);
	REAL_VALUE_TYPE r;
	char buf[128];

	get_max_float (REAL_MODE_FORMAT (mode), buf, sizeof (buf));
	real_from_string (&r, buf);
	result = build_call_expr (isgr_fn, 2,
				  fold_build1_loc (loc, ABS_EXPR, type, arg),
				  build_real (type, r));
	return result;
      }
    CASE_FLT_FN (BUILT_IN_FINITE):
    case BUILT_IN_ISFINITE:
      {
	/* isfinite(x) -> islessequal(fabs(x),DBL_MAX).  */
	tree const isle_fn = builtin_decl_explicit (BUILT_IN_ISLESSEQUAL);
	tree const type = TREE_TYPE (arg);
	REAL_VALUE_TYPE r;
	char buf[128];

	get_max_float (REAL_MODE_FORMAT (mode), buf, sizeof (buf));
	real_from_string (&r, buf);
	result = build_call_expr (isle_fn, 2,
				  fold_build1_loc (loc, ABS_EXPR, type, arg),
				  build_real (type, r));
	/*result = fold_build2_loc (loc, UNGT_EXPR,
				  TREE_TYPE (TREE_TYPE (fndecl)),
				  fold_build1_loc (loc, ABS_EXPR, type, arg),
				  build_real (type, r));
	result = fold_build1_loc (loc, TRUTH_NOT_EXPR,
				  TREE_TYPE (TREE_TYPE (fndecl)),
				  result);*/
	return result;
      }
    case BUILT_IN_ISNORMAL:
      {
	/* isnormal(x) -> isgreaterequal(fabs(x),DBL_MIN) &
	   islessequal(fabs(x),DBL_MAX).  */
	tree const isle_fn = builtin_decl_explicit (BUILT_IN_ISLESSEQUAL);
	tree const isge_fn = builtin_decl_explicit (BUILT_IN_ISGREATEREQUAL);
	tree const type = TREE_TYPE (arg);
	REAL_VALUE_TYPE rmax, rmin;
	char buf[128];

	get_max_float (REAL_MODE_FORMAT (mode), buf, sizeof (buf));
	real_from_string (&rmax, buf);
	sprintf (buf, "0x1p%d", REAL_MODE_FORMAT (mode)->emin - 1);
	real_from_string (&rmin, buf);
	arg = builtin_save_expr (fold_build1_loc (loc, ABS_EXPR, type, arg));
	result = build_call_expr (isle_fn, 2, arg,
				  build_real (type, rmax));
	result = fold_build2 (BIT_AND_EXPR, integer_type_node, result,
			      build_call_expr (isge_fn, 2, arg,
					       build_real (type, rmin)));
	return result;
      }
    default:
      break;
    }

  return NULL_TREE;
}

/* Fold a call to __builtin_isnan(), __builtin_isinf, __builtin_finite.
   ARG is the argument for the call.  */

static tree
fold_builtin_classify (location_t loc, tree fndecl, tree arg, int builtin_index)
{
  tree type = TREE_TYPE (TREE_TYPE (fndecl));
  REAL_VALUE_TYPE r;

  if (!validate_arg (arg, REAL_TYPE))
    return NULL_TREE;

  switch (builtin_index)
    {
    case BUILT_IN_ISINF:
      if (!HONOR_INFINITIES (TYPE_MODE (TREE_TYPE (arg))))
	return omit_one_operand_loc (loc, type, integer_zero_node, arg);

      if (TREE_CODE (arg) == REAL_CST)
	{
	  r = TREE_REAL_CST (arg);
	  if (real_isinf (&r))
	    return real_compare (GT_EXPR, &r, &dconst0)
		   ? integer_one_node : integer_minus_one_node;
	  else
	    return integer_zero_node;
	}

      return NULL_TREE;

    case BUILT_IN_ISINF_SIGN:
      {
	/* isinf_sign(x) -> isinf(x) ? (signbit(x) ? -1 : 1) : 0 */
	/* In a boolean context, GCC will fold the inner COND_EXPR to
	   1.  So e.g. "if (isinf_sign(x))" would be folded to just
	   "if (isinf(x) ? 1 : 0)" which becomes "if (isinf(x))". */
	tree signbit_fn = mathfn_built_in_1 (TREE_TYPE (arg), BUILT_IN_SIGNBIT, 0);
	tree isinf_fn = builtin_decl_explicit (BUILT_IN_ISINF);
	tree tmp = NULL_TREE;

	arg = builtin_save_expr (arg);

	if (signbit_fn && isinf_fn)
	  {
	    tree signbit_call = build_call_expr_loc (loc, signbit_fn, 1, arg);
	    tree isinf_call = build_call_expr_loc (loc, isinf_fn, 1, arg);

	    signbit_call = fold_build2_loc (loc, NE_EXPR, integer_type_node,
					signbit_call, integer_zero_node);
	    isinf_call = fold_build2_loc (loc, NE_EXPR, integer_type_node,
				      isinf_call, integer_zero_node);

	    tmp = fold_build3_loc (loc, COND_EXPR, integer_type_node, signbit_call,
			       integer_minus_one_node, integer_one_node);
	    tmp = fold_build3_loc (loc, COND_EXPR, integer_type_node,
			       isinf_call, tmp,
			       integer_zero_node);
	  }

	return tmp;
      }

    case BUILT_IN_ISFINITE:
      if (!HONOR_NANS (TYPE_MODE (TREE_TYPE (arg)))
	  && !HONOR_INFINITIES (TYPE_MODE (TREE_TYPE (arg))))
	return omit_one_operand_loc (loc, type, integer_one_node, arg);

      if (TREE_CODE (arg) == REAL_CST)
	{
	  r = TREE_REAL_CST (arg);
	  return real_isfinite (&r) ? integer_one_node : integer_zero_node;
	}

      return NULL_TREE;

    case BUILT_IN_ISNAN:
      if (!HONOR_NANS (TYPE_MODE (TREE_TYPE (arg))))
	return omit_one_operand_loc (loc, type, integer_zero_node, arg);

      if (TREE_CODE (arg) == REAL_CST)
	{
	  r = TREE_REAL_CST (arg);
	  return real_isnan (&r) ? integer_one_node : integer_zero_node;
	}

      arg = builtin_save_expr (arg);
      return fold_build2_loc (loc, UNORDERED_EXPR, type, arg, arg);

    default:
      gcc_unreachable ();
    }
}

/* Fold a call to __builtin_fpclassify(int, int, int, int, int, ...).
   This builtin will generate code to return the appropriate floating
   point classification depending on the value of the floating point
   number passed in.  The possible return values must be supplied as
   int arguments to the call in the following order: FP_NAN, FP_INFINITE,
   FP_NORMAL, FP_SUBNORMAL and FP_ZERO.  The ellipses is for exactly
   one floating point argument which is "type generic".  */

static tree
fold_builtin_fpclassify (location_t loc, tree exp)
{
  tree fp_nan, fp_infinite, fp_normal, fp_subnormal, fp_zero,
    arg, type, res, tmp;
  enum machine_mode mode;
  REAL_VALUE_TYPE r;
  char buf[128];

  /* Verify the required arguments in the original call.  */
  if (!validate_arglist (exp, INTEGER_TYPE, INTEGER_TYPE,
			 INTEGER_TYPE, INTEGER_TYPE,
			 INTEGER_TYPE, REAL_TYPE, VOID_TYPE))
    return NULL_TREE;

  fp_nan = CALL_EXPR_ARG (exp, 0);
  fp_infinite = CALL_EXPR_ARG (exp, 1);
  fp_normal = CALL_EXPR_ARG (exp, 2);
  fp_subnormal = CALL_EXPR_ARG (exp, 3);
  fp_zero = CALL_EXPR_ARG (exp, 4);
  arg = CALL_EXPR_ARG (exp, 5);
  type = TREE_TYPE (arg);
  mode = TYPE_MODE (type);
  arg = builtin_save_expr (fold_build1_loc (loc, ABS_EXPR, type, arg));

  /* fpclassify(x) ->
       isnan(x) ? FP_NAN :
         (fabs(x) == Inf ? FP_INFINITE :
	   (fabs(x) >= DBL_MIN ? FP_NORMAL :
	     (x == 0 ? FP_ZERO : FP_SUBNORMAL))).  */

  tmp = fold_build2_loc (loc, EQ_EXPR, integer_type_node, arg,
		     build_real (type, dconst0));
  res = fold_build3_loc (loc, COND_EXPR, integer_type_node,
		     tmp, fp_zero, fp_subnormal);

  sprintf (buf, "0x1p%d", REAL_MODE_FORMAT (mode)->emin - 1);
  real_from_string (&r, buf);
  tmp = fold_build2_loc (loc, GE_EXPR, integer_type_node,
		     arg, build_real (type, r));
  res = fold_build3_loc (loc, COND_EXPR, integer_type_node, tmp, fp_normal, res);

  if (HONOR_INFINITIES (mode))
    {
      real_inf (&r);
      tmp = fold_build2_loc (loc, EQ_EXPR, integer_type_node, arg,
			 build_real (type, r));
      res = fold_build3_loc (loc, COND_EXPR, integer_type_node, tmp,
			 fp_infinite, res);
    }

  if (HONOR_NANS (mode))
    {
      tmp = fold_build2_loc (loc, ORDERED_EXPR, integer_type_node, arg, arg);
      res = fold_build3_loc (loc, COND_EXPR, integer_type_node, tmp, res, fp_nan);
    }

  return res;
}

/* Fold a call to an unordered comparison function such as
   __builtin_isgreater().  FNDECL is the FUNCTION_DECL for the function
   being called and ARG0 and ARG1 are the arguments for the call.
   UNORDERED_CODE and ORDERED_CODE are comparison codes that give
   the opposite of the desired result.  UNORDERED_CODE is used
   for modes that can hold NaNs and ORDERED_CODE is used for
   the rest.  */

static tree
fold_builtin_unordered_cmp (location_t loc, tree fndecl, tree arg0, tree arg1,
			    enum tree_code unordered_code,
			    enum tree_code ordered_code)
{
  tree type = TREE_TYPE (TREE_TYPE (fndecl));
  enum tree_code code;
  tree type0, type1;
  enum tree_code code0, code1;
  tree cmp_type = NULL_TREE;

  type0 = TREE_TYPE (arg0);
  type1 = TREE_TYPE (arg1);

  code0 = TREE_CODE (type0);
  code1 = TREE_CODE (type1);

  if (code0 == REAL_TYPE && code1 == REAL_TYPE)
    /* Choose the wider of two real types.  */
    cmp_type = TYPE_PRECISION (type0) >= TYPE_PRECISION (type1)
      ? type0 : type1;
  else if (code0 == REAL_TYPE && code1 == INTEGER_TYPE)
    cmp_type = type0;
  else if (code0 == INTEGER_TYPE && code1 == REAL_TYPE)
    cmp_type = type1;

  arg0 = fold_convert_loc (loc, cmp_type, arg0);
  arg1 = fold_convert_loc (loc, cmp_type, arg1);

  if (unordered_code == UNORDERED_EXPR)
    {
      if (!HONOR_NANS (TYPE_MODE (TREE_TYPE (arg0))))
	return omit_two_operands_loc (loc, type, integer_zero_node, arg0, arg1);
      return fold_build2_loc (loc, UNORDERED_EXPR, type, arg0, arg1);
    }

  code = HONOR_NANS (TYPE_MODE (TREE_TYPE (arg0))) ? unordered_code
						   : ordered_code;
  return fold_build1_loc (loc, TRUTH_NOT_EXPR, type,
		      fold_build2_loc (loc, code, type, arg0, arg1));
}

/* Fold a call to built-in function FNDECL with 0 arguments.
   IGNORE is true if the result of the function call is ignored.  This
   function returns NULL_TREE if no simplification was possible.  */

static tree
fold_builtin_0 (location_t loc, tree fndecl, bool ignore ATTRIBUTE_UNUSED)
{
  tree type = TREE_TYPE (TREE_TYPE (fndecl));
  enum built_in_function fcode = DECL_FUNCTION_CODE (fndecl);
  switch (fcode)
    {
    CASE_FLT_FN (BUILT_IN_INF):
    case BUILT_IN_INFD32:
    case BUILT_IN_INFD64:
    case BUILT_IN_INFD128:
      return fold_builtin_inf (loc, type, true);

    CASE_FLT_FN (BUILT_IN_HUGE_VAL):
      return fold_builtin_inf (loc, type, false);

    case BUILT_IN_CLASSIFY_TYPE:
      return fold_builtin_classify_type (NULL_TREE);

    case BUILT_IN_UNREACHABLE:
      if (flag_sanitize & SANITIZE_UNREACHABLE
	  && (current_function_decl == NULL
	      || !lookup_attribute ("no_sanitize_undefined",
				    DECL_ATTRIBUTES (current_function_decl))))
	return ubsan_instrument_unreachable (loc);
      break;

    default:
      break;
    }
  return NULL_TREE;
}

/* Fold a call to built-in function FNDECL with 1 argument, ARG0.
   IGNORE is true if the result of the function call is ignored.  This
   function returns NULL_TREE if no simplification was possible.  */

static tree
fold_builtin_1 (location_t loc, tree fndecl, tree arg0, bool ignore)
{
  tree type = TREE_TYPE (TREE_TYPE (fndecl));
  enum built_in_function fcode = DECL_FUNCTION_CODE (fndecl);
  switch (fcode)
    {
    case BUILT_IN_CONSTANT_P:
      {
	tree val = fold_builtin_constant_p (arg0);

	/* Gimplification will pull the CALL_EXPR for the builtin out of
	   an if condition.  When not optimizing, we'll not CSE it back.
	   To avoid link error types of regressions, return false now.  */
	if (!val && !optimize)
	  val = integer_zero_node;

	return val;
      }

    case BUILT_IN_CLASSIFY_TYPE:
      return fold_builtin_classify_type (arg0);

    case BUILT_IN_STRLEN:
      return fold_builtin_strlen (loc, type, arg0);

    CASE_FLT_FN (BUILT_IN_FABS):
    case BUILT_IN_FABSD32:
    case BUILT_IN_FABSD64:
    case BUILT_IN_FABSD128:
      return fold_builtin_fabs (loc, arg0, type);

    case BUILT_IN_ABS:
    case BUILT_IN_LABS:
    case BUILT_IN_LLABS:
    case BUILT_IN_IMAXABS:
      return fold_builtin_abs (loc, arg0, type);

    CASE_FLT_FN (BUILT_IN_CONJ):
      if (validate_arg (arg0, COMPLEX_TYPE)
	&& TREE_CODE (TREE_TYPE (TREE_TYPE (arg0))) == REAL_TYPE)
	return fold_build1_loc (loc, CONJ_EXPR, type, arg0);
    break;

    CASE_FLT_FN (BUILT_IN_CREAL):
      if (validate_arg (arg0, COMPLEX_TYPE)
	&& TREE_CODE (TREE_TYPE (TREE_TYPE (arg0))) == REAL_TYPE)
	return non_lvalue_loc (loc, fold_build1_loc (loc, REALPART_EXPR, type, arg0));;
    break;

    CASE_FLT_FN (BUILT_IN_CIMAG):
      if (validate_arg (arg0, COMPLEX_TYPE)
	  && TREE_CODE (TREE_TYPE (TREE_TYPE (arg0))) == REAL_TYPE)
	return non_lvalue_loc (loc, fold_build1_loc (loc, IMAGPART_EXPR, type, arg0));
    break;

    CASE_FLT_FN (BUILT_IN_CCOS):
      return fold_builtin_ccos (loc, arg0, type, fndecl, /*hyper=*/ false);

    CASE_FLT_FN (BUILT_IN_CCOSH):
      return fold_builtin_ccos (loc, arg0, type, fndecl, /*hyper=*/ true);

    CASE_FLT_FN (BUILT_IN_CPROJ):
      return fold_builtin_cproj (loc, arg0, type);

    CASE_FLT_FN (BUILT_IN_CSIN):
      if (validate_arg (arg0, COMPLEX_TYPE)
	  && TREE_CODE (TREE_TYPE (TREE_TYPE (arg0))) == REAL_TYPE)
	return do_mpc_arg1 (arg0, type, mpc_sin);
    break;

    CASE_FLT_FN (BUILT_IN_CSINH):
      if (validate_arg (arg0, COMPLEX_TYPE)
	  && TREE_CODE (TREE_TYPE (TREE_TYPE (arg0))) == REAL_TYPE)
	return do_mpc_arg1 (arg0, type, mpc_sinh);
    break;

    CASE_FLT_FN (BUILT_IN_CTAN):
      if (validate_arg (arg0, COMPLEX_TYPE)
	  && TREE_CODE (TREE_TYPE (TREE_TYPE (arg0))) == REAL_TYPE)
	return do_mpc_arg1 (arg0, type, mpc_tan);
    break;

    CASE_FLT_FN (BUILT_IN_CTANH):
      if (validate_arg (arg0, COMPLEX_TYPE)
	  && TREE_CODE (TREE_TYPE (TREE_TYPE (arg0))) == REAL_TYPE)
	return do_mpc_arg1 (arg0, type, mpc_tanh);
    break;

    CASE_FLT_FN (BUILT_IN_CLOG):
      if (validate_arg (arg0, COMPLEX_TYPE)
	  && TREE_CODE (TREE_TYPE (TREE_TYPE (arg0))) == REAL_TYPE)
	return do_mpc_arg1 (arg0, type, mpc_log);
    break;

    CASE_FLT_FN (BUILT_IN_CSQRT):
      if (validate_arg (arg0, COMPLEX_TYPE)
	  && TREE_CODE (TREE_TYPE (TREE_TYPE (arg0))) == REAL_TYPE)
	return do_mpc_arg1 (arg0, type, mpc_sqrt);
    break;

    CASE_FLT_FN (BUILT_IN_CASIN):
      if (validate_arg (arg0, COMPLEX_TYPE)
	  && TREE_CODE (TREE_TYPE (TREE_TYPE (arg0))) == REAL_TYPE)
	return do_mpc_arg1 (arg0, type, mpc_asin);
    break;

    CASE_FLT_FN (BUILT_IN_CACOS):
      if (validate_arg (arg0, COMPLEX_TYPE)
	  && TREE_CODE (TREE_TYPE (TREE_TYPE (arg0))) == REAL_TYPE)
	return do_mpc_arg1 (arg0, type, mpc_acos);
    break;

    CASE_FLT_FN (BUILT_IN_CATAN):
      if (validate_arg (arg0, COMPLEX_TYPE)
	  && TREE_CODE (TREE_TYPE (TREE_TYPE (arg0))) == REAL_TYPE)
	return do_mpc_arg1 (arg0, type, mpc_atan);
    break;

    CASE_FLT_FN (BUILT_IN_CASINH):
      if (validate_arg (arg0, COMPLEX_TYPE)
	  && TREE_CODE (TREE_TYPE (TREE_TYPE (arg0))) == REAL_TYPE)
	return do_mpc_arg1 (arg0, type, mpc_asinh);
    break;

    CASE_FLT_FN (BUILT_IN_CACOSH):
      if (validate_arg (arg0, COMPLEX_TYPE)
	  && TREE_CODE (TREE_TYPE (TREE_TYPE (arg0))) == REAL_TYPE)
	return do_mpc_arg1 (arg0, type, mpc_acosh);
    break;

    CASE_FLT_FN (BUILT_IN_CATANH):
      if (validate_arg (arg0, COMPLEX_TYPE)
	  && TREE_CODE (TREE_TYPE (TREE_TYPE (arg0))) == REAL_TYPE)
	return do_mpc_arg1 (arg0, type, mpc_atanh);
    break;

    CASE_FLT_FN (BUILT_IN_CABS):
      return fold_builtin_cabs (loc, arg0, type, fndecl);

    CASE_FLT_FN (BUILT_IN_CARG):
      return fold_builtin_carg (loc, arg0, type);

    CASE_FLT_FN (BUILT_IN_SQRT):
      return fold_builtin_sqrt (loc, arg0, type);

    CASE_FLT_FN (BUILT_IN_CBRT):
      return fold_builtin_cbrt (loc, arg0, type);

    CASE_FLT_FN (BUILT_IN_ASIN):
      if (validate_arg (arg0, REAL_TYPE))
	return do_mpfr_arg1 (arg0, type, mpfr_asin,
			     &dconstm1, &dconst1, true);
    break;

    CASE_FLT_FN (BUILT_IN_ACOS):
      if (validate_arg (arg0, REAL_TYPE))
	return do_mpfr_arg1 (arg0, type, mpfr_acos,
			     &dconstm1, &dconst1, true);
    break;

    CASE_FLT_FN (BUILT_IN_ATAN):
      if (validate_arg (arg0, REAL_TYPE))
	return do_mpfr_arg1 (arg0, type, mpfr_atan, NULL, NULL, 0);
    break;

    CASE_FLT_FN (BUILT_IN_ASINH):
      if (validate_arg (arg0, REAL_TYPE))
	return do_mpfr_arg1 (arg0, type, mpfr_asinh, NULL, NULL, 0);
    break;

    CASE_FLT_FN (BUILT_IN_ACOSH):
      if (validate_arg (arg0, REAL_TYPE))
	return do_mpfr_arg1 (arg0, type, mpfr_acosh,
			     &dconst1, NULL, true);
    break;

    CASE_FLT_FN (BUILT_IN_ATANH):
      if (validate_arg (arg0, REAL_TYPE))
	return do_mpfr_arg1 (arg0, type, mpfr_atanh,
			     &dconstm1, &dconst1, false);
    break;

    CASE_FLT_FN (BUILT_IN_SIN):
      if (validate_arg (arg0, REAL_TYPE))
	return do_mpfr_arg1 (arg0, type, mpfr_sin, NULL, NULL, 0);
    break;

    CASE_FLT_FN (BUILT_IN_COS):
      return fold_builtin_cos (loc, arg0, type, fndecl);

    CASE_FLT_FN (BUILT_IN_TAN):
      return fold_builtin_tan (arg0, type);

    CASE_FLT_FN (BUILT_IN_CEXP):
      return fold_builtin_cexp (loc, arg0, type);

    CASE_FLT_FN (BUILT_IN_CEXPI):
      if (validate_arg (arg0, REAL_TYPE))
	return do_mpfr_sincos (arg0, NULL_TREE, NULL_TREE);
    break;

    CASE_FLT_FN (BUILT_IN_SINH):
      if (validate_arg (arg0, REAL_TYPE))
	return do_mpfr_arg1 (arg0, type, mpfr_sinh, NULL, NULL, 0);
    break;

    CASE_FLT_FN (BUILT_IN_COSH):
      return fold_builtin_cosh (loc, arg0, type, fndecl);

    CASE_FLT_FN (BUILT_IN_TANH):
      if (validate_arg (arg0, REAL_TYPE))
	return do_mpfr_arg1 (arg0, type, mpfr_tanh, NULL, NULL, 0);
    break;

    CASE_FLT_FN (BUILT_IN_ERF):
      if (validate_arg (arg0, REAL_TYPE))
	return do_mpfr_arg1 (arg0, type, mpfr_erf, NULL, NULL, 0);
    break;

    CASE_FLT_FN (BUILT_IN_ERFC):
      if (validate_arg (arg0, REAL_TYPE))
	return do_mpfr_arg1 (arg0, type, mpfr_erfc, NULL, NULL, 0);
    break;

    CASE_FLT_FN (BUILT_IN_TGAMMA):
      if (validate_arg (arg0, REAL_TYPE))
	return do_mpfr_arg1 (arg0, type, mpfr_gamma, NULL, NULL, 0);
    break;

    CASE_FLT_FN (BUILT_IN_EXP):
      return fold_builtin_exponent (loc, fndecl, arg0, mpfr_exp);

    CASE_FLT_FN (BUILT_IN_EXP2):
      return fold_builtin_exponent (loc, fndecl, arg0, mpfr_exp2);

    CASE_FLT_FN (BUILT_IN_EXP10):
    CASE_FLT_FN (BUILT_IN_POW10):
      return fold_builtin_exponent (loc, fndecl, arg0, mpfr_exp10);

    CASE_FLT_FN (BUILT_IN_EXPM1):
      if (validate_arg (arg0, REAL_TYPE))
	return do_mpfr_arg1 (arg0, type, mpfr_expm1, NULL, NULL, 0);
    break;

    CASE_FLT_FN (BUILT_IN_LOG):
    return fold_builtin_logarithm (loc, fndecl, arg0, mpfr_log);

    CASE_FLT_FN (BUILT_IN_LOG2):
      return fold_builtin_logarithm (loc, fndecl, arg0, mpfr_log2);

    CASE_FLT_FN (BUILT_IN_LOG10):
      return fold_builtin_logarithm (loc, fndecl, arg0, mpfr_log10);

    CASE_FLT_FN (BUILT_IN_LOG1P):
      if (validate_arg (arg0, REAL_TYPE))
	return do_mpfr_arg1 (arg0, type, mpfr_log1p,
			     &dconstm1, NULL, false);
    break;

    CASE_FLT_FN (BUILT_IN_J0):
      if (validate_arg (arg0, REAL_TYPE))
	return do_mpfr_arg1 (arg0, type, mpfr_j0,
			     NULL, NULL, 0);
    break;

    CASE_FLT_FN (BUILT_IN_J1):
      if (validate_arg (arg0, REAL_TYPE))
	return do_mpfr_arg1 (arg0, type, mpfr_j1,
			     NULL, NULL, 0);
    break;

    CASE_FLT_FN (BUILT_IN_Y0):
      if (validate_arg (arg0, REAL_TYPE))
	return do_mpfr_arg1 (arg0, type, mpfr_y0,
			     &dconst0, NULL, false);
    break;

    CASE_FLT_FN (BUILT_IN_Y1):
      if (validate_arg (arg0, REAL_TYPE))
	return do_mpfr_arg1 (arg0, type, mpfr_y1,
			     &dconst0, NULL, false);
    break;

    CASE_FLT_FN (BUILT_IN_NAN):
    case BUILT_IN_NAND32:
    case BUILT_IN_NAND64:
    case BUILT_IN_NAND128:
      return fold_builtin_nan (arg0, type, true);

    CASE_FLT_FN (BUILT_IN_NANS):
      return fold_builtin_nan (arg0, type, false);

    CASE_FLT_FN (BUILT_IN_FLOOR):
      return fold_builtin_floor (loc, fndecl, arg0);

    CASE_FLT_FN (BUILT_IN_CEIL):
      return fold_builtin_ceil (loc, fndecl, arg0);

    CASE_FLT_FN (BUILT_IN_TRUNC):
      return fold_builtin_trunc (loc, fndecl, arg0);

    CASE_FLT_FN (BUILT_IN_ROUND):
      return fold_builtin_round (loc, fndecl, arg0);

    CASE_FLT_FN (BUILT_IN_NEARBYINT):
    CASE_FLT_FN (BUILT_IN_RINT):
      return fold_trunc_transparent_mathfn (loc, fndecl, arg0);

    CASE_FLT_FN (BUILT_IN_ICEIL):
    CASE_FLT_FN (BUILT_IN_LCEIL):
    CASE_FLT_FN (BUILT_IN_LLCEIL):
    CASE_FLT_FN (BUILT_IN_LFLOOR):
    CASE_FLT_FN (BUILT_IN_IFLOOR):
    CASE_FLT_FN (BUILT_IN_LLFLOOR):
    CASE_FLT_FN (BUILT_IN_IROUND):
    CASE_FLT_FN (BUILT_IN_LROUND):
    CASE_FLT_FN (BUILT_IN_LLROUND):
      return fold_builtin_int_roundingfn (loc, fndecl, arg0);

    CASE_FLT_FN (BUILT_IN_IRINT):
    CASE_FLT_FN (BUILT_IN_LRINT):
    CASE_FLT_FN (BUILT_IN_LLRINT):
      return fold_fixed_mathfn (loc, fndecl, arg0);

    case BUILT_IN_BSWAP16:
    case BUILT_IN_BSWAP32:
    case BUILT_IN_BSWAP64:
      return fold_builtin_bswap (fndecl, arg0);

    CASE_INT_FN (BUILT_IN_FFS):
    CASE_INT_FN (BUILT_IN_CLZ):
    CASE_INT_FN (BUILT_IN_CTZ):
    CASE_INT_FN (BUILT_IN_CLRSB):
    CASE_INT_FN (BUILT_IN_POPCOUNT):
    CASE_INT_FN (BUILT_IN_PARITY):
      return fold_builtin_bitop (fndecl, arg0);

    CASE_FLT_FN (BUILT_IN_SIGNBIT):
      return fold_builtin_signbit (loc, arg0, type);

    CASE_FLT_FN (BUILT_IN_SIGNIFICAND):
      return fold_builtin_significand (loc, arg0, type);

    CASE_FLT_FN (BUILT_IN_ILOGB):
    CASE_FLT_FN (BUILT_IN_LOGB):
      return fold_builtin_logb (loc, arg0, type);

    case BUILT_IN_ISASCII:
      return fold_builtin_isascii (loc, arg0);

    case BUILT_IN_TOASCII:
      return fold_builtin_toascii (loc, arg0);

    case BUILT_IN_ISDIGIT:
      return fold_builtin_isdigit (loc, arg0);

    CASE_FLT_FN (BUILT_IN_FINITE):
    case BUILT_IN_FINITED32:
    case BUILT_IN_FINITED64:
    case BUILT_IN_FINITED128:
    case BUILT_IN_ISFINITE:
      {
	tree ret = fold_builtin_classify (loc, fndecl, arg0, BUILT_IN_ISFINITE);
	if (ret)
	  return ret;
	return fold_builtin_interclass_mathfn (loc, fndecl, arg0);
      }

    CASE_FLT_FN (BUILT_IN_ISINF):
    case BUILT_IN_ISINFD32:
    case BUILT_IN_ISINFD64:
    case BUILT_IN_ISINFD128:
      {
	tree ret = fold_builtin_classify (loc, fndecl, arg0, BUILT_IN_ISINF);
	if (ret)
	  return ret;
	return fold_builtin_interclass_mathfn (loc, fndecl, arg0);
      }

    case BUILT_IN_ISNORMAL:
      return fold_builtin_interclass_mathfn (loc, fndecl, arg0);

    case BUILT_IN_ISINF_SIGN:
      return fold_builtin_classify (loc, fndecl, arg0, BUILT_IN_ISINF_SIGN);

    CASE_FLT_FN (BUILT_IN_ISNAN):
    case BUILT_IN_ISNAND32:
    case BUILT_IN_ISNAND64:
    case BUILT_IN_ISNAND128:
      return fold_builtin_classify (loc, fndecl, arg0, BUILT_IN_ISNAN);

    case BUILT_IN_PRINTF:
    case BUILT_IN_PRINTF_UNLOCKED:
    case BUILT_IN_VPRINTF:
      return fold_builtin_printf (loc, fndecl, arg0, NULL_TREE, ignore, fcode);

    case BUILT_IN_FREE:
      if (integer_zerop (arg0))
	return build_empty_stmt (loc);
      break;

    default:
      break;
    }

  return NULL_TREE;

}

/* Fold a call to built-in function FNDECL with 2 arguments, ARG0 and ARG1.
   IGNORE is true if the result of the function call is ignored.  This
   function returns NULL_TREE if no simplification was possible.  */

static tree
fold_builtin_2 (location_t loc, tree fndecl, tree arg0, tree arg1, bool ignore)
{
  tree type = TREE_TYPE (TREE_TYPE (fndecl));
  enum built_in_function fcode = DECL_FUNCTION_CODE (fndecl);

  switch (fcode)
    {
    CASE_FLT_FN (BUILT_IN_JN):
      if (validate_arg (arg0, INTEGER_TYPE)
	  && validate_arg (arg1, REAL_TYPE))
	return do_mpfr_bessel_n (arg0, arg1, type, mpfr_jn, NULL, 0);
    break;

    CASE_FLT_FN (BUILT_IN_YN):
      if (validate_arg (arg0, INTEGER_TYPE)
	  && validate_arg (arg1, REAL_TYPE))
	return do_mpfr_bessel_n (arg0, arg1, type, mpfr_yn,
				 &dconst0, false);
    break;

    CASE_FLT_FN (BUILT_IN_DREM):
    CASE_FLT_FN (BUILT_IN_REMAINDER):
      if (validate_arg (arg0, REAL_TYPE)
          && validate_arg (arg1, REAL_TYPE))
        return do_mpfr_arg2 (arg0, arg1, type, mpfr_remainder);
    break;

    CASE_FLT_FN_REENT (BUILT_IN_GAMMA): /* GAMMA_R */
    CASE_FLT_FN_REENT (BUILT_IN_LGAMMA): /* LGAMMA_R */
      if (validate_arg (arg0, REAL_TYPE)
	  && validate_arg (arg1, POINTER_TYPE))
	return do_mpfr_lgamma_r (arg0, arg1, type);
    break;

    CASE_FLT_FN (BUILT_IN_ATAN2):
      if (validate_arg (arg0, REAL_TYPE)
	  && validate_arg (arg1, REAL_TYPE))
	return do_mpfr_arg2 (arg0, arg1, type, mpfr_atan2);
    break;

    CASE_FLT_FN (BUILT_IN_FDIM):
      if (validate_arg (arg0, REAL_TYPE)
	  && validate_arg (arg1, REAL_TYPE))
	return do_mpfr_arg2 (arg0, arg1, type, mpfr_dim);
    break;

    CASE_FLT_FN (BUILT_IN_HYPOT):
      return fold_builtin_hypot (loc, fndecl, arg0, arg1, type);

    CASE_FLT_FN (BUILT_IN_CPOW):
      if (validate_arg (arg0, COMPLEX_TYPE)
	  && TREE_CODE (TREE_TYPE (TREE_TYPE (arg0))) == REAL_TYPE
	  && validate_arg (arg1, COMPLEX_TYPE)
	  && TREE_CODE (TREE_TYPE (TREE_TYPE (arg1))) == REAL_TYPE)
	return do_mpc_arg2 (arg0, arg1, type, /*do_nonfinite=*/ 0, mpc_pow);
    break;

    CASE_FLT_FN (BUILT_IN_LDEXP):
      return fold_builtin_load_exponent (loc, arg0, arg1, type, /*ldexp=*/true);
    CASE_FLT_FN (BUILT_IN_SCALBN):
    CASE_FLT_FN (BUILT_IN_SCALBLN):
      return fold_builtin_load_exponent (loc, arg0, arg1,
					 type, /*ldexp=*/false);

    CASE_FLT_FN (BUILT_IN_FREXP):
      return fold_builtin_frexp (loc, arg0, arg1, type);

    CASE_FLT_FN (BUILT_IN_MODF):
      return fold_builtin_modf (loc, arg0, arg1, type);

    case BUILT_IN_BZERO:
      return fold_builtin_bzero (loc, arg0, arg1, ignore);

    case BUILT_IN_FPUTS:
      return fold_builtin_fputs (loc, arg0, arg1, ignore, false, NULL_TREE);

    case BUILT_IN_FPUTS_UNLOCKED:
      return fold_builtin_fputs (loc, arg0, arg1, ignore, true, NULL_TREE);

    case BUILT_IN_STRSTR:
      return fold_builtin_strstr (loc, arg0, arg1, type);

    case BUILT_IN_STRCAT:
      return fold_builtin_strcat (loc, arg0, arg1);

    case BUILT_IN_STRSPN:
      return fold_builtin_strspn (loc, arg0, arg1);

    case BUILT_IN_STRCSPN:
      return fold_builtin_strcspn (loc, arg0, arg1);

    case BUILT_IN_STRCHR:
    case BUILT_IN_INDEX:
      return fold_builtin_strchr (loc, arg0, arg1, type);

    case BUILT_IN_STRRCHR:
    case BUILT_IN_RINDEX:
      return fold_builtin_strrchr (loc, arg0, arg1, type);

    case BUILT_IN_STRCPY:
      return fold_builtin_strcpy (loc, fndecl, arg0, arg1, NULL_TREE);

    case BUILT_IN_STPCPY:
      if (ignore)
	{
	  tree fn = builtin_decl_implicit (BUILT_IN_STRCPY);
	  if (!fn)
	    break;

	  return build_call_expr_loc (loc, fn, 2, arg0, arg1);
	}
      else
	return fold_builtin_stpcpy (loc, fndecl, arg0, arg1);
      break;

    case BUILT_IN_STRCMP:
      return fold_builtin_strcmp (loc, arg0, arg1);

    case BUILT_IN_STRPBRK:
      return fold_builtin_strpbrk (loc, arg0, arg1, type);

    case BUILT_IN_EXPECT:
      return fold_builtin_expect (loc, arg0, arg1);

    CASE_FLT_FN (BUILT_IN_POW):
      return fold_builtin_pow (loc, fndecl, arg0, arg1, type);

    CASE_FLT_FN (BUILT_IN_POWI):
      return fold_builtin_powi (loc, fndecl, arg0, arg1, type);

    CASE_FLT_FN (BUILT_IN_COPYSIGN):
      return fold_builtin_copysign (loc, fndecl, arg0, arg1, type);

    CASE_FLT_FN (BUILT_IN_FMIN):
      return fold_builtin_fmin_fmax (loc, arg0, arg1, type, /*max=*/false);

    CASE_FLT_FN (BUILT_IN_FMAX):
      return fold_builtin_fmin_fmax (loc, arg0, arg1, type, /*max=*/true);

    case BUILT_IN_ISGREATER:
      return fold_builtin_unordered_cmp (loc, fndecl,
					 arg0, arg1, UNLE_EXPR, LE_EXPR);
    case BUILT_IN_ISGREATEREQUAL:
      return fold_builtin_unordered_cmp (loc, fndecl,
					 arg0, arg1, UNLT_EXPR, LT_EXPR);
    case BUILT_IN_ISLESS:
      return fold_builtin_unordered_cmp (loc, fndecl,
					 arg0, arg1, UNGE_EXPR, GE_EXPR);
    case BUILT_IN_ISLESSEQUAL:
      return fold_builtin_unordered_cmp (loc, fndecl,
					 arg0, arg1, UNGT_EXPR, GT_EXPR);
    case BUILT_IN_ISLESSGREATER:
      return fold_builtin_unordered_cmp (loc, fndecl,
					 arg0, arg1, UNEQ_EXPR, EQ_EXPR);
    case BUILT_IN_ISUNORDERED:
      return fold_builtin_unordered_cmp (loc, fndecl,
					 arg0, arg1, UNORDERED_EXPR,
					 NOP_EXPR);

      /* We do the folding for va_start in the expander.  */
    case BUILT_IN_VA_START:
      break;

    case BUILT_IN_SPRINTF:
      return fold_builtin_sprintf (loc, arg0, arg1, NULL_TREE, ignore);

    case BUILT_IN_OBJECT_SIZE:
      return fold_builtin_object_size (arg0, arg1);

    case BUILT_IN_PRINTF:
    case BUILT_IN_PRINTF_UNLOCKED:
    case BUILT_IN_VPRINTF:
      return fold_builtin_printf (loc, fndecl, arg0, arg1, ignore, fcode);

    case BUILT_IN_PRINTF_CHK:
    case BUILT_IN_VPRINTF_CHK:
      if (!validate_arg (arg0, INTEGER_TYPE)
	  || TREE_SIDE_EFFECTS (arg0))
	return NULL_TREE;
      else
	return fold_builtin_printf (loc, fndecl,
				    arg1, NULL_TREE, ignore, fcode);
    break;

    case BUILT_IN_FPRINTF:
    case BUILT_IN_FPRINTF_UNLOCKED:
    case BUILT_IN_VFPRINTF:
      return fold_builtin_fprintf (loc, fndecl, arg0, arg1, NULL_TREE,
				   ignore, fcode);

    case BUILT_IN_ATOMIC_ALWAYS_LOCK_FREE:
      return fold_builtin_atomic_always_lock_free (arg0, arg1);

    case BUILT_IN_ATOMIC_IS_LOCK_FREE:
      return fold_builtin_atomic_is_lock_free (arg0, arg1);

    default:
      break;
    }
  return NULL_TREE;
}

/* Fold a call to built-in function FNDECL with 3 arguments, ARG0, ARG1,
   and ARG2.  IGNORE is true if the result of the function call is ignored.
   This function returns NULL_TREE if no simplification was possible.  */

static tree
fold_builtin_3 (location_t loc, tree fndecl,
		tree arg0, tree arg1, tree arg2, bool ignore)
{
  tree type = TREE_TYPE (TREE_TYPE (fndecl));
  enum built_in_function fcode = DECL_FUNCTION_CODE (fndecl);
  switch (fcode)
    {

    CASE_FLT_FN (BUILT_IN_SINCOS):
      return fold_builtin_sincos (loc, arg0, arg1, arg2);

    CASE_FLT_FN (BUILT_IN_FMA):
      return fold_builtin_fma (loc, arg0, arg1, arg2, type);
    break;

    CASE_FLT_FN (BUILT_IN_REMQUO):
      if (validate_arg (arg0, REAL_TYPE)
	  && validate_arg (arg1, REAL_TYPE)
	  && validate_arg (arg2, POINTER_TYPE))
	return do_mpfr_remquo (arg0, arg1, arg2);
    break;

    case BUILT_IN_MEMSET:
      return fold_builtin_memset (loc, arg0, arg1, arg2, type, ignore);

    case BUILT_IN_BCOPY:
      return fold_builtin_memory_op (loc, arg1, arg0, arg2,
				     void_type_node, true, /*endp=*/3);

    case BUILT_IN_MEMCPY:
      return fold_builtin_memory_op (loc, arg0, arg1, arg2,
				     type, ignore, /*endp=*/0);

    case BUILT_IN_MEMPCPY:
      return fold_builtin_memory_op (loc, arg0, arg1, arg2,
				     type, ignore, /*endp=*/1);

    case BUILT_IN_MEMMOVE:
      return fold_builtin_memory_op (loc, arg0, arg1, arg2,
				     type, ignore, /*endp=*/3);

    case BUILT_IN_STRNCAT:
      return fold_builtin_strncat (loc, arg0, arg1, arg2);

    case BUILT_IN_STRNCPY:
      return fold_builtin_strncpy (loc, fndecl, arg0, arg1, arg2, NULL_TREE);

    case BUILT_IN_STRNCMP:
      return fold_builtin_strncmp (loc, arg0, arg1, arg2);

    case BUILT_IN_MEMCHR:
      return fold_builtin_memchr (loc, arg0, arg1, arg2, type);

    case BUILT_IN_BCMP:
    case BUILT_IN_MEMCMP:
      return fold_builtin_memcmp (loc, arg0, arg1, arg2);;

    case BUILT_IN_SPRINTF:
      return fold_builtin_sprintf (loc, arg0, arg1, arg2, ignore);

    case BUILT_IN_SNPRINTF:
      return fold_builtin_snprintf (loc, arg0, arg1, arg2, NULL_TREE, ignore);

    case BUILT_IN_STRCPY_CHK:
    case BUILT_IN_STPCPY_CHK:
      return fold_builtin_stxcpy_chk (loc, fndecl, arg0, arg1, arg2, NULL_TREE,
				      ignore, fcode);

    case BUILT_IN_STRCAT_CHK:
      return fold_builtin_strcat_chk (loc, fndecl, arg0, arg1, arg2);

    case BUILT_IN_PRINTF_CHK:
    case BUILT_IN_VPRINTF_CHK:
      if (!validate_arg (arg0, INTEGER_TYPE)
	  || TREE_SIDE_EFFECTS (arg0))
	return NULL_TREE;
      else
	return fold_builtin_printf (loc, fndecl, arg1, arg2, ignore, fcode);
    break;

    case BUILT_IN_FPRINTF:
    case BUILT_IN_FPRINTF_UNLOCKED:
    case BUILT_IN_VFPRINTF:
      return fold_builtin_fprintf (loc, fndecl, arg0, arg1, arg2,
				   ignore, fcode);

    case BUILT_IN_FPRINTF_CHK:
    case BUILT_IN_VFPRINTF_CHK:
      if (!validate_arg (arg1, INTEGER_TYPE)
	  || TREE_SIDE_EFFECTS (arg1))
	return NULL_TREE;
      else
	return fold_builtin_fprintf (loc, fndecl, arg0, arg2, NULL_TREE,
				     ignore, fcode);

    default:
      break;
    }
  return NULL_TREE;
}

/* Fold a call to built-in function FNDECL with 4 arguments, ARG0, ARG1,
   ARG2, and ARG3.  IGNORE is true if the result of the function call is
   ignored.  This function returns NULL_TREE if no simplification was
   possible.  */

static tree
fold_builtin_4 (location_t loc, tree fndecl,
		tree arg0, tree arg1, tree arg2, tree arg3, bool ignore)
{
  enum built_in_function fcode = DECL_FUNCTION_CODE (fndecl);

  switch (fcode)
    {
    case BUILT_IN_MEMCPY_CHK:
    case BUILT_IN_MEMPCPY_CHK:
    case BUILT_IN_MEMMOVE_CHK:
    case BUILT_IN_MEMSET_CHK:
      return fold_builtin_memory_chk (loc, fndecl, arg0, arg1, arg2, arg3,
				      NULL_TREE, ignore,
				      DECL_FUNCTION_CODE (fndecl));

    case BUILT_IN_STRNCPY_CHK:
    case BUILT_IN_STPNCPY_CHK:
      return fold_builtin_stxncpy_chk (loc, arg0, arg1, arg2, arg3, NULL_TREE,
                                       ignore, fcode);

    case BUILT_IN_STRNCAT_CHK:
      return fold_builtin_strncat_chk (loc, fndecl, arg0, arg1, arg2, arg3);

    case BUILT_IN_SNPRINTF:
      return fold_builtin_snprintf (loc, arg0, arg1, arg2, arg3, ignore);

    case BUILT_IN_FPRINTF_CHK:
    case BUILT_IN_VFPRINTF_CHK:
      if (!validate_arg (arg1, INTEGER_TYPE)
	  || TREE_SIDE_EFFECTS (arg1))
	return NULL_TREE;
      else
	return fold_builtin_fprintf (loc, fndecl, arg0, arg2, arg3,
				     ignore, fcode);
    break;

    default:
      break;
    }
  return NULL_TREE;
}

/* Fold a call to built-in function FNDECL.  ARGS is an array of NARGS
    arguments, where NARGS <= 4.  IGNORE is true if the result of the
    function call is ignored.  This function returns NULL_TREE if no
    simplification was possible.  Note that this only folds builtins with
    fixed argument patterns.  Foldings that do varargs-to-varargs
    transformations, or that match calls with more than 4 arguments,
    need to be handled with fold_builtin_varargs instead.  */

#define MAX_ARGS_TO_FOLD_BUILTIN 4

static tree
fold_builtin_n (location_t loc, tree fndecl, tree *args, int nargs, bool ignore)
{
  tree ret = NULL_TREE;

  switch (nargs)
    {
    case 0:
      ret = fold_builtin_0 (loc, fndecl, ignore);
      break;
    case 1:
      ret = fold_builtin_1 (loc, fndecl, args[0], ignore);
      break;
    case 2:
      ret = fold_builtin_2 (loc, fndecl, args[0], args[1], ignore);
      break;
    case 3:
      ret = fold_builtin_3 (loc, fndecl, args[0], args[1], args[2], ignore);
      break;
    case 4:
      ret = fold_builtin_4 (loc, fndecl, args[0], args[1], args[2], args[3],
 			    ignore);
      break;
    default:
      break;
    }
  if (ret)
    {
      ret = build1 (NOP_EXPR, TREE_TYPE (ret), ret);
      SET_EXPR_LOCATION (ret, loc);
      TREE_NO_WARNING (ret) = 1;
      return ret;
    }
  return NULL_TREE;
}

/* Builtins with folding operations that operate on "..." arguments
   need special handling; we need to store the arguments in a convenient
   data structure before attempting any folding.  Fortunately there are
   only a few builtins that fall into this category.  FNDECL is the
   function, EXP is the CALL_EXPR for the call, and IGNORE is true if the
   result of the function call is ignored.  */

static tree
fold_builtin_varargs (location_t loc, tree fndecl, tree exp,
		      bool ignore ATTRIBUTE_UNUSED)
{
  enum built_in_function fcode = DECL_FUNCTION_CODE (fndecl);
  tree ret = NULL_TREE;

  switch (fcode)
    {
    case BUILT_IN_SPRINTF_CHK:
    case BUILT_IN_VSPRINTF_CHK:
      ret = fold_builtin_sprintf_chk (loc, exp, fcode);
      break;

    case BUILT_IN_SNPRINTF_CHK:
    case BUILT_IN_VSNPRINTF_CHK:
      ret = fold_builtin_snprintf_chk (loc, exp, NULL_TREE, fcode);
      break;

    case BUILT_IN_FPCLASSIFY:
      ret = fold_builtin_fpclassify (loc, exp);
      break;

    default:
      break;
    }
  if (ret)
    {
      ret = build1 (NOP_EXPR, TREE_TYPE (ret), ret);
      SET_EXPR_LOCATION (ret, loc);
      TREE_NO_WARNING (ret) = 1;
      return ret;
    }
  return NULL_TREE;
}

/* Return true if FNDECL shouldn't be folded right now.
   If a built-in function has an inline attribute always_inline
   wrapper, defer folding it after always_inline functions have
   been inlined, otherwise e.g. -D_FORTIFY_SOURCE checking
   might not be performed.  */

bool
avoid_folding_inline_builtin (tree fndecl)
{
  return (DECL_DECLARED_INLINE_P (fndecl)
	  && DECL_DISREGARD_INLINE_LIMITS (fndecl)
	  && cfun
	  && !cfun->always_inline_functions_inlined
	  && lookup_attribute ("always_inline", DECL_ATTRIBUTES (fndecl)));
}

/* A wrapper function for builtin folding that prevents warnings for
   "statement without effect" and the like, caused by removing the
   call node earlier than the warning is generated.  */

tree
fold_call_expr (location_t loc, tree exp, bool ignore)
{
  tree ret = NULL_TREE;
  tree fndecl = get_callee_fndecl (exp);
  if (fndecl
      && TREE_CODE (fndecl) == FUNCTION_DECL
      && DECL_BUILT_IN (fndecl)
      /* If CALL_EXPR_VA_ARG_PACK is set, the arguments aren't finalized
	 yet.  Defer folding until we see all the arguments
	 (after inlining).  */
      && !CALL_EXPR_VA_ARG_PACK (exp))
    {
      int nargs = call_expr_nargs (exp);

      /* Before gimplification CALL_EXPR_VA_ARG_PACK is not set, but
	 instead last argument is __builtin_va_arg_pack ().  Defer folding
	 even in that case, until arguments are finalized.  */
      if (nargs && TREE_CODE (CALL_EXPR_ARG (exp, nargs - 1)) == CALL_EXPR)
	{
	  tree fndecl2 = get_callee_fndecl (CALL_EXPR_ARG (exp, nargs - 1));
	  if (fndecl2
	      && TREE_CODE (fndecl2) == FUNCTION_DECL
	      && DECL_BUILT_IN_CLASS (fndecl2) == BUILT_IN_NORMAL
	      && DECL_FUNCTION_CODE (fndecl2) == BUILT_IN_VA_ARG_PACK)
	    return NULL_TREE;
	}

      if (avoid_folding_inline_builtin (fndecl))
	return NULL_TREE;

      if (DECL_BUILT_IN_CLASS (fndecl) == BUILT_IN_MD)
        return targetm.fold_builtin (fndecl, call_expr_nargs (exp),
				     CALL_EXPR_ARGP (exp), ignore);
      else
	{
	  if (nargs <= MAX_ARGS_TO_FOLD_BUILTIN)
	    {
	      tree *args = CALL_EXPR_ARGP (exp);
	      ret = fold_builtin_n (loc, fndecl, args, nargs, ignore);
	    }
	  if (!ret)
	    ret = fold_builtin_varargs (loc, fndecl, exp, ignore);
	  if (ret)
	    return ret;
	}
    }
  return NULL_TREE;
}

/* Conveniently construct a function call expression.  FNDECL names the
   function to be called and N arguments are passed in the array
   ARGARRAY.  */

tree
build_call_expr_loc_array (location_t loc, tree fndecl, int n, tree *argarray)
{
  tree fntype = TREE_TYPE (fndecl);
  tree fn = build1 (ADDR_EXPR, build_pointer_type (fntype), fndecl);
 
  return fold_builtin_call_array (loc, TREE_TYPE (fntype), fn, n, argarray);
}

/* Conveniently construct a function call expression.  FNDECL names the
   function to be called and the arguments are passed in the vector
   VEC.  */

tree
build_call_expr_loc_vec (location_t loc, tree fndecl, vec<tree, va_gc> *vec)
{
  return build_call_expr_loc_array (loc, fndecl, vec_safe_length (vec),
				    vec_safe_address (vec));
}


/* Conveniently construct a function call expression.  FNDECL names the
   function to be called, N is the number of arguments, and the "..."
   parameters are the argument expressions.  */

tree
build_call_expr_loc (location_t loc, tree fndecl, int n, ...)
{
  va_list ap;
  tree *argarray = XALLOCAVEC (tree, n);
  int i;

  va_start (ap, n);
  for (i = 0; i < n; i++)
    argarray[i] = va_arg (ap, tree);
  va_end (ap);
  return build_call_expr_loc_array (loc, fndecl, n, argarray);
}

/* Like build_call_expr_loc (UNKNOWN_LOCATION, ...).  Duplicated because
   varargs macros aren't supported by all bootstrap compilers.  */

tree
build_call_expr (tree fndecl, int n, ...)
{
  va_list ap;
  tree *argarray = XALLOCAVEC (tree, n);
  int i;

  va_start (ap, n);
  for (i = 0; i < n; i++)
    argarray[i] = va_arg (ap, tree);
  va_end (ap);
  return build_call_expr_loc_array (UNKNOWN_LOCATION, fndecl, n, argarray);
}

/* Construct a CALL_EXPR with type TYPE with FN as the function expression.
   N arguments are passed in the array ARGARRAY.  */

tree
fold_builtin_call_array (location_t loc, tree type,
			 tree fn,
			 int n,
			 tree *argarray)
{
  tree ret = NULL_TREE;
   tree exp;

  if (TREE_CODE (fn) == ADDR_EXPR)
  {
    tree fndecl = TREE_OPERAND (fn, 0);
    if (TREE_CODE (fndecl) == FUNCTION_DECL
        && DECL_BUILT_IN (fndecl))
      {
	/* If last argument is __builtin_va_arg_pack (), arguments to this
	   function are not finalized yet.  Defer folding until they are.  */
	if (n && TREE_CODE (argarray[n - 1]) == CALL_EXPR)
	  {
	    tree fndecl2 = get_callee_fndecl (argarray[n - 1]);
	    if (fndecl2
		&& TREE_CODE (fndecl2) == FUNCTION_DECL
		&& DECL_BUILT_IN_CLASS (fndecl2) == BUILT_IN_NORMAL
		&& DECL_FUNCTION_CODE (fndecl2) == BUILT_IN_VA_ARG_PACK)
	      return build_call_array_loc (loc, type, fn, n, argarray);
	  }
	if (avoid_folding_inline_builtin (fndecl))
	  return build_call_array_loc (loc, type, fn, n, argarray);
        if (DECL_BUILT_IN_CLASS (fndecl) == BUILT_IN_MD)
          {
	    ret = targetm.fold_builtin (fndecl, n, argarray, false);
	    if (ret)
	      return ret;

	    return build_call_array_loc (loc, type, fn, n, argarray);
          }
        else if (n <= MAX_ARGS_TO_FOLD_BUILTIN)
          {
            /* First try the transformations that don't require consing up
               an exp.  */
            ret = fold_builtin_n (loc, fndecl, argarray, n, false);
            if (ret)
              return ret;
          }

        /* If we got this far, we need to build an exp.  */
        exp = build_call_array_loc (loc, type, fn, n, argarray);
        ret = fold_builtin_varargs (loc, fndecl, exp, false);
        return ret ? ret : exp;
      }
  }

  return build_call_array_loc (loc, type, fn, n, argarray);
}

/* Construct a new CALL_EXPR to FNDECL using the tail of the argument
   list ARGS along with N new arguments in NEWARGS.  SKIP is the number
   of arguments in ARGS to be omitted.  OLDNARGS is the number of
   elements in ARGS.  */

static tree
rewrite_call_expr_valist (location_t loc, int oldnargs, tree *args,
			  int skip, tree fndecl, int n, va_list newargs)
{
  int nargs = oldnargs - skip + n;
  tree *buffer;

  if (n > 0)
    {
      int i, j;

      buffer = XALLOCAVEC (tree, nargs);
      for (i = 0; i < n; i++)
	buffer[i] = va_arg (newargs, tree);
      for (j = skip; j < oldnargs; j++, i++)
	buffer[i] = args[j];
    }
  else
    buffer = args + skip;

  return build_call_expr_loc_array (loc, fndecl, nargs, buffer);
}

/* Construct a new CALL_EXPR to FNDECL using the tail of the argument
   list ARGS along with N new arguments specified as the "..."
   parameters.  SKIP is the number of arguments in ARGS to be omitted.
   OLDNARGS is the number of elements in ARGS.  */

static tree
rewrite_call_expr_array (location_t loc, int oldnargs, tree *args,
			 int skip, tree fndecl, int n, ...)
{
  va_list ap;
  tree t;

  va_start (ap, n);
  t = rewrite_call_expr_valist (loc, oldnargs, args, skip, fndecl, n, ap);
  va_end (ap);

  return t;
}

/* Construct a new CALL_EXPR using the tail of the argument list of EXP
   along with N new arguments specified as the "..." parameters.  SKIP
   is the number of arguments in EXP to be omitted.  This function is used
   to do varargs-to-varargs transformations.  */

static tree
rewrite_call_expr (location_t loc, tree exp, int skip, tree fndecl, int n, ...)
{
  va_list ap;
  tree t;

  va_start (ap, n);
  t = rewrite_call_expr_valist (loc, call_expr_nargs (exp),
				CALL_EXPR_ARGP (exp), skip, fndecl, n, ap);
  va_end (ap);

  return t;
}

/* Validate a single argument ARG against a tree code CODE representing
   a type.  */

static bool
validate_arg (const_tree arg, enum tree_code code)
{
  if (!arg)
    return false;
  else if (code == POINTER_TYPE)
    return POINTER_TYPE_P (TREE_TYPE (arg));
  else if (code == INTEGER_TYPE)
    return INTEGRAL_TYPE_P (TREE_TYPE (arg));
  return code == TREE_CODE (TREE_TYPE (arg));
}

/* This function validates the types of a function call argument list
   against a specified list of tree_codes.  If the last specifier is a 0,
   that represents an ellipses, otherwise the last specifier must be a
   VOID_TYPE.

   This is the GIMPLE version of validate_arglist.  Eventually we want to
   completely convert builtins.c to work from GIMPLEs and the tree based
   validate_arglist will then be removed.  */

bool
validate_gimple_arglist (const_gimple call, ...)
{
  enum tree_code code;
  bool res = 0;
  va_list ap;
  const_tree arg;
  size_t i;

  va_start (ap, call);
  i = 0;

  do
    {
      code = (enum tree_code) va_arg (ap, int);
      switch (code)
	{
	case 0:
	  /* This signifies an ellipses, any further arguments are all ok.  */
	  res = true;
	  goto end;
	case VOID_TYPE:
	  /* This signifies an endlink, if no arguments remain, return
	     true, otherwise return false.  */
	  res = (i == gimple_call_num_args (call));
	  goto end;
	default:
	  /* If no parameters remain or the parameter's code does not
	     match the specified code, return false.  Otherwise continue
	     checking any remaining arguments.  */
	  arg = gimple_call_arg (call, i++);
	  if (!validate_arg (arg, code))
	    goto end;
	  break;
	}
    }
  while (1);

  /* We need gotos here since we can only have one VA_CLOSE in a
     function.  */
 end: ;
  va_end (ap);

  return res;
}

/* This function validates the types of a function call argument list
   against a specified list of tree_codes.  If the last specifier is a 0,
   that represents an ellipses, otherwise the last specifier must be a
   VOID_TYPE.  */

bool
validate_arglist (const_tree callexpr, ...)
{
  enum tree_code code;
  bool res = 0;
  va_list ap;
  const_call_expr_arg_iterator iter;
  const_tree arg;

  va_start (ap, callexpr);
  init_const_call_expr_arg_iterator (callexpr, &iter);

  do
    {
      code = (enum tree_code) va_arg (ap, int);
      switch (code)
	{
	case 0:
	  /* This signifies an ellipses, any further arguments are all ok.  */
	  res = true;
	  goto end;
	case VOID_TYPE:
	  /* This signifies an endlink, if no arguments remain, return
	     true, otherwise return false.  */
	  res = !more_const_call_expr_args_p (&iter);
	  goto end;
	default:
	  /* If no parameters remain or the parameter's code does not
	     match the specified code, return false.  Otherwise continue
	     checking any remaining arguments.  */
	  arg = next_const_call_expr_arg (&iter);
	  if (!validate_arg (arg, code))
	    goto end;
	  break;
	}
    }
  while (1);

  /* We need gotos here since we can only have one VA_CLOSE in a
     function.  */
 end: ;
  va_end (ap);

  return res;
}

/* Default target-specific builtin expander that does nothing.  */

rtx
default_expand_builtin (tree exp ATTRIBUTE_UNUSED,
			rtx target ATTRIBUTE_UNUSED,
			rtx subtarget ATTRIBUTE_UNUSED,
			enum machine_mode mode ATTRIBUTE_UNUSED,
			int ignore ATTRIBUTE_UNUSED)
{
  return NULL_RTX;
}

/* Returns true is EXP represents data that would potentially reside
   in a readonly section.  */

static bool
readonly_data_expr (tree exp)
{
  STRIP_NOPS (exp);

  if (TREE_CODE (exp) != ADDR_EXPR)
    return false;

  exp = get_base_address (TREE_OPERAND (exp, 0));
  if (!exp)
    return false;

  /* Make sure we call decl_readonly_section only for trees it
     can handle (since it returns true for everything it doesn't
     understand).  */
  if (TREE_CODE (exp) == STRING_CST
      || TREE_CODE (exp) == CONSTRUCTOR
      || (TREE_CODE (exp) == VAR_DECL && TREE_STATIC (exp)))
    return decl_readonly_section (exp, 0);
  else
    return false;
}

/* Simplify a call to the strstr builtin.  S1 and S2 are the arguments
   to the call, and TYPE is its return type.

   Return NULL_TREE if no simplification was possible, otherwise return the
   simplified form of the call as a tree.

   The simplified form may be a constant or other expression which
   computes the same value, but in a more efficient manner (including
   calls to other builtin functions).

   The call may contain arguments which need to be evaluated, but
   which are not useful to determine the result of the call.  In
   this case we return a chain of COMPOUND_EXPRs.  The LHS of each
   COMPOUND_EXPR will be an argument which must be evaluated.
   COMPOUND_EXPRs are chained through their RHS.  The RHS of the last
   COMPOUND_EXPR in the chain will contain the tree for the simplified
   form of the builtin function call.  */

static tree
fold_builtin_strstr (location_t loc, tree s1, tree s2, tree type)
{
  if (!validate_arg (s1, POINTER_TYPE)
      || !validate_arg (s2, POINTER_TYPE))
    return NULL_TREE;
  else
    {
      tree fn;
      const char *p1, *p2;

      p2 = c_getstr (s2);
      if (p2 == NULL)
	return NULL_TREE;

      p1 = c_getstr (s1);
      if (p1 != NULL)
	{
	  const char *r = strstr (p1, p2);
	  tree tem;

	  if (r == NULL)
	    return build_int_cst (TREE_TYPE (s1), 0);

	  /* Return an offset into the constant string argument.  */
	  tem = fold_build_pointer_plus_hwi_loc (loc, s1, r - p1);
	  return fold_convert_loc (loc, type, tem);
	}

      /* The argument is const char *, and the result is char *, so we need
	 a type conversion here to avoid a warning.  */
      if (p2[0] == '\0')
	return fold_convert_loc (loc, type, s1);

      if (p2[1] != '\0')
	return NULL_TREE;

      fn = builtin_decl_implicit (BUILT_IN_STRCHR);
      if (!fn)
	return NULL_TREE;

      /* New argument list transforming strstr(s1, s2) to
	 strchr(s1, s2[0]).  */
      return build_call_expr_loc (loc, fn, 2, s1,
				  build_int_cst (integer_type_node, p2[0]));
    }
}

/* Simplify a call to the strchr builtin.  S1 and S2 are the arguments to
   the call, and TYPE is its return type.

   Return NULL_TREE if no simplification was possible, otherwise return the
   simplified form of the call as a tree.

   The simplified form may be a constant or other expression which
   computes the same value, but in a more efficient manner (including
   calls to other builtin functions).

   The call may contain arguments which need to be evaluated, but
   which are not useful to determine the result of the call.  In
   this case we return a chain of COMPOUND_EXPRs.  The LHS of each
   COMPOUND_EXPR will be an argument which must be evaluated.
   COMPOUND_EXPRs are chained through their RHS.  The RHS of the last
   COMPOUND_EXPR in the chain will contain the tree for the simplified
   form of the builtin function call.  */

static tree
fold_builtin_strchr (location_t loc, tree s1, tree s2, tree type)
{
  if (!validate_arg (s1, POINTER_TYPE)
      || !validate_arg (s2, INTEGER_TYPE))
    return NULL_TREE;
  else
    {
      const char *p1;

      if (TREE_CODE (s2) != INTEGER_CST)
	return NULL_TREE;

      p1 = c_getstr (s1);
      if (p1 != NULL)
	{
	  char c;
	  const char *r;
	  tree tem;

	  if (target_char_cast (s2, &c))
	    return NULL_TREE;

	  r = strchr (p1, c);

	  if (r == NULL)
	    return build_int_cst (TREE_TYPE (s1), 0);

	  /* Return an offset into the constant string argument.  */
	  tem = fold_build_pointer_plus_hwi_loc (loc, s1, r - p1);
	  return fold_convert_loc (loc, type, tem);
	}
      return NULL_TREE;
    }
}

/* Simplify a call to the strrchr builtin.  S1 and S2 are the arguments to
   the call, and TYPE is its return type.

   Return NULL_TREE if no simplification was possible, otherwise return the
   simplified form of the call as a tree.

   The simplified form may be a constant or other expression which
   computes the same value, but in a more efficient manner (including
   calls to other builtin functions).

   The call may contain arguments which need to be evaluated, but
   which are not useful to determine the result of the call.  In
   this case we return a chain of COMPOUND_EXPRs.  The LHS of each
   COMPOUND_EXPR will be an argument which must be evaluated.
   COMPOUND_EXPRs are chained through their RHS.  The RHS of the last
   COMPOUND_EXPR in the chain will contain the tree for the simplified
   form of the builtin function call.  */

static tree
fold_builtin_strrchr (location_t loc, tree s1, tree s2, tree type)
{
  if (!validate_arg (s1, POINTER_TYPE)
      || !validate_arg (s2, INTEGER_TYPE))
    return NULL_TREE;
  else
    {
      tree fn;
      const char *p1;

      if (TREE_CODE (s2) != INTEGER_CST)
	return NULL_TREE;

      p1 = c_getstr (s1);
      if (p1 != NULL)
	{
	  char c;
	  const char *r;
	  tree tem;

	  if (target_char_cast (s2, &c))
	    return NULL_TREE;

	  r = strrchr (p1, c);

	  if (r == NULL)
	    return build_int_cst (TREE_TYPE (s1), 0);

	  /* Return an offset into the constant string argument.  */
	  tem = fold_build_pointer_plus_hwi_loc (loc, s1, r - p1);
	  return fold_convert_loc (loc, type, tem);
	}

      if (! integer_zerop (s2))
	return NULL_TREE;

      fn = builtin_decl_implicit (BUILT_IN_STRCHR);
      if (!fn)
	return NULL_TREE;

      /* Transform strrchr(s1, '\0') to strchr(s1, '\0').  */
      return build_call_expr_loc (loc, fn, 2, s1, s2);
    }
}

/* Simplify a call to the strpbrk builtin.  S1 and S2 are the arguments
   to the call, and TYPE is its return type.

   Return NULL_TREE if no simplification was possible, otherwise return the
   simplified form of the call as a tree.

   The simplified form may be a constant or other expression which
   computes the same value, but in a more efficient manner (including
   calls to other builtin functions).

   The call may contain arguments which need to be evaluated, but
   which are not useful to determine the result of the call.  In
   this case we return a chain of COMPOUND_EXPRs.  The LHS of each
   COMPOUND_EXPR will be an argument which must be evaluated.
   COMPOUND_EXPRs are chained through their RHS.  The RHS of the last
   COMPOUND_EXPR in the chain will contain the tree for the simplified
   form of the builtin function call.  */

static tree
fold_builtin_strpbrk (location_t loc, tree s1, tree s2, tree type)
{
  if (!validate_arg (s1, POINTER_TYPE)
      || !validate_arg (s2, POINTER_TYPE))
    return NULL_TREE;
  else
    {
      tree fn;
      const char *p1, *p2;

      p2 = c_getstr (s2);
      if (p2 == NULL)
	return NULL_TREE;

      p1 = c_getstr (s1);
      if (p1 != NULL)
	{
	  const char *r = strpbrk (p1, p2);
	  tree tem;

	  if (r == NULL)
	    return build_int_cst (TREE_TYPE (s1), 0);

	  /* Return an offset into the constant string argument.  */
	  tem = fold_build_pointer_plus_hwi_loc (loc, s1, r - p1);
	  return fold_convert_loc (loc, type, tem);
	}

      if (p2[0] == '\0')
	/* strpbrk(x, "") == NULL.
	   Evaluate and ignore s1 in case it had side-effects.  */
	return omit_one_operand_loc (loc, TREE_TYPE (s1), integer_zero_node, s1);

      if (p2[1] != '\0')
	return NULL_TREE;  /* Really call strpbrk.  */

      fn = builtin_decl_implicit (BUILT_IN_STRCHR);
      if (!fn)
	return NULL_TREE;

      /* New argument list transforming strpbrk(s1, s2) to
	 strchr(s1, s2[0]).  */
      return build_call_expr_loc (loc, fn, 2, s1,
				  build_int_cst (integer_type_node, p2[0]));
    }
}

/* Simplify a call to the strcat builtin.  DST and SRC are the arguments
   to the call.

   Return NULL_TREE if no simplification was possible, otherwise return the
   simplified form of the call as a tree.

   The simplified form may be a constant or other expression which
   computes the same value, but in a more efficient manner (including
   calls to other builtin functions).

   The call may contain arguments which need to be evaluated, but
   which are not useful to determine the result of the call.  In
   this case we return a chain of COMPOUND_EXPRs.  The LHS of each
   COMPOUND_EXPR will be an argument which must be evaluated.
   COMPOUND_EXPRs are chained through their RHS.  The RHS of the last
   COMPOUND_EXPR in the chain will contain the tree for the simplified
   form of the builtin function call.  */

static tree
fold_builtin_strcat (location_t loc ATTRIBUTE_UNUSED, tree dst, tree src)
{
  if (!validate_arg (dst, POINTER_TYPE)
      || !validate_arg (src, POINTER_TYPE))
    return NULL_TREE;
  else
    {
      const char *p = c_getstr (src);

      /* If the string length is zero, return the dst parameter.  */
      if (p && *p == '\0')
	return dst;

      if (optimize_insn_for_speed_p ())
	{
	  /* See if we can store by pieces into (dst + strlen(dst)).  */
	  tree newdst, call;
	  tree strlen_fn = builtin_decl_implicit (BUILT_IN_STRLEN);
	  tree strcpy_fn = builtin_decl_implicit (BUILT_IN_STRCPY);

	  if (!strlen_fn || !strcpy_fn)
	    return NULL_TREE;

	  /* If we don't have a movstr we don't want to emit an strcpy
	     call.  We have to do that if the length of the source string
	     isn't computable (in that case we can use memcpy probably
	     later expanding to a sequence of mov instructions).  If we
	     have movstr instructions we can emit strcpy calls.  */
	  if (!HAVE_movstr)
	    {
	      tree len = c_strlen (src, 1);
	      if (! len || TREE_SIDE_EFFECTS (len))
		return NULL_TREE;
	    }

	  /* Stabilize the argument list.  */
	  dst = builtin_save_expr (dst);

	  /* Create strlen (dst).  */
	  newdst = build_call_expr_loc (loc, strlen_fn, 1, dst);
	  /* Create (dst p+ strlen (dst)).  */

	  newdst = fold_build_pointer_plus_loc (loc, dst, newdst);
	  newdst = builtin_save_expr (newdst);

	  call = build_call_expr_loc (loc, strcpy_fn, 2, newdst, src);
	  return build2 (COMPOUND_EXPR, TREE_TYPE (dst), call, dst);
	}
      return NULL_TREE;
    }
}

/* Simplify a call to the strncat builtin.  DST, SRC, and LEN are the
   arguments to the call.

   Return NULL_TREE if no simplification was possible, otherwise return the
   simplified form of the call as a tree.

   The simplified form may be a constant or other expression which
   computes the same value, but in a more efficient manner (including
   calls to other builtin functions).

   The call may contain arguments which need to be evaluated, but
   which are not useful to determine the result of the call.  In
   this case we return a chain of COMPOUND_EXPRs.  The LHS of each
   COMPOUND_EXPR will be an argument which must be evaluated.
   COMPOUND_EXPRs are chained through their RHS.  The RHS of the last
   COMPOUND_EXPR in the chain will contain the tree for the simplified
   form of the builtin function call.  */

static tree
fold_builtin_strncat (location_t loc, tree dst, tree src, tree len)
{
  if (!validate_arg (dst, POINTER_TYPE)
      || !validate_arg (src, POINTER_TYPE)
      || !validate_arg (len, INTEGER_TYPE))
    return NULL_TREE;
  else
    {
      const char *p = c_getstr (src);

      /* If the requested length is zero, or the src parameter string
	 length is zero, return the dst parameter.  */
      if (integer_zerop (len) || (p && *p == '\0'))
	return omit_two_operands_loc (loc, TREE_TYPE (dst), dst, src, len);

      /* If the requested len is greater than or equal to the string
	 length, call strcat.  */
      if (TREE_CODE (len) == INTEGER_CST && p
	  && compare_tree_int (len, strlen (p)) >= 0)
	{
	  tree fn = builtin_decl_implicit (BUILT_IN_STRCAT);

	  /* If the replacement _DECL isn't initialized, don't do the
	     transformation.  */
	  if (!fn)
	    return NULL_TREE;

	  return build_call_expr_loc (loc, fn, 2, dst, src);
	}
      return NULL_TREE;
    }
}

/* Simplify a call to the strspn builtin.  S1 and S2 are the arguments
   to the call.

   Return NULL_TREE if no simplification was possible, otherwise return the
   simplified form of the call as a tree.

   The simplified form may be a constant or other expression which
   computes the same value, but in a more efficient manner (including
   calls to other builtin functions).

   The call may contain arguments which need to be evaluated, but
   which are not useful to determine the result of the call.  In
   this case we return a chain of COMPOUND_EXPRs.  The LHS of each
   COMPOUND_EXPR will be an argument which must be evaluated.
   COMPOUND_EXPRs are chained through their RHS.  The RHS of the last
   COMPOUND_EXPR in the chain will contain the tree for the simplified
   form of the builtin function call.  */

static tree
fold_builtin_strspn (location_t loc, tree s1, tree s2)
{
  if (!validate_arg (s1, POINTER_TYPE)
      || !validate_arg (s2, POINTER_TYPE))
    return NULL_TREE;
  else
    {
      const char *p1 = c_getstr (s1), *p2 = c_getstr (s2);

      /* If both arguments are constants, evaluate at compile-time.  */
      if (p1 && p2)
	{
	  const size_t r = strspn (p1, p2);
	  return build_int_cst (size_type_node, r);
	}

      /* If either argument is "", return NULL_TREE.  */
      if ((p1 && *p1 == '\0') || (p2 && *p2 == '\0'))
	/* Evaluate and ignore both arguments in case either one has
	   side-effects.  */
	return omit_two_operands_loc (loc, size_type_node, size_zero_node,
				  s1, s2);
      return NULL_TREE;
    }
}

/* Simplify a call to the strcspn builtin.  S1 and S2 are the arguments
   to the call.

   Return NULL_TREE if no simplification was possible, otherwise return the
   simplified form of the call as a tree.

   The simplified form may be a constant or other expression which
   computes the same value, but in a more efficient manner (including
   calls to other builtin functions).

   The call may contain arguments which need to be evaluated, but
   which are not useful to determine the result of the call.  In
   this case we return a chain of COMPOUND_EXPRs.  The LHS of each
   COMPOUND_EXPR will be an argument which must be evaluated.
   COMPOUND_EXPRs are chained through their RHS.  The RHS of the last
   COMPOUND_EXPR in the chain will contain the tree for the simplified
   form of the builtin function call.  */

static tree
fold_builtin_strcspn (location_t loc, tree s1, tree s2)
{
  if (!validate_arg (s1, POINTER_TYPE)
      || !validate_arg (s2, POINTER_TYPE))
    return NULL_TREE;
  else
    {
      const char *p1 = c_getstr (s1), *p2 = c_getstr (s2);

      /* If both arguments are constants, evaluate at compile-time.  */
      if (p1 && p2)
	{
	  const size_t r = strcspn (p1, p2);
	  return build_int_cst (size_type_node, r);
	}

      /* If the first argument is "", return NULL_TREE.  */
      if (p1 && *p1 == '\0')
	{
	  /* Evaluate and ignore argument s2 in case it has
	     side-effects.  */
	  return omit_one_operand_loc (loc, size_type_node,
				   size_zero_node, s2);
	}

      /* If the second argument is "", return __builtin_strlen(s1).  */
      if (p2 && *p2 == '\0')
	{
	  tree fn = builtin_decl_implicit (BUILT_IN_STRLEN);

	  /* If the replacement _DECL isn't initialized, don't do the
	     transformation.  */
	  if (!fn)
	    return NULL_TREE;

	  return build_call_expr_loc (loc, fn, 1, s1);
	}
      return NULL_TREE;
    }
}

/* Fold a call to the fputs builtin.  ARG0 and ARG1 are the arguments
   to the call.  IGNORE is true if the value returned
   by the builtin will be ignored.  UNLOCKED is true is true if this
   actually a call to fputs_unlocked.  If LEN in non-NULL, it represents
   the known length of the string.  Return NULL_TREE if no simplification
   was possible.  */

tree
fold_builtin_fputs (location_t loc, tree arg0, tree arg1,
		    bool ignore, bool unlocked, tree len)
{
  /* If we're using an unlocked function, assume the other unlocked
     functions exist explicitly.  */
  tree const fn_fputc = (unlocked
			 ? builtin_decl_explicit (BUILT_IN_FPUTC_UNLOCKED)
			 : builtin_decl_implicit (BUILT_IN_FPUTC));
  tree const fn_fwrite = (unlocked
			  ? builtin_decl_explicit (BUILT_IN_FWRITE_UNLOCKED)
			  : builtin_decl_implicit (BUILT_IN_FWRITE));

  /* If the return value is used, don't do the transformation.  */
  if (!ignore)
    return NULL_TREE;

  /* Verify the arguments in the original call.  */
  if (!validate_arg (arg0, POINTER_TYPE)
      || !validate_arg (arg1, POINTER_TYPE))
    return NULL_TREE;

  if (! len)
    len = c_strlen (arg0, 0);

  /* Get the length of the string passed to fputs.  If the length
     can't be determined, punt.  */
  if (!len
      || TREE_CODE (len) != INTEGER_CST)
    return NULL_TREE;

  switch (compare_tree_int (len, 1))
    {
    case -1: /* length is 0, delete the call entirely .  */
      return omit_one_operand_loc (loc, integer_type_node,
			       integer_zero_node, arg1);;

    case 0: /* length is 1, call fputc.  */
      {
	const char *p = c_getstr (arg0);

	if (p != NULL)
	  {
 	    if (fn_fputc)
	      return build_call_expr_loc (loc, fn_fputc, 2,
					  build_int_cst
					    (integer_type_node, p[0]), arg1);
	    else
	      return NULL_TREE;
	  }
      }
      /* FALLTHROUGH */
    case 1: /* length is greater than 1, call fwrite.  */
      {
	/* If optimizing for size keep fputs.  */
	if (optimize_function_for_size_p (cfun))
	  return NULL_TREE;
	/* New argument list transforming fputs(string, stream) to
	   fwrite(string, 1, len, stream).  */
	if (fn_fwrite)
	  return build_call_expr_loc (loc, fn_fwrite, 4, arg0,
				  size_one_node, len, arg1);
	else
	  return NULL_TREE;
      }
    default:
      gcc_unreachable ();
    }
  return NULL_TREE;
}

/* Fold the next_arg or va_start call EXP. Returns true if there was an error
   produced.  False otherwise.  This is done so that we don't output the error
   or warning twice or three times.  */

bool
fold_builtin_next_arg (tree exp, bool va_start_p)
{
  tree fntype = TREE_TYPE (current_function_decl);
  int nargs = call_expr_nargs (exp);
  tree arg;
  /* There is good chance the current input_location points inside the
     definition of the va_start macro (perhaps on the token for
     builtin) in a system header, so warnings will not be emitted.
     Use the location in real source code.  */
  source_location current_location =
    linemap_unwind_to_first_non_reserved_loc (line_table, input_location,
					      NULL);

  if (!stdarg_p (fntype))
    {
      error ("%<va_start%> used in function with fixed args");
      return true;
    }

  if (va_start_p)
    {
      if (va_start_p && (nargs != 2))
	{
	  error ("wrong number of arguments to function %<va_start%>");
	  return true;
	}
      arg = CALL_EXPR_ARG (exp, 1);
    }
  /* We use __builtin_va_start (ap, 0, 0) or __builtin_next_arg (0, 0)
     when we checked the arguments and if needed issued a warning.  */
  else
    {
      if (nargs == 0)
	{
	  /* Evidently an out of date version of <stdarg.h>; can't validate
	     va_start's second argument, but can still work as intended.  */
	  warning_at (current_location,
		      OPT_Wvarargs,
		   "%<__builtin_next_arg%> called without an argument");
	  return true;
	}
      else if (nargs > 1)
	{
	  error ("wrong number of arguments to function %<__builtin_next_arg%>");
	  return true;
	}
      arg = CALL_EXPR_ARG (exp, 0);
    }

  if (TREE_CODE (arg) == SSA_NAME)
    arg = SSA_NAME_VAR (arg);

  /* We destructively modify the call to be __builtin_va_start (ap, 0)
     or __builtin_next_arg (0) the first time we see it, after checking
     the arguments and if needed issuing a warning.  */
  if (!integer_zerop (arg))
    {
      tree last_parm = tree_last (DECL_ARGUMENTS (current_function_decl));

      /* Strip off all nops for the sake of the comparison.  This
	 is not quite the same as STRIP_NOPS.  It does more.
	 We must also strip off INDIRECT_EXPR for C++ reference
	 parameters.  */
      while (CONVERT_EXPR_P (arg)
	     || TREE_CODE (arg) == INDIRECT_REF)
	arg = TREE_OPERAND (arg, 0);
      if (arg != last_parm)
	{
	  /* FIXME: Sometimes with the tree optimizers we can get the
	     not the last argument even though the user used the last
	     argument.  We just warn and set the arg to be the last
	     argument so that we will get wrong-code because of
	     it.  */
	  warning_at (current_location,
		      OPT_Wvarargs,
		      "second parameter of %<va_start%> not last named argument");
	}

      /* Undefined by C99 7.15.1.4p4 (va_start):
         "If the parameter parmN is declared with the register storage
         class, with a function or array type, or with a type that is
         not compatible with the type that results after application of
         the default argument promotions, the behavior is undefined."
      */
      else if (DECL_REGISTER (arg))
	{
	  warning_at (current_location,
		      OPT_Wvarargs,
		      "undefined behaviour when second parameter of "
		      "%<va_start%> is declared with %<register%> storage");
	}

      /* We want to verify the second parameter just once before the tree
	 optimizers are run and then avoid keeping it in the tree,
	 as otherwise we could warn even for correct code like:
	 void foo (int i, ...)
	 { va_list ap; i++; va_start (ap, i); va_end (ap); }  */
      if (va_start_p)
	CALL_EXPR_ARG (exp, 1) = integer_zero_node;
      else
	CALL_EXPR_ARG (exp, 0) = integer_zero_node;
    }
  return false;
}


/* Simplify a call to the sprintf builtin with arguments DEST, FMT, and ORIG.
   ORIG may be null if this is a 2-argument call.  We don't attempt to
   simplify calls with more than 3 arguments.

   Return NULL_TREE if no simplification was possible, otherwise return the
   simplified form of the call as a tree.  If IGNORED is true, it means that
   the caller does not use the returned value of the function.  */

static tree
fold_builtin_sprintf (location_t loc, tree dest, tree fmt,
		      tree orig, int ignored)
{
  tree call, retval;
  const char *fmt_str = NULL;

  /* Verify the required arguments in the original call.  We deal with two
     types of sprintf() calls: 'sprintf (str, fmt)' and
     'sprintf (dest, "%s", orig)'.  */
  if (!validate_arg (dest, POINTER_TYPE)
      || !validate_arg (fmt, POINTER_TYPE))
    return NULL_TREE;
  if (orig && !validate_arg (orig, POINTER_TYPE))
    return NULL_TREE;

  /* Check whether the format is a literal string constant.  */
  fmt_str = c_getstr (fmt);
  if (fmt_str == NULL)
    return NULL_TREE;

  call = NULL_TREE;
  retval = NULL_TREE;

  if (!init_target_chars ())
    return NULL_TREE;

  /* If the format doesn't contain % args or %%, use strcpy.  */
  if (strchr (fmt_str, target_percent) == NULL)
    {
      tree fn = builtin_decl_implicit (BUILT_IN_STRCPY);

      if (!fn)
	return NULL_TREE;

      /* Don't optimize sprintf (buf, "abc", ptr++).  */
      if (orig)
	return NULL_TREE;

      /* Convert sprintf (str, fmt) into strcpy (str, fmt) when
	 'format' is known to contain no % formats.  */
      call = build_call_expr_loc (loc, fn, 2, dest, fmt);
      if (!ignored)
	retval = build_int_cst (integer_type_node, strlen (fmt_str));
    }

  /* If the format is "%s", use strcpy if the result isn't used.  */
  else if (fmt_str && strcmp (fmt_str, target_percent_s) == 0)
    {
      tree fn;
      fn = builtin_decl_implicit (BUILT_IN_STRCPY);

      if (!fn)
	return NULL_TREE;

      /* Don't crash on sprintf (str1, "%s").  */
      if (!orig)
	return NULL_TREE;

      /* Convert sprintf (str1, "%s", str2) into strcpy (str1, str2).  */
      if (!ignored)
	{
	  retval = c_strlen (orig, 1);
	  if (!retval || TREE_CODE (retval) != INTEGER_CST)
	    return NULL_TREE;
	}
      call = build_call_expr_loc (loc, fn, 2, dest, orig);
    }

  if (call && retval)
    {
      retval = fold_convert_loc
	(loc, TREE_TYPE (TREE_TYPE (builtin_decl_implicit (BUILT_IN_SPRINTF))),
	 retval);
      return build2 (COMPOUND_EXPR, TREE_TYPE (retval), call, retval);
    }
  else
    return call;
}

/* Simplify a call to the snprintf builtin with arguments DEST, DESTSIZE,
   FMT, and ORIG.  ORIG may be null if this is a 3-argument call.  We don't
   attempt to simplify calls with more than 4 arguments.

   Return NULL_TREE if no simplification was possible, otherwise return the
   simplified form of the call as a tree.  If IGNORED is true, it means that
   the caller does not use the returned value of the function.  */

static tree
fold_builtin_snprintf (location_t loc, tree dest, tree destsize, tree fmt,
		       tree orig, int ignored)
{
  tree call, retval;
  const char *fmt_str = NULL;
  unsigned HOST_WIDE_INT destlen;

  /* Verify the required arguments in the original call.  We deal with two
     types of snprintf() calls: 'snprintf (str, cst, fmt)' and
     'snprintf (dest, cst, "%s", orig)'.  */
  if (!validate_arg (dest, POINTER_TYPE)
      || !validate_arg (destsize, INTEGER_TYPE)
      || !validate_arg (fmt, POINTER_TYPE))
    return NULL_TREE;
  if (orig && !validate_arg (orig, POINTER_TYPE))
    return NULL_TREE;

  if (!tree_fits_uhwi_p (destsize))
    return NULL_TREE;

  /* Check whether the format is a literal string constant.  */
  fmt_str = c_getstr (fmt);
  if (fmt_str == NULL)
    return NULL_TREE;

  call = NULL_TREE;
  retval = NULL_TREE;

  if (!init_target_chars ())
    return NULL_TREE;

  destlen = tree_to_uhwi (destsize);

  /* If the format doesn't contain % args or %%, use strcpy.  */
  if (strchr (fmt_str, target_percent) == NULL)
    {
      tree fn = builtin_decl_implicit (BUILT_IN_STRCPY);
      size_t len = strlen (fmt_str);

      /* Don't optimize snprintf (buf, 4, "abc", ptr++).  */
      if (orig)
	return NULL_TREE;

      /* We could expand this as
	 memcpy (str, fmt, cst - 1); str[cst - 1] = '\0';
	 or to
	 memcpy (str, fmt_with_nul_at_cstm1, cst);
	 but in the former case that might increase code size
	 and in the latter case grow .rodata section too much.
	 So punt for now.  */
      if (len >= destlen)
	return NULL_TREE;

      if (!fn)
	return NULL_TREE;

      /* Convert snprintf (str, cst, fmt) into strcpy (str, fmt) when
	 'format' is known to contain no % formats and
	 strlen (fmt) < cst.  */
      call = build_call_expr_loc (loc, fn, 2, dest, fmt);

      if (!ignored)
	retval = build_int_cst (integer_type_node, strlen (fmt_str));
    }

  /* If the format is "%s", use strcpy if the result isn't used.  */
  else if (fmt_str && strcmp (fmt_str, target_percent_s) == 0)
    {
      tree fn = builtin_decl_implicit (BUILT_IN_STRCPY);
      unsigned HOST_WIDE_INT origlen;

      /* Don't crash on snprintf (str1, cst, "%s").  */
      if (!orig)
	return NULL_TREE;

      retval = c_strlen (orig, 1);
      if (!retval || !tree_fits_uhwi_p (retval))  
	return NULL_TREE;

      origlen = tree_to_uhwi (retval);
      /* We could expand this as
	 memcpy (str1, str2, cst - 1); str1[cst - 1] = '\0';
	 or to
	 memcpy (str1, str2_with_nul_at_cstm1, cst);
	 but in the former case that might increase code size
	 and in the latter case grow .rodata section too much.
	 So punt for now.  */
      if (origlen >= destlen)
	return NULL_TREE;

      /* Convert snprintf (str1, cst, "%s", str2) into
	 strcpy (str1, str2) if strlen (str2) < cst.  */
      if (!fn)
	return NULL_TREE;

      call = build_call_expr_loc (loc, fn, 2, dest, orig);

      if (ignored)
	retval = NULL_TREE;
    }

  if (call && retval)
    {
      tree fn = builtin_decl_explicit (BUILT_IN_SNPRINTF);
      retval = fold_convert_loc (loc, TREE_TYPE (TREE_TYPE (fn)), retval);
      return build2 (COMPOUND_EXPR, TREE_TYPE (retval), call, retval);
    }
  else
    return call;
}

/* Expand a call EXP to __builtin_object_size.  */

rtx
expand_builtin_object_size (tree exp)
{
  tree ost;
  int object_size_type;
  tree fndecl = get_callee_fndecl (exp);

  if (!validate_arglist (exp, POINTER_TYPE, INTEGER_TYPE, VOID_TYPE))
    {
      error ("%Kfirst argument of %D must be a pointer, second integer constant",
	     exp, fndecl);
      expand_builtin_trap ();
      return const0_rtx;
    }

  ost = CALL_EXPR_ARG (exp, 1);
  STRIP_NOPS (ost);

  if (TREE_CODE (ost) != INTEGER_CST
      || tree_int_cst_sgn (ost) < 0
      || compare_tree_int (ost, 3) > 0)
    {
      error ("%Klast argument of %D is not integer constant between 0 and 3",
	     exp, fndecl);
      expand_builtin_trap ();
      return const0_rtx;
    }

  object_size_type = tree_to_shwi (ost);

  return object_size_type < 2 ? constm1_rtx : const0_rtx;
}

/* Expand EXP, a call to the __mem{cpy,pcpy,move,set}_chk builtin.
   FCODE is the BUILT_IN_* to use.
   Return NULL_RTX if we failed; the caller should emit a normal call,
   otherwise try to get the result in TARGET, if convenient (and in
   mode MODE if that's convenient).  */

static rtx
expand_builtin_memory_chk (tree exp, rtx target, enum machine_mode mode,
			   enum built_in_function fcode)
{
  tree dest, src, len, size;

  if (!validate_arglist (exp,
			 POINTER_TYPE,
			 fcode == BUILT_IN_MEMSET_CHK
			 ? INTEGER_TYPE : POINTER_TYPE,
			 INTEGER_TYPE, INTEGER_TYPE, VOID_TYPE))
    return NULL_RTX;

  dest = CALL_EXPR_ARG (exp, 0);
  src = CALL_EXPR_ARG (exp, 1);
  len = CALL_EXPR_ARG (exp, 2);
  size = CALL_EXPR_ARG (exp, 3);

  if (! tree_fits_uhwi_p (size))
    return NULL_RTX;

  if (tree_fits_uhwi_p (len) || integer_all_onesp (size))
    {
      tree fn;

      if (! integer_all_onesp (size) && tree_int_cst_lt (size, len))
	{
	  warning_at (tree_nonartificial_location (exp),
		      0, "%Kcall to %D will always overflow destination buffer",
		      exp, get_callee_fndecl (exp));
	  return NULL_RTX;
	}

      fn = NULL_TREE;
      /* If __builtin_mem{cpy,pcpy,move,set}_chk is used, assume
	 mem{cpy,pcpy,move,set} is available.  */
      switch (fcode)
	{
	case BUILT_IN_MEMCPY_CHK:
	  fn = builtin_decl_explicit (BUILT_IN_MEMCPY);
	  break;
	case BUILT_IN_MEMPCPY_CHK:
	  fn = builtin_decl_explicit (BUILT_IN_MEMPCPY);
	  break;
	case BUILT_IN_MEMMOVE_CHK:
	  fn = builtin_decl_explicit (BUILT_IN_MEMMOVE);
	  break;
	case BUILT_IN_MEMSET_CHK:
	  fn = builtin_decl_explicit (BUILT_IN_MEMSET);
	  break;
	default:
	  break;
	}

      if (! fn)
	return NULL_RTX;

      fn = build_call_nofold_loc (EXPR_LOCATION (exp), fn, 3, dest, src, len);
      gcc_assert (TREE_CODE (fn) == CALL_EXPR);
      CALL_EXPR_TAILCALL (fn) = CALL_EXPR_TAILCALL (exp);
      return expand_expr (fn, target, mode, EXPAND_NORMAL);
    }
  else if (fcode == BUILT_IN_MEMSET_CHK)
    return NULL_RTX;
  else
    {
      unsigned int dest_align = get_pointer_alignment (dest);

      /* If DEST is not a pointer type, call the normal function.  */
      if (dest_align == 0)
	return NULL_RTX;

      /* If SRC and DEST are the same (and not volatile), do nothing.  */
      if (operand_equal_p (src, dest, 0))
	{
	  tree expr;

	  if (fcode != BUILT_IN_MEMPCPY_CHK)
	    {
	      /* Evaluate and ignore LEN in case it has side-effects.  */
	      expand_expr (len, const0_rtx, VOIDmode, EXPAND_NORMAL);
	      return expand_expr (dest, target, mode, EXPAND_NORMAL);
	    }

	  expr = fold_build_pointer_plus (dest, len);
	  return expand_expr (expr, target, mode, EXPAND_NORMAL);
	}

      /* __memmove_chk special case.  */
      if (fcode == BUILT_IN_MEMMOVE_CHK)
	{
	  unsigned int src_align = get_pointer_alignment (src);

	  if (src_align == 0)
	    return NULL_RTX;

	  /* If src is categorized for a readonly section we can use
	     normal __memcpy_chk.  */
	  if (readonly_data_expr (src))
	    {
	      tree fn = builtin_decl_explicit (BUILT_IN_MEMCPY_CHK);
	      if (!fn)
		return NULL_RTX;
	      fn = build_call_nofold_loc (EXPR_LOCATION (exp), fn, 4,
					  dest, src, len, size);
	      gcc_assert (TREE_CODE (fn) == CALL_EXPR);
	      CALL_EXPR_TAILCALL (fn) = CALL_EXPR_TAILCALL (exp);
	      return expand_expr (fn, target, mode, EXPAND_NORMAL);
	    }
	}
      return NULL_RTX;
    }
}

/* Emit warning if a buffer overflow is detected at compile time.  */

static void
maybe_emit_chk_warning (tree exp, enum built_in_function fcode)
{
  int is_strlen = 0;
  tree len, size;
  location_t loc = tree_nonartificial_location (exp);

  switch (fcode)
    {
    case BUILT_IN_STRCPY_CHK:
    case BUILT_IN_STPCPY_CHK:
    /* For __strcat_chk the warning will be emitted only if overflowing
       by at least strlen (dest) + 1 bytes.  */
    case BUILT_IN_STRCAT_CHK:
      len = CALL_EXPR_ARG (exp, 1);
      size = CALL_EXPR_ARG (exp, 2);
      is_strlen = 1;
      break;
    case BUILT_IN_STRNCAT_CHK:
    case BUILT_IN_STRNCPY_CHK:
    case BUILT_IN_STPNCPY_CHK:
      len = CALL_EXPR_ARG (exp, 2);
      size = CALL_EXPR_ARG (exp, 3);
      break;
    case BUILT_IN_SNPRINTF_CHK:
    case BUILT_IN_VSNPRINTF_CHK:
      len = CALL_EXPR_ARG (exp, 1);
      size = CALL_EXPR_ARG (exp, 3);
      break;
    default:
      gcc_unreachable ();
    }

  if (!len || !size)
    return;

  if (! tree_fits_uhwi_p (size) || integer_all_onesp (size))
    return;

  if (is_strlen)
    {
      len = c_strlen (len, 1);
      if (! len || ! tree_fits_uhwi_p (len) || tree_int_cst_lt (len, size))
	return;
    }
  else if (fcode == BUILT_IN_STRNCAT_CHK)
    {
      tree src = CALL_EXPR_ARG (exp, 1);
      if (! src || ! tree_fits_uhwi_p (len) || tree_int_cst_lt (len, size))
	return;
      src = c_strlen (src, 1);
      if (! src || ! tree_fits_uhwi_p (src))
	{
	  warning_at (loc, 0, "%Kcall to %D might overflow destination buffer",
		      exp, get_callee_fndecl (exp));
	  return;
	}
      else if (tree_int_cst_lt (src, size))
	return;
    }
  else if (! tree_fits_uhwi_p (len) || ! tree_int_cst_lt (size, len))
    return;

  warning_at (loc, 0, "%Kcall to %D will always overflow destination buffer",
	      exp, get_callee_fndecl (exp));
}

/* Emit warning if a buffer overflow is detected at compile time
   in __sprintf_chk/__vsprintf_chk calls.  */

static void
maybe_emit_sprintf_chk_warning (tree exp, enum built_in_function fcode)
{
  tree size, len, fmt;
  const char *fmt_str;
  int nargs = call_expr_nargs (exp);

  /* Verify the required arguments in the original call.  */

  if (nargs < 4)
    return;
  size = CALL_EXPR_ARG (exp, 2);
  fmt = CALL_EXPR_ARG (exp, 3);

  if (! tree_fits_uhwi_p (size) || integer_all_onesp (size))
    return;

  /* Check whether the format is a literal string constant.  */
  fmt_str = c_getstr (fmt);
  if (fmt_str == NULL)
    return;

  if (!init_target_chars ())
    return;

  /* If the format doesn't contain % args or %%, we know its size.  */
  if (strchr (fmt_str, target_percent) == 0)
    len = build_int_cstu (size_type_node, strlen (fmt_str));
  /* If the format is "%s" and first ... argument is a string literal,
     we know it too.  */
  else if (fcode == BUILT_IN_SPRINTF_CHK
	   && strcmp (fmt_str, target_percent_s) == 0)
    {
      tree arg;

      if (nargs < 5)
	return;
      arg = CALL_EXPR_ARG (exp, 4);
      if (! POINTER_TYPE_P (TREE_TYPE (arg)))
	return;

      len = c_strlen (arg, 1);
      if (!len || ! tree_fits_uhwi_p (len))
	return;
    }
  else
    return;

  if (! tree_int_cst_lt (len, size))
    warning_at (tree_nonartificial_location (exp),
		0, "%Kcall to %D will always overflow destination buffer",
		exp, get_callee_fndecl (exp));
}

/* Emit warning if a free is called with address of a variable.  */

static void
maybe_emit_free_warning (tree exp)
{
  tree arg = CALL_EXPR_ARG (exp, 0);

  STRIP_NOPS (arg);
  if (TREE_CODE (arg) != ADDR_EXPR)
    return;

  arg = get_base_address (TREE_OPERAND (arg, 0));
  if (arg == NULL || INDIRECT_REF_P (arg) || TREE_CODE (arg) == MEM_REF)
    return;

  if (SSA_VAR_P (arg))
    warning_at (tree_nonartificial_location (exp), OPT_Wfree_nonheap_object,
		"%Kattempt to free a non-heap object %qD", exp, arg);
  else
    warning_at (tree_nonartificial_location (exp), OPT_Wfree_nonheap_object,
		"%Kattempt to free a non-heap object", exp);
}

/* Fold a call to __builtin_object_size with arguments PTR and OST,
   if possible.  */

tree
fold_builtin_object_size (tree ptr, tree ost)
{
  unsigned HOST_WIDE_INT bytes;
  int object_size_type;
  int precision = TYPE_PRECISION (TREE_TYPE (ptr));

  if (!validate_arg (ptr, POINTER_TYPE)
      || !validate_arg (ost, INTEGER_TYPE))
    return NULL_TREE;

  STRIP_NOPS (ost);

  if (TREE_CODE (ost) != INTEGER_CST
      || tree_int_cst_sgn (ost) < 0
      || compare_tree_int (ost, 3) > 0)
    return NULL_TREE;

  object_size_type = tree_to_shwi (ost);

  /* __builtin_object_size doesn't evaluate side-effects in its arguments;
     if there are any side-effects, it returns (size_t) -1 for types 0 and 1
     and (size_t) 0 for types 2 and 3.  */
  if (TREE_SIDE_EFFECTS (ptr))
    return build_int_cst_type (size_type_node, object_size_type < 2 ? -1 : 0);

  if (TREE_CODE (ptr) == ADDR_EXPR)
    {

      wide_int wbytes 
	= wi::uhwi (compute_builtin_object_size (ptr, object_size_type),
		    precision);
      if (wi::fits_to_tree_p (wbytes, size_type_node))
	return wide_int_to_tree (size_type_node, wbytes);
    }
  else if (TREE_CODE (ptr) == SSA_NAME)
    {
      /* If object size is not known yet, delay folding until
       later.  Maybe subsequent passes will help determining
       it.  */
      wide_int wbytes;
      bytes = compute_builtin_object_size (ptr, object_size_type);
      wbytes = wi::uhwi (bytes, precision);
      if (bytes != (unsigned HOST_WIDE_INT) (object_size_type < 2 ? -1 : 0)
          && wi::fits_to_tree_p (wbytes, size_type_node))
	return wide_int_to_tree (size_type_node, wbytes);
    }

  return NULL_TREE;
}

/* Fold a call to the __mem{cpy,pcpy,move,set}_chk builtin.
   DEST, SRC, LEN, and SIZE are the arguments to the call.
   IGNORE is true, if return value can be ignored.  FCODE is the BUILT_IN_*
   code of the builtin.  If MAXLEN is not NULL, it is maximum length
   passed as third argument.  */

tree
fold_builtin_memory_chk (location_t loc, tree fndecl,
			 tree dest, tree src, tree len, tree size,
			 tree maxlen, bool ignore,
			 enum built_in_function fcode)
{
  tree fn;

  if (!validate_arg (dest, POINTER_TYPE)
      || !validate_arg (src,
			(fcode == BUILT_IN_MEMSET_CHK
			 ? INTEGER_TYPE : POINTER_TYPE))
      || !validate_arg (len, INTEGER_TYPE)
      || !validate_arg (size, INTEGER_TYPE))
    return NULL_TREE;

  /* If SRC and DEST are the same (and not volatile), return DEST
     (resp. DEST+LEN for __mempcpy_chk).  */
  if (fcode != BUILT_IN_MEMSET_CHK && operand_equal_p (src, dest, 0))
    {
      if (fcode != BUILT_IN_MEMPCPY_CHK)
	return omit_one_operand_loc (loc, TREE_TYPE (TREE_TYPE (fndecl)),
				 dest, len);
      else
	{
	  tree temp = fold_build_pointer_plus_loc (loc, dest, len);
	  return fold_convert_loc (loc, TREE_TYPE (TREE_TYPE (fndecl)), temp);
	}
    }

  if (! tree_fits_uhwi_p (size))
    return NULL_TREE;

  if (! integer_all_onesp (size))
    {
      if (! tree_fits_uhwi_p (len))
	{
	  /* If LEN is not constant, try MAXLEN too.
	     For MAXLEN only allow optimizing into non-_ocs function
	     if SIZE is >= MAXLEN, never convert to __ocs_fail ().  */
	  if (maxlen == NULL_TREE || ! tree_fits_uhwi_p (maxlen))
	    {
	      if (fcode == BUILT_IN_MEMPCPY_CHK && ignore)
		{
		  /* (void) __mempcpy_chk () can be optimized into
		     (void) __memcpy_chk ().  */
		  fn = builtin_decl_explicit (BUILT_IN_MEMCPY_CHK);
		  if (!fn)
		    return NULL_TREE;

		  return build_call_expr_loc (loc, fn, 4, dest, src, len, size);
		}
	      return NULL_TREE;
	    }
	}
      else
	maxlen = len;

      if (tree_int_cst_lt (size, maxlen))
	return NULL_TREE;
    }

  fn = NULL_TREE;
  /* If __builtin_mem{cpy,pcpy,move,set}_chk is used, assume
     mem{cpy,pcpy,move,set} is available.  */
  switch (fcode)
    {
    case BUILT_IN_MEMCPY_CHK:
      fn = builtin_decl_explicit (BUILT_IN_MEMCPY);
      break;
    case BUILT_IN_MEMPCPY_CHK:
      fn = builtin_decl_explicit (BUILT_IN_MEMPCPY);
      break;
    case BUILT_IN_MEMMOVE_CHK:
      fn = builtin_decl_explicit (BUILT_IN_MEMMOVE);
      break;
    case BUILT_IN_MEMSET_CHK:
      fn = builtin_decl_explicit (BUILT_IN_MEMSET);
      break;
    default:
      break;
    }

  if (!fn)
    return NULL_TREE;

  return build_call_expr_loc (loc, fn, 3, dest, src, len);
}

/* Fold a call to the __st[rp]cpy_chk builtin.
   DEST, SRC, and SIZE are the arguments to the call.
   IGNORE is true if return value can be ignored.  FCODE is the BUILT_IN_*
   code of the builtin.  If MAXLEN is not NULL, it is maximum length of
   strings passed as second argument.  */

tree
fold_builtin_stxcpy_chk (location_t loc, tree fndecl, tree dest,
			 tree src, tree size,
			 tree maxlen, bool ignore,
			 enum built_in_function fcode)
{
  tree len, fn;

  if (!validate_arg (dest, POINTER_TYPE)
      || !validate_arg (src, POINTER_TYPE)
      || !validate_arg (size, INTEGER_TYPE))
    return NULL_TREE;

  /* If SRC and DEST are the same (and not volatile), return DEST.  */
  if (fcode == BUILT_IN_STRCPY_CHK && operand_equal_p (src, dest, 0))
    return fold_convert_loc (loc, TREE_TYPE (TREE_TYPE (fndecl)), dest);

  if (! tree_fits_uhwi_p (size))
    return NULL_TREE;

  if (! integer_all_onesp (size))
    {
      len = c_strlen (src, 1);
      if (! len || ! tree_fits_uhwi_p (len))
	{
	  /* If LEN is not constant, try MAXLEN too.
	     For MAXLEN only allow optimizing into non-_ocs function
	     if SIZE is >= MAXLEN, never convert to __ocs_fail ().  */
	  if (maxlen == NULL_TREE || ! tree_fits_uhwi_p (maxlen))
	    {
	      if (fcode == BUILT_IN_STPCPY_CHK)
		{
		  if (! ignore)
		    return NULL_TREE;

		  /* If return value of __stpcpy_chk is ignored,
		     optimize into __strcpy_chk.  */
		  fn = builtin_decl_explicit (BUILT_IN_STRCPY_CHK);
		  if (!fn)
		    return NULL_TREE;

		  return build_call_expr_loc (loc, fn, 3, dest, src, size);
		}

	      if (! len || TREE_SIDE_EFFECTS (len))
		return NULL_TREE;

	      /* If c_strlen returned something, but not a constant,
		 transform __strcpy_chk into __memcpy_chk.  */
	      fn = builtin_decl_explicit (BUILT_IN_MEMCPY_CHK);
	      if (!fn)
		return NULL_TREE;

	      len = fold_convert_loc (loc, size_type_node, len);
	      len = size_binop_loc (loc, PLUS_EXPR, len,
				    build_int_cst (size_type_node, 1));
	      return fold_convert_loc (loc, TREE_TYPE (TREE_TYPE (fndecl)),
				       build_call_expr_loc (loc, fn, 4,
							dest, src, len, size));
	    }
	}
      else
	maxlen = len;

      if (! tree_int_cst_lt (maxlen, size))
	return NULL_TREE;
    }

  /* If __builtin_st{r,p}cpy_chk is used, assume st{r,p}cpy is available.  */
  fn = builtin_decl_explicit (fcode == BUILT_IN_STPCPY_CHK
			      ? BUILT_IN_STPCPY : BUILT_IN_STRCPY);
  if (!fn)
    return NULL_TREE;

  return build_call_expr_loc (loc, fn, 2, dest, src);
}

/* Fold a call to the __st{r,p}ncpy_chk builtin.  DEST, SRC, LEN, and SIZE
   are the arguments to the call.  If MAXLEN is not NULL, it is maximum
   length passed as third argument. IGNORE is true if return value can be
   ignored. FCODE is the BUILT_IN_* code of the builtin. */

tree
fold_builtin_stxncpy_chk (location_t loc, tree dest, tree src,
			  tree len, tree size, tree maxlen, bool ignore,
			  enum built_in_function fcode)
{
  tree fn;

  if (!validate_arg (dest, POINTER_TYPE)
      || !validate_arg (src, POINTER_TYPE)
      || !validate_arg (len, INTEGER_TYPE)
      || !validate_arg (size, INTEGER_TYPE))
    return NULL_TREE;

  if (fcode == BUILT_IN_STPNCPY_CHK && ignore)
    {
       /* If return value of __stpncpy_chk is ignored,
          optimize into __strncpy_chk.  */
       fn = builtin_decl_explicit (BUILT_IN_STRNCPY_CHK);
       if (fn)
         return build_call_expr_loc (loc, fn, 4, dest, src, len, size);
    }

  if (! tree_fits_uhwi_p (size))
    return NULL_TREE;

  if (! integer_all_onesp (size))
    {
      if (! tree_fits_uhwi_p (len))
	{
	  /* If LEN is not constant, try MAXLEN too.
	     For MAXLEN only allow optimizing into non-_ocs function
	     if SIZE is >= MAXLEN, never convert to __ocs_fail ().  */
	  if (maxlen == NULL_TREE || ! tree_fits_uhwi_p (maxlen))
	    return NULL_TREE;
	}
      else
	maxlen = len;

      if (tree_int_cst_lt (size, maxlen))
	return NULL_TREE;
    }

  /* If __builtin_st{r,p}ncpy_chk is used, assume st{r,p}ncpy is available.  */
  fn = builtin_decl_explicit (fcode == BUILT_IN_STPNCPY_CHK
			      ? BUILT_IN_STPNCPY : BUILT_IN_STRNCPY);
  if (!fn)
    return NULL_TREE;

  return build_call_expr_loc (loc, fn, 3, dest, src, len);
}

/* Fold a call to the __strcat_chk builtin FNDECL.  DEST, SRC, and SIZE
   are the arguments to the call.  */

static tree
fold_builtin_strcat_chk (location_t loc, tree fndecl, tree dest,
			 tree src, tree size)
{
  tree fn;
  const char *p;

  if (!validate_arg (dest, POINTER_TYPE)
      || !validate_arg (src, POINTER_TYPE)
      || !validate_arg (size, INTEGER_TYPE))
    return NULL_TREE;

  p = c_getstr (src);
  /* If the SRC parameter is "", return DEST.  */
  if (p && *p == '\0')
    return omit_one_operand_loc (loc, TREE_TYPE (TREE_TYPE (fndecl)), dest, src);

  if (! tree_fits_uhwi_p (size) || ! integer_all_onesp (size))
    return NULL_TREE;

  /* If __builtin_strcat_chk is used, assume strcat is available.  */
  fn = builtin_decl_explicit (BUILT_IN_STRCAT);
  if (!fn)
    return NULL_TREE;

  return build_call_expr_loc (loc, fn, 2, dest, src);
}

/* Fold a call to the __strncat_chk builtin with arguments DEST, SRC,
   LEN, and SIZE.  */

static tree
fold_builtin_strncat_chk (location_t loc, tree fndecl,
			  tree dest, tree src, tree len, tree size)
{
  tree fn;
  const char *p;

  if (!validate_arg (dest, POINTER_TYPE)
      || !validate_arg (src, POINTER_TYPE)
      || !validate_arg (size, INTEGER_TYPE)
      || !validate_arg (size, INTEGER_TYPE))
    return NULL_TREE;

  p = c_getstr (src);
  /* If the SRC parameter is "" or if LEN is 0, return DEST.  */
  if (p && *p == '\0')
    return omit_one_operand_loc (loc, TREE_TYPE (TREE_TYPE (fndecl)), dest, len);
  else if (integer_zerop (len))
    return omit_one_operand_loc (loc, TREE_TYPE (TREE_TYPE (fndecl)), dest, src);

  if (! tree_fits_uhwi_p (size))
    return NULL_TREE;

  if (! integer_all_onesp (size))
    {
      tree src_len = c_strlen (src, 1);
      if (src_len
	  && tree_fits_uhwi_p (src_len)
	  && tree_fits_uhwi_p (len)
	  && ! tree_int_cst_lt (len, src_len))
	{
	  /* If LEN >= strlen (SRC), optimize into __strcat_chk.  */
	  fn = builtin_decl_explicit (BUILT_IN_STRCAT_CHK);
	  if (!fn)
	    return NULL_TREE;

	  return build_call_expr_loc (loc, fn, 3, dest, src, size);
	}
      return NULL_TREE;
    }

  /* If __builtin_strncat_chk is used, assume strncat is available.  */
  fn = builtin_decl_explicit (BUILT_IN_STRNCAT);
  if (!fn)
    return NULL_TREE;

  return build_call_expr_loc (loc, fn, 3, dest, src, len);
}

/* Fold a call EXP to __{,v}sprintf_chk having NARGS passed as ARGS.
   Return NULL_TREE if a normal call should be emitted rather than
   expanding the function inline.  FCODE is either BUILT_IN_SPRINTF_CHK
   or BUILT_IN_VSPRINTF_CHK.  */

static tree
fold_builtin_sprintf_chk_1 (location_t loc, int nargs, tree *args,
			    enum built_in_function fcode)
{
  tree dest, size, len, fn, fmt, flag;
  const char *fmt_str;

  /* Verify the required arguments in the original call.  */
  if (nargs < 4)
    return NULL_TREE;
  dest = args[0];
  if (!validate_arg (dest, POINTER_TYPE))
    return NULL_TREE;
  flag = args[1];
  if (!validate_arg (flag, INTEGER_TYPE))
    return NULL_TREE;
  size = args[2];
  if (!validate_arg (size, INTEGER_TYPE))
    return NULL_TREE;
  fmt = args[3];
  if (!validate_arg (fmt, POINTER_TYPE))
    return NULL_TREE;

  if (! tree_fits_uhwi_p (size))
    return NULL_TREE;

  len = NULL_TREE;

  if (!init_target_chars ())
    return NULL_TREE;

  /* Check whether the format is a literal string constant.  */
  fmt_str = c_getstr (fmt);
  if (fmt_str != NULL)
    {
      /* If the format doesn't contain % args or %%, we know the size.  */
      if (strchr (fmt_str, target_percent) == 0)
	{
	  if (fcode != BUILT_IN_SPRINTF_CHK || nargs == 4)
	    len = build_int_cstu (size_type_node, strlen (fmt_str));
	}
      /* If the format is "%s" and first ... argument is a string literal,
	 we know the size too.  */
      else if (fcode == BUILT_IN_SPRINTF_CHK
	       && strcmp (fmt_str, target_percent_s) == 0)
	{
	  tree arg;

	  if (nargs == 5)
	    {
	      arg = args[4];
	      if (validate_arg (arg, POINTER_TYPE))
		{
		  len = c_strlen (arg, 1);
		  if (! len || ! tree_fits_uhwi_p (len))
		    len = NULL_TREE;
		}
	    }
	}
    }

  if (! integer_all_onesp (size))
    {
      if (! len || ! tree_int_cst_lt (len, size))
	return NULL_TREE;
    }

  /* Only convert __{,v}sprintf_chk to {,v}sprintf if flag is 0
     or if format doesn't contain % chars or is "%s".  */
  if (! integer_zerop (flag))
    {
      if (fmt_str == NULL)
	return NULL_TREE;
      if (strchr (fmt_str, target_percent) != NULL
	  && strcmp (fmt_str, target_percent_s))
	return NULL_TREE;
    }

  /* If __builtin_{,v}sprintf_chk is used, assume {,v}sprintf is available.  */
  fn = builtin_decl_explicit (fcode == BUILT_IN_VSPRINTF_CHK
			      ? BUILT_IN_VSPRINTF : BUILT_IN_SPRINTF);
  if (!fn)
    return NULL_TREE;

  return rewrite_call_expr_array (loc, nargs, args, 4, fn, 2, dest, fmt);
}

/* Fold a call EXP to __{,v}sprintf_chk.  Return NULL_TREE if
   a normal call should be emitted rather than expanding the function
   inline.  FCODE is either BUILT_IN_SPRINTF_CHK or BUILT_IN_VSPRINTF_CHK.  */

static tree
fold_builtin_sprintf_chk (location_t loc, tree exp,
			  enum built_in_function fcode)
{
  return fold_builtin_sprintf_chk_1 (loc, call_expr_nargs (exp),
				     CALL_EXPR_ARGP (exp), fcode);
}

/* Fold a call EXP to {,v}snprintf having NARGS passed as ARGS.  Return
   NULL_TREE if a normal call should be emitted rather than expanding
   the function inline.  FCODE is either BUILT_IN_SNPRINTF_CHK or
   BUILT_IN_VSNPRINTF_CHK.  If MAXLEN is not NULL, it is maximum length
   passed as second argument.  */

static tree
fold_builtin_snprintf_chk_1 (location_t loc, int nargs, tree *args,
			     tree maxlen, enum built_in_function fcode)
{
  tree dest, size, len, fn, fmt, flag;
  const char *fmt_str;

  /* Verify the required arguments in the original call.  */
  if (nargs < 5)
    return NULL_TREE;
  dest = args[0];
  if (!validate_arg (dest, POINTER_TYPE))
    return NULL_TREE;
  len = args[1];
  if (!validate_arg (len, INTEGER_TYPE))
    return NULL_TREE;
  flag = args[2];
  if (!validate_arg (flag, INTEGER_TYPE))
    return NULL_TREE;
  size = args[3];
  if (!validate_arg (size, INTEGER_TYPE))
    return NULL_TREE;
  fmt = args[4];
  if (!validate_arg (fmt, POINTER_TYPE))
    return NULL_TREE;

  if (! tree_fits_uhwi_p (size))
    return NULL_TREE;

  if (! integer_all_onesp (size))
    {
      if (! tree_fits_uhwi_p (len))
	{
	  /* If LEN is not constant, try MAXLEN too.
	     For MAXLEN only allow optimizing into non-_ocs function
	     if SIZE is >= MAXLEN, never convert to __ocs_fail ().  */
	  if (maxlen == NULL_TREE || ! tree_fits_uhwi_p (maxlen))
	    return NULL_TREE;
	}
      else
	maxlen = len;

      if (tree_int_cst_lt (size, maxlen))
	return NULL_TREE;
    }

  if (!init_target_chars ())
    return NULL_TREE;

  /* Only convert __{,v}snprintf_chk to {,v}snprintf if flag is 0
     or if format doesn't contain % chars or is "%s".  */
  if (! integer_zerop (flag))
    {
      fmt_str = c_getstr (fmt);
      if (fmt_str == NULL)
	return NULL_TREE;
      if (strchr (fmt_str, target_percent) != NULL
	  && strcmp (fmt_str, target_percent_s))
	return NULL_TREE;
    }

  /* If __builtin_{,v}snprintf_chk is used, assume {,v}snprintf is
     available.  */
  fn = builtin_decl_explicit (fcode == BUILT_IN_VSNPRINTF_CHK
			      ? BUILT_IN_VSNPRINTF : BUILT_IN_SNPRINTF);
  if (!fn)
    return NULL_TREE;

  return rewrite_call_expr_array (loc, nargs, args, 5, fn, 3, dest, len, fmt);
}

/* Fold a call EXP to {,v}snprintf.  Return NULL_TREE if
   a normal call should be emitted rather than expanding the function
   inline.  FCODE is either BUILT_IN_SNPRINTF_CHK or
   BUILT_IN_VSNPRINTF_CHK.  If MAXLEN is not NULL, it is maximum length
   passed as second argument.  */

tree
fold_builtin_snprintf_chk (location_t loc, tree exp, tree maxlen,
			   enum built_in_function fcode)
{
  return fold_builtin_snprintf_chk_1 (loc, call_expr_nargs (exp),
				      CALL_EXPR_ARGP (exp), maxlen, fcode);
}

/* Fold a call to the {,v}printf{,_unlocked} and __{,v}printf_chk builtins.
   FMT and ARG are the arguments to the call; we don't fold cases with
   more than 2 arguments, and ARG may be null if this is a 1-argument case.

   Return NULL_TREE if no simplification was possible, otherwise return the
   simplified form of the call as a tree.  FCODE is the BUILT_IN_*
   code of the function to be simplified.  */

static tree
fold_builtin_printf (location_t loc, tree fndecl, tree fmt,
		     tree arg, bool ignore,
		     enum built_in_function fcode)
{
  tree fn_putchar, fn_puts, newarg, call = NULL_TREE;
  const char *fmt_str = NULL;

  /* If the return value is used, don't do the transformation.  */
  if (! ignore)
    return NULL_TREE;

  /* Verify the required arguments in the original call.  */
  if (!validate_arg (fmt, POINTER_TYPE))
    return NULL_TREE;

  /* Check whether the format is a literal string constant.  */
  fmt_str = c_getstr (fmt);
  if (fmt_str == NULL)
    return NULL_TREE;

  if (fcode == BUILT_IN_PRINTF_UNLOCKED)
    {
      /* If we're using an unlocked function, assume the other
	 unlocked functions exist explicitly.  */
      fn_putchar = builtin_decl_explicit (BUILT_IN_PUTCHAR_UNLOCKED);
      fn_puts = builtin_decl_explicit (BUILT_IN_PUTS_UNLOCKED);
    }
  else
    {
      fn_putchar = builtin_decl_implicit (BUILT_IN_PUTCHAR);
      fn_puts = builtin_decl_implicit (BUILT_IN_PUTS);
    }

  if (!init_target_chars ())
    return NULL_TREE;

  if (strcmp (fmt_str, target_percent_s) == 0
      || strchr (fmt_str, target_percent) == NULL)
    {
      const char *str;

      if (strcmp (fmt_str, target_percent_s) == 0)
	{
	  if (fcode == BUILT_IN_VPRINTF || fcode == BUILT_IN_VPRINTF_CHK)
	    return NULL_TREE;

	  if (!arg || !validate_arg (arg, POINTER_TYPE))
	    return NULL_TREE;

	  str = c_getstr (arg);
	  if (str == NULL)
	    return NULL_TREE;
	}
      else
	{
	  /* The format specifier doesn't contain any '%' characters.  */
	  if (fcode != BUILT_IN_VPRINTF && fcode != BUILT_IN_VPRINTF_CHK
	      && arg)
	    return NULL_TREE;
	  str = fmt_str;
	}

      /* If the string was "", printf does nothing.  */
      if (str[0] == '\0')
	return build_int_cst (TREE_TYPE (TREE_TYPE (fndecl)), 0);

      /* If the string has length of 1, call putchar.  */
      if (str[1] == '\0')
	{
	  /* Given printf("c"), (where c is any one character,)
	     convert "c"[0] to an int and pass that to the replacement
	     function.  */
	  newarg = build_int_cst (integer_type_node, str[0]);
	  if (fn_putchar)
	    call = build_call_expr_loc (loc, fn_putchar, 1, newarg);
	}
      else
	{
	  /* If the string was "string\n", call puts("string").  */
	  size_t len = strlen (str);
	  if ((unsigned char)str[len - 1] == target_newline
	      && (size_t) (int) len == len
	      && (int) len > 0)
	    {
	      char *newstr;
	      tree offset_node, string_cst;

	      /* Create a NUL-terminated string that's one char shorter
		 than the original, stripping off the trailing '\n'.  */
	      newarg = build_string_literal (len, str);
	      string_cst = string_constant (newarg, &offset_node);
	      gcc_checking_assert (string_cst
				   && (TREE_STRING_LENGTH (string_cst)
				       == (int) len)
				   && integer_zerop (offset_node)
				   && (unsigned char)
				      TREE_STRING_POINTER (string_cst)[len - 1]
				      == target_newline);
	      /* build_string_literal creates a new STRING_CST,
		 modify it in place to avoid double copying.  */
	      newstr = CONST_CAST (char *, TREE_STRING_POINTER (string_cst));
	      newstr[len - 1] = '\0';
	      if (fn_puts)
		call = build_call_expr_loc (loc, fn_puts, 1, newarg);
	    }
	  else
	    /* We'd like to arrange to call fputs(string,stdout) here,
	       but we need stdout and don't have a way to get it yet.  */
	    return NULL_TREE;
	}
    }

  /* The other optimizations can be done only on the non-va_list variants.  */
  else if (fcode == BUILT_IN_VPRINTF || fcode == BUILT_IN_VPRINTF_CHK)
    return NULL_TREE;

  /* If the format specifier was "%s\n", call __builtin_puts(arg).  */
  else if (strcmp (fmt_str, target_percent_s_newline) == 0)
    {
      if (!arg || !validate_arg (arg, POINTER_TYPE))
	return NULL_TREE;
      if (fn_puts)
	call = build_call_expr_loc (loc, fn_puts, 1, arg);
    }

  /* If the format specifier was "%c", call __builtin_putchar(arg).  */
  else if (strcmp (fmt_str, target_percent_c) == 0)
    {
      if (!arg || !validate_arg (arg, INTEGER_TYPE))
	return NULL_TREE;
      if (fn_putchar)
	call = build_call_expr_loc (loc, fn_putchar, 1, arg);
    }

  if (!call)
    return NULL_TREE;

  return fold_convert_loc (loc, TREE_TYPE (TREE_TYPE (fndecl)), call);
}

/* Fold a call to the {,v}fprintf{,_unlocked} and __{,v}printf_chk builtins.
   FP, FMT, and ARG are the arguments to the call.  We don't fold calls with
   more than 3 arguments, and ARG may be null in the 2-argument case.

   Return NULL_TREE if no simplification was possible, otherwise return the
   simplified form of the call as a tree.  FCODE is the BUILT_IN_*
   code of the function to be simplified.  */

static tree
fold_builtin_fprintf (location_t loc, tree fndecl, tree fp,
		      tree fmt, tree arg, bool ignore,
		      enum built_in_function fcode)
{
  tree fn_fputc, fn_fputs, call = NULL_TREE;
  const char *fmt_str = NULL;

  /* If the return value is used, don't do the transformation.  */
  if (! ignore)
    return NULL_TREE;

  /* Verify the required arguments in the original call.  */
  if (!validate_arg (fp, POINTER_TYPE))
    return NULL_TREE;
  if (!validate_arg (fmt, POINTER_TYPE))
    return NULL_TREE;

  /* Check whether the format is a literal string constant.  */
  fmt_str = c_getstr (fmt);
  if (fmt_str == NULL)
    return NULL_TREE;

  if (fcode == BUILT_IN_FPRINTF_UNLOCKED)
    {
      /* If we're using an unlocked function, assume the other
	 unlocked functions exist explicitly.  */
      fn_fputc = builtin_decl_explicit (BUILT_IN_FPUTC_UNLOCKED);
      fn_fputs = builtin_decl_explicit (BUILT_IN_FPUTS_UNLOCKED);
    }
  else
    {
      fn_fputc = builtin_decl_implicit (BUILT_IN_FPUTC);
      fn_fputs = builtin_decl_implicit (BUILT_IN_FPUTS);
    }

  if (!init_target_chars ())
    return NULL_TREE;

  /* If the format doesn't contain % args or %%, use strcpy.  */
  if (strchr (fmt_str, target_percent) == NULL)
    {
      if (fcode != BUILT_IN_VFPRINTF && fcode != BUILT_IN_VFPRINTF_CHK
	  && arg)
	return NULL_TREE;

      /* If the format specifier was "", fprintf does nothing.  */
      if (fmt_str[0] == '\0')
	{
	  /* If FP has side-effects, just wait until gimplification is
	     done.  */
	  if (TREE_SIDE_EFFECTS (fp))
	    return NULL_TREE;

	  return build_int_cst (TREE_TYPE (TREE_TYPE (fndecl)), 0);
	}

      /* When "string" doesn't contain %, replace all cases of
	 fprintf (fp, string) with fputs (string, fp).  The fputs
	 builtin will take care of special cases like length == 1.  */
      if (fn_fputs)
	call = build_call_expr_loc (loc, fn_fputs, 2, fmt, fp);
    }

  /* The other optimizations can be done only on the non-va_list variants.  */
  else if (fcode == BUILT_IN_VFPRINTF || fcode == BUILT_IN_VFPRINTF_CHK)
    return NULL_TREE;

  /* If the format specifier was "%s", call __builtin_fputs (arg, fp).  */
  else if (strcmp (fmt_str, target_percent_s) == 0)
    {
      if (!arg || !validate_arg (arg, POINTER_TYPE))
	return NULL_TREE;
      if (fn_fputs)
	call = build_call_expr_loc (loc, fn_fputs, 2, arg, fp);
    }

  /* If the format specifier was "%c", call __builtin_fputc (arg, fp).  */
  else if (strcmp (fmt_str, target_percent_c) == 0)
    {
      if (!arg || !validate_arg (arg, INTEGER_TYPE))
	return NULL_TREE;
      if (fn_fputc)
	call = build_call_expr_loc (loc, fn_fputc, 2, arg, fp);
    }

  if (!call)
    return NULL_TREE;
  return fold_convert_loc (loc, TREE_TYPE (TREE_TYPE (fndecl)), call);
}

/* Initialize format string characters in the target charset.  */

static bool
init_target_chars (void)
{
  static bool init;
  if (!init)
    {
      target_newline = lang_hooks.to_target_charset ('\n');
      target_percent = lang_hooks.to_target_charset ('%');
      target_c = lang_hooks.to_target_charset ('c');
      target_s = lang_hooks.to_target_charset ('s');
      if (target_newline == 0 || target_percent == 0 || target_c == 0
	  || target_s == 0)
	return false;

      target_percent_c[0] = target_percent;
      target_percent_c[1] = target_c;
      target_percent_c[2] = '\0';

      target_percent_s[0] = target_percent;
      target_percent_s[1] = target_s;
      target_percent_s[2] = '\0';

      target_percent_s_newline[0] = target_percent;
      target_percent_s_newline[1] = target_s;
      target_percent_s_newline[2] = target_newline;
      target_percent_s_newline[3] = '\0';

      init = true;
    }
  return true;
}

/* Helper function for do_mpfr_arg*().  Ensure M is a normal number
   and no overflow/underflow occurred.  INEXACT is true if M was not
   exactly calculated.  TYPE is the tree type for the result.  This
   function assumes that you cleared the MPFR flags and then
   calculated M to see if anything subsequently set a flag prior to
   entering this function.  Return NULL_TREE if any checks fail.  */

static tree
do_mpfr_ckconv (mpfr_srcptr m, tree type, int inexact)
{
  /* Proceed iff we get a normal number, i.e. not NaN or Inf and no
     overflow/underflow occurred.  If -frounding-math, proceed iff the
     result of calling FUNC was exact.  */
  if (mpfr_number_p (m) && !mpfr_overflow_p () && !mpfr_underflow_p ()
      && (!flag_rounding_math || !inexact))
    {
      REAL_VALUE_TYPE rr;

      real_from_mpfr (&rr, m, type, GMP_RNDN);
      /* Proceed iff GCC's REAL_VALUE_TYPE can hold the MPFR value,
	 check for overflow/underflow.  If the REAL_VALUE_TYPE is zero
	 but the mpft_t is not, then we underflowed in the
	 conversion.  */
      if (real_isfinite (&rr)
	  && (rr.cl == rvc_zero) == (mpfr_zero_p (m) != 0))
        {
	  REAL_VALUE_TYPE rmode;

	  real_convert (&rmode, TYPE_MODE (type), &rr);
	  /* Proceed iff the specified mode can hold the value.  */
	  if (real_identical (&rmode, &rr))
	    return build_real (type, rmode);
	}
    }
  return NULL_TREE;
}

/* Helper function for do_mpc_arg*().  Ensure M is a normal complex
   number and no overflow/underflow occurred.  INEXACT is true if M
   was not exactly calculated.  TYPE is the tree type for the result.
   This function assumes that you cleared the MPFR flags and then
   calculated M to see if anything subsequently set a flag prior to
   entering this function.  Return NULL_TREE if any checks fail, if
   FORCE_CONVERT is true, then bypass the checks.  */

static tree
do_mpc_ckconv (mpc_srcptr m, tree type, int inexact, int force_convert)
{
  /* Proceed iff we get a normal number, i.e. not NaN or Inf and no
     overflow/underflow occurred.  If -frounding-math, proceed iff the
     result of calling FUNC was exact.  */
  if (force_convert
      || (mpfr_number_p (mpc_realref (m)) && mpfr_number_p (mpc_imagref (m))
	  && !mpfr_overflow_p () && !mpfr_underflow_p ()
	  && (!flag_rounding_math || !inexact)))
    {
      REAL_VALUE_TYPE re, im;

      real_from_mpfr (&re, mpc_realref (m), TREE_TYPE (type), GMP_RNDN);
      real_from_mpfr (&im, mpc_imagref (m), TREE_TYPE (type), GMP_RNDN);
      /* Proceed iff GCC's REAL_VALUE_TYPE can hold the MPFR values,
	 check for overflow/underflow.  If the REAL_VALUE_TYPE is zero
	 but the mpft_t is not, then we underflowed in the
	 conversion.  */
      if (force_convert
	  || (real_isfinite (&re) && real_isfinite (&im)
	      && (re.cl == rvc_zero) == (mpfr_zero_p (mpc_realref (m)) != 0)
	      && (im.cl == rvc_zero) == (mpfr_zero_p (mpc_imagref (m)) != 0)))
        {
	  REAL_VALUE_TYPE re_mode, im_mode;

	  real_convert (&re_mode, TYPE_MODE (TREE_TYPE (type)), &re);
	  real_convert (&im_mode, TYPE_MODE (TREE_TYPE (type)), &im);
	  /* Proceed iff the specified mode can hold the value.  */
	  if (force_convert
	      || (real_identical (&re_mode, &re)
		  && real_identical (&im_mode, &im)))
	    return build_complex (type, build_real (TREE_TYPE (type), re_mode),
				  build_real (TREE_TYPE (type), im_mode));
	}
    }
  return NULL_TREE;
}

/* If argument ARG is a REAL_CST, call the one-argument mpfr function
   FUNC on it and return the resulting value as a tree with type TYPE.
   If MIN and/or MAX are not NULL, then the supplied ARG must be
   within those bounds.  If INCLUSIVE is true, then MIN/MAX are
   acceptable values, otherwise they are not.  The mpfr precision is
   set to the precision of TYPE.  We assume that function FUNC returns
   zero if the result could be calculated exactly within the requested
   precision.  */

static tree
do_mpfr_arg1 (tree arg, tree type, int (*func)(mpfr_ptr, mpfr_srcptr, mp_rnd_t),
	      const REAL_VALUE_TYPE *min, const REAL_VALUE_TYPE *max,
	      bool inclusive)
{
  tree result = NULL_TREE;

  STRIP_NOPS (arg);

  /* To proceed, MPFR must exactly represent the target floating point
     format, which only happens when the target base equals two.  */
  if (REAL_MODE_FORMAT (TYPE_MODE (type))->b == 2
      && TREE_CODE (arg) == REAL_CST && !TREE_OVERFLOW (arg))
    {
      const REAL_VALUE_TYPE *const ra = &TREE_REAL_CST (arg);

      if (real_isfinite (ra)
	  && (!min || real_compare (inclusive ? GE_EXPR: GT_EXPR , ra, min))
	  && (!max || real_compare (inclusive ? LE_EXPR: LT_EXPR , ra, max)))
        {
	  const struct real_format *fmt = REAL_MODE_FORMAT (TYPE_MODE (type));
	  const int prec = fmt->p;
	  const mp_rnd_t rnd = fmt->round_towards_zero? GMP_RNDZ : GMP_RNDN;
	  int inexact;
	  mpfr_t m;

	  mpfr_init2 (m, prec);
	  mpfr_from_real (m, ra, GMP_RNDN);
	  mpfr_clear_flags ();
	  inexact = func (m, m, rnd);
	  result = do_mpfr_ckconv (m, type, inexact);
	  mpfr_clear (m);
	}
    }

  return result;
}

/* If argument ARG is a REAL_CST, call the two-argument mpfr function
   FUNC on it and return the resulting value as a tree with type TYPE.
   The mpfr precision is set to the precision of TYPE.  We assume that
   function FUNC returns zero if the result could be calculated
   exactly within the requested precision.  */

static tree
do_mpfr_arg2 (tree arg1, tree arg2, tree type,
	      int (*func)(mpfr_ptr, mpfr_srcptr, mpfr_srcptr, mp_rnd_t))
{
  tree result = NULL_TREE;

  STRIP_NOPS (arg1);
  STRIP_NOPS (arg2);

  /* To proceed, MPFR must exactly represent the target floating point
     format, which only happens when the target base equals two.  */
  if (REAL_MODE_FORMAT (TYPE_MODE (type))->b == 2
      && TREE_CODE (arg1) == REAL_CST && !TREE_OVERFLOW (arg1)
      && TREE_CODE (arg2) == REAL_CST && !TREE_OVERFLOW (arg2))
    {
      const REAL_VALUE_TYPE *const ra1 = &TREE_REAL_CST (arg1);
      const REAL_VALUE_TYPE *const ra2 = &TREE_REAL_CST (arg2);

      if (real_isfinite (ra1) && real_isfinite (ra2))
        {
	  const struct real_format *fmt = REAL_MODE_FORMAT (TYPE_MODE (type));
	  const int prec = fmt->p;
	  const mp_rnd_t rnd = fmt->round_towards_zero? GMP_RNDZ : GMP_RNDN;
	  int inexact;
	  mpfr_t m1, m2;

	  mpfr_inits2 (prec, m1, m2, NULL);
	  mpfr_from_real (m1, ra1, GMP_RNDN);
	  mpfr_from_real (m2, ra2, GMP_RNDN);
	  mpfr_clear_flags ();
	  inexact = func (m1, m1, m2, rnd);
	  result = do_mpfr_ckconv (m1, type, inexact);
	  mpfr_clears (m1, m2, NULL);
	}
    }

  return result;
}

/* If argument ARG is a REAL_CST, call the three-argument mpfr function
   FUNC on it and return the resulting value as a tree with type TYPE.
   The mpfr precision is set to the precision of TYPE.  We assume that
   function FUNC returns zero if the result could be calculated
   exactly within the requested precision.  */

static tree
do_mpfr_arg3 (tree arg1, tree arg2, tree arg3, tree type,
	      int (*func)(mpfr_ptr, mpfr_srcptr, mpfr_srcptr, mpfr_srcptr, mp_rnd_t))
{
  tree result = NULL_TREE;

  STRIP_NOPS (arg1);
  STRIP_NOPS (arg2);
  STRIP_NOPS (arg3);

  /* To proceed, MPFR must exactly represent the target floating point
     format, which only happens when the target base equals two.  */
  if (REAL_MODE_FORMAT (TYPE_MODE (type))->b == 2
      && TREE_CODE (arg1) == REAL_CST && !TREE_OVERFLOW (arg1)
      && TREE_CODE (arg2) == REAL_CST && !TREE_OVERFLOW (arg2)
      && TREE_CODE (arg3) == REAL_CST && !TREE_OVERFLOW (arg3))
    {
      const REAL_VALUE_TYPE *const ra1 = &TREE_REAL_CST (arg1);
      const REAL_VALUE_TYPE *const ra2 = &TREE_REAL_CST (arg2);
      const REAL_VALUE_TYPE *const ra3 = &TREE_REAL_CST (arg3);

      if (real_isfinite (ra1) && real_isfinite (ra2) && real_isfinite (ra3))
        {
	  const struct real_format *fmt = REAL_MODE_FORMAT (TYPE_MODE (type));
	  const int prec = fmt->p;
	  const mp_rnd_t rnd = fmt->round_towards_zero? GMP_RNDZ : GMP_RNDN;
	  int inexact;
	  mpfr_t m1, m2, m3;

	  mpfr_inits2 (prec, m1, m2, m3, NULL);
	  mpfr_from_real (m1, ra1, GMP_RNDN);
	  mpfr_from_real (m2, ra2, GMP_RNDN);
	  mpfr_from_real (m3, ra3, GMP_RNDN);
	  mpfr_clear_flags ();
	  inexact = func (m1, m1, m2, m3, rnd);
	  result = do_mpfr_ckconv (m1, type, inexact);
	  mpfr_clears (m1, m2, m3, NULL);
	}
    }

  return result;
}

/* If argument ARG is a REAL_CST, call mpfr_sin_cos() on it and set
   the pointers *(ARG_SINP) and *(ARG_COSP) to the resulting values.
   If ARG_SINP and ARG_COSP are NULL then the result is returned
   as a complex value.
   The type is taken from the type of ARG and is used for setting the
   precision of the calculation and results.  */

static tree
do_mpfr_sincos (tree arg, tree arg_sinp, tree arg_cosp)
{
  tree const type = TREE_TYPE (arg);
  tree result = NULL_TREE;

  STRIP_NOPS (arg);

  /* To proceed, MPFR must exactly represent the target floating point
     format, which only happens when the target base equals two.  */
  if (REAL_MODE_FORMAT (TYPE_MODE (type))->b == 2
      && TREE_CODE (arg) == REAL_CST
      && !TREE_OVERFLOW (arg))
    {
      const REAL_VALUE_TYPE *const ra = &TREE_REAL_CST (arg);

      if (real_isfinite (ra))
        {
	  const struct real_format *fmt = REAL_MODE_FORMAT (TYPE_MODE (type));
	  const int prec = fmt->p;
	  const mp_rnd_t rnd = fmt->round_towards_zero? GMP_RNDZ : GMP_RNDN;
	  tree result_s, result_c;
	  int inexact;
	  mpfr_t m, ms, mc;

	  mpfr_inits2 (prec, m, ms, mc, NULL);
	  mpfr_from_real (m, ra, GMP_RNDN);
	  mpfr_clear_flags ();
	  inexact = mpfr_sin_cos (ms, mc, m, rnd);
	  result_s = do_mpfr_ckconv (ms, type, inexact);
	  result_c = do_mpfr_ckconv (mc, type, inexact);
	  mpfr_clears (m, ms, mc, NULL);
	  if (result_s && result_c)
	    {
	      /* If we are to return in a complex value do so.  */
	      if (!arg_sinp && !arg_cosp)
		return build_complex (build_complex_type (type),
				      result_c, result_s);

	      /* Dereference the sin/cos pointer arguments.  */
	      arg_sinp = build_fold_indirect_ref (arg_sinp);
	      arg_cosp = build_fold_indirect_ref (arg_cosp);
	      /* Proceed if valid pointer type were passed in.  */
	      if (TYPE_MAIN_VARIANT (TREE_TYPE (arg_sinp)) == TYPE_MAIN_VARIANT (type)
		  && TYPE_MAIN_VARIANT (TREE_TYPE (arg_cosp)) == TYPE_MAIN_VARIANT (type))
	        {
		  /* Set the values. */
		  result_s = fold_build2 (MODIFY_EXPR, type, arg_sinp,
		      			  result_s);
		  TREE_SIDE_EFFECTS (result_s) = 1;
		  result_c = fold_build2 (MODIFY_EXPR, type, arg_cosp,
		      			  result_c);
		  TREE_SIDE_EFFECTS (result_c) = 1;
		  /* Combine the assignments into a compound expr.  */
		  result = non_lvalue (fold_build2 (COMPOUND_EXPR, type,
						    result_s, result_c));
		}
	    }
	}
    }
  return result;
}

/* If argument ARG1 is an INTEGER_CST and ARG2 is a REAL_CST, call the
   two-argument mpfr order N Bessel function FUNC on them and return
   the resulting value as a tree with type TYPE.  The mpfr precision
   is set to the precision of TYPE.  We assume that function FUNC
   returns zero if the result could be calculated exactly within the
   requested precision.  */
static tree
do_mpfr_bessel_n (tree arg1, tree arg2, tree type,
		  int (*func)(mpfr_ptr, long, mpfr_srcptr, mp_rnd_t),
		  const REAL_VALUE_TYPE *min, bool inclusive)
{
  tree result = NULL_TREE;

  STRIP_NOPS (arg1);
  STRIP_NOPS (arg2);

  /* To proceed, MPFR must exactly represent the target floating point
     format, which only happens when the target base equals two.  */
  if (REAL_MODE_FORMAT (TYPE_MODE (type))->b == 2
      && tree_fits_shwi_p (arg1)
      && TREE_CODE (arg2) == REAL_CST && !TREE_OVERFLOW (arg2))
    {
<<<<<<< HEAD
      const HOST_WIDE_INT n = tree_to_shwi (arg1);
=======
      const HOST_WIDE_INT n = tree_low_cst (arg1, 0);
>>>>>>> fc1ce0cf
      const REAL_VALUE_TYPE *const ra = &TREE_REAL_CST (arg2);

      if (n == (long)n
	  && real_isfinite (ra)
	  && (!min || real_compare (inclusive ? GE_EXPR: GT_EXPR , ra, min)))
        {
	  const struct real_format *fmt = REAL_MODE_FORMAT (TYPE_MODE (type));
	  const int prec = fmt->p;
	  const mp_rnd_t rnd = fmt->round_towards_zero? GMP_RNDZ : GMP_RNDN;
	  int inexact;
	  mpfr_t m;

	  mpfr_init2 (m, prec);
	  mpfr_from_real (m, ra, GMP_RNDN);
	  mpfr_clear_flags ();
	  inexact = func (m, n, m, rnd);
	  result = do_mpfr_ckconv (m, type, inexact);
	  mpfr_clear (m);
	}
    }

  return result;
}

/* If arguments ARG0 and ARG1 are REAL_CSTs, call mpfr_remquo() to set
   the pointer *(ARG_QUO) and return the result.  The type is taken
   from the type of ARG0 and is used for setting the precision of the
   calculation and results.  */

static tree
do_mpfr_remquo (tree arg0, tree arg1, tree arg_quo)
{
  tree const type = TREE_TYPE (arg0);
  tree result = NULL_TREE;

  STRIP_NOPS (arg0);
  STRIP_NOPS (arg1);

  /* To proceed, MPFR must exactly represent the target floating point
     format, which only happens when the target base equals two.  */
  if (REAL_MODE_FORMAT (TYPE_MODE (type))->b == 2
      && TREE_CODE (arg0) == REAL_CST && !TREE_OVERFLOW (arg0)
      && TREE_CODE (arg1) == REAL_CST && !TREE_OVERFLOW (arg1))
    {
      const REAL_VALUE_TYPE *const ra0 = TREE_REAL_CST_PTR (arg0);
      const REAL_VALUE_TYPE *const ra1 = TREE_REAL_CST_PTR (arg1);

      if (real_isfinite (ra0) && real_isfinite (ra1))
        {
	  const struct real_format *fmt = REAL_MODE_FORMAT (TYPE_MODE (type));
	  const int prec = fmt->p;
	  const mp_rnd_t rnd = fmt->round_towards_zero? GMP_RNDZ : GMP_RNDN;
	  tree result_rem;
	  long integer_quo;
	  mpfr_t m0, m1;

	  mpfr_inits2 (prec, m0, m1, NULL);
	  mpfr_from_real (m0, ra0, GMP_RNDN);
	  mpfr_from_real (m1, ra1, GMP_RNDN);
	  mpfr_clear_flags ();
	  mpfr_remquo (m0, &integer_quo, m0, m1, rnd);
	  /* Remquo is independent of the rounding mode, so pass
	     inexact=0 to do_mpfr_ckconv().  */
	  result_rem = do_mpfr_ckconv (m0, type, /*inexact=*/ 0);
	  mpfr_clears (m0, m1, NULL);
	  if (result_rem)
	    {
	      /* MPFR calculates quo in the host's long so it may
		 return more bits in quo than the target int can hold
		 if sizeof(host long) > sizeof(target int).  This can
		 happen even for native compilers in LP64 mode.  In
		 these cases, modulo the quo value with the largest
		 number that the target int can hold while leaving one
		 bit for the sign.  */
	      if (sizeof (integer_quo) * CHAR_BIT > INT_TYPE_SIZE)
		integer_quo %= (long)(1UL << (INT_TYPE_SIZE - 1));

	      /* Dereference the quo pointer argument.  */
	      arg_quo = build_fold_indirect_ref (arg_quo);
	      /* Proceed iff a valid pointer type was passed in.  */
	      if (TYPE_MAIN_VARIANT (TREE_TYPE (arg_quo)) == integer_type_node)
	        {
		  /* Set the value. */
		  tree result_quo
		    = fold_build2 (MODIFY_EXPR, TREE_TYPE (arg_quo), arg_quo,
				   build_int_cst (TREE_TYPE (arg_quo),
						  integer_quo));
		  TREE_SIDE_EFFECTS (result_quo) = 1;
		  /* Combine the quo assignment with the rem.  */
		  result = non_lvalue (fold_build2 (COMPOUND_EXPR, type,
						    result_quo, result_rem));
		}
	    }
	}
    }
  return result;
}

/* If ARG is a REAL_CST, call mpfr_lgamma() on it and return the
   resulting value as a tree with type TYPE.  The mpfr precision is
   set to the precision of TYPE.  We assume that this mpfr function
   returns zero if the result could be calculated exactly within the
   requested precision.  In addition, the integer pointer represented
   by ARG_SG will be dereferenced and set to the appropriate signgam
   (-1,1) value.  */

static tree
do_mpfr_lgamma_r (tree arg, tree arg_sg, tree type)
{
  tree result = NULL_TREE;

  STRIP_NOPS (arg);

  /* To proceed, MPFR must exactly represent the target floating point
     format, which only happens when the target base equals two.  Also
     verify ARG is a constant and that ARG_SG is an int pointer.  */
  if (REAL_MODE_FORMAT (TYPE_MODE (type))->b == 2
      && TREE_CODE (arg) == REAL_CST && !TREE_OVERFLOW (arg)
      && TREE_CODE (TREE_TYPE (arg_sg)) == POINTER_TYPE
      && TYPE_MAIN_VARIANT (TREE_TYPE (TREE_TYPE (arg_sg))) == integer_type_node)
    {
      const REAL_VALUE_TYPE *const ra = TREE_REAL_CST_PTR (arg);

      /* In addition to NaN and Inf, the argument cannot be zero or a
	 negative integer.  */
      if (real_isfinite (ra)
	  && ra->cl != rvc_zero
	  && !(real_isneg (ra) && real_isinteger (ra, TYPE_MODE (type))))
        {
	  const struct real_format *fmt = REAL_MODE_FORMAT (TYPE_MODE (type));
	  const int prec = fmt->p;
	  const mp_rnd_t rnd = fmt->round_towards_zero? GMP_RNDZ : GMP_RNDN;
	  int inexact, sg;
	  mpfr_t m;
	  tree result_lg;

	  mpfr_init2 (m, prec);
	  mpfr_from_real (m, ra, GMP_RNDN);
	  mpfr_clear_flags ();
	  inexact = mpfr_lgamma (m, &sg, m, rnd);
	  result_lg = do_mpfr_ckconv (m, type, inexact);
	  mpfr_clear (m);
	  if (result_lg)
	    {
	      tree result_sg;

	      /* Dereference the arg_sg pointer argument.  */
	      arg_sg = build_fold_indirect_ref (arg_sg);
	      /* Assign the signgam value into *arg_sg. */
	      result_sg = fold_build2 (MODIFY_EXPR,
				       TREE_TYPE (arg_sg), arg_sg,
				       build_int_cst (TREE_TYPE (arg_sg), sg));
	      TREE_SIDE_EFFECTS (result_sg) = 1;
	      /* Combine the signgam assignment with the lgamma result.  */
	      result = non_lvalue (fold_build2 (COMPOUND_EXPR, type,
						result_sg, result_lg));
	    }
	}
    }

  return result;
}

/* If argument ARG is a COMPLEX_CST, call the one-argument mpc
   function FUNC on it and return the resulting value as a tree with
   type TYPE.  The mpfr precision is set to the precision of TYPE.  We
   assume that function FUNC returns zero if the result could be
   calculated exactly within the requested precision.  */

static tree
do_mpc_arg1 (tree arg, tree type, int (*func)(mpc_ptr, mpc_srcptr, mpc_rnd_t))
{
  tree result = NULL_TREE;

  STRIP_NOPS (arg);

  /* To proceed, MPFR must exactly represent the target floating point
     format, which only happens when the target base equals two.  */
  if (TREE_CODE (arg) == COMPLEX_CST && !TREE_OVERFLOW (arg)
      && TREE_CODE (TREE_TYPE (TREE_TYPE (arg))) == REAL_TYPE
      && REAL_MODE_FORMAT (TYPE_MODE (TREE_TYPE (TREE_TYPE (arg))))->b == 2)
    {
      const REAL_VALUE_TYPE *const re = TREE_REAL_CST_PTR (TREE_REALPART (arg));
      const REAL_VALUE_TYPE *const im = TREE_REAL_CST_PTR (TREE_IMAGPART (arg));

      if (real_isfinite (re) && real_isfinite (im))
        {
	  const struct real_format *const fmt =
	    REAL_MODE_FORMAT (TYPE_MODE (TREE_TYPE (type)));
	  const int prec = fmt->p;
	  const mp_rnd_t rnd = fmt->round_towards_zero ? GMP_RNDZ : GMP_RNDN;
	  const mpc_rnd_t crnd = fmt->round_towards_zero ? MPC_RNDZZ : MPC_RNDNN;
	  int inexact;
	  mpc_t m;

	  mpc_init2 (m, prec);
	  mpfr_from_real (mpc_realref (m), re, rnd);
	  mpfr_from_real (mpc_imagref (m), im, rnd);
	  mpfr_clear_flags ();
	  inexact = func (m, m, crnd);
	  result = do_mpc_ckconv (m, type, inexact, /*force_convert=*/ 0);
	  mpc_clear (m);
	}
    }

  return result;
}

/* If arguments ARG0 and ARG1 are a COMPLEX_CST, call the two-argument
   mpc function FUNC on it and return the resulting value as a tree
   with type TYPE.  The mpfr precision is set to the precision of
   TYPE.  We assume that function FUNC returns zero if the result
   could be calculated exactly within the requested precision.  If
   DO_NONFINITE is true, then fold expressions containing Inf or NaN
   in the arguments and/or results.  */

tree
do_mpc_arg2 (tree arg0, tree arg1, tree type, int do_nonfinite,
	     int (*func)(mpc_ptr, mpc_srcptr, mpc_srcptr, mpc_rnd_t))
{
  tree result = NULL_TREE;

  STRIP_NOPS (arg0);
  STRIP_NOPS (arg1);

  /* To proceed, MPFR must exactly represent the target floating point
     format, which only happens when the target base equals two.  */
  if (TREE_CODE (arg0) == COMPLEX_CST && !TREE_OVERFLOW (arg0)
      && TREE_CODE (TREE_TYPE (TREE_TYPE (arg0))) == REAL_TYPE
      && TREE_CODE (arg1) == COMPLEX_CST && !TREE_OVERFLOW (arg1)
      && TREE_CODE (TREE_TYPE (TREE_TYPE (arg1))) == REAL_TYPE
      && REAL_MODE_FORMAT (TYPE_MODE (TREE_TYPE (TREE_TYPE (arg0))))->b == 2)
    {
      const REAL_VALUE_TYPE *const re0 = TREE_REAL_CST_PTR (TREE_REALPART (arg0));
      const REAL_VALUE_TYPE *const im0 = TREE_REAL_CST_PTR (TREE_IMAGPART (arg0));
      const REAL_VALUE_TYPE *const re1 = TREE_REAL_CST_PTR (TREE_REALPART (arg1));
      const REAL_VALUE_TYPE *const im1 = TREE_REAL_CST_PTR (TREE_IMAGPART (arg1));

      if (do_nonfinite
	  || (real_isfinite (re0) && real_isfinite (im0)
	      && real_isfinite (re1) && real_isfinite (im1)))
        {
	  const struct real_format *const fmt =
	    REAL_MODE_FORMAT (TYPE_MODE (TREE_TYPE (type)));
	  const int prec = fmt->p;
	  const mp_rnd_t rnd = fmt->round_towards_zero ? GMP_RNDZ : GMP_RNDN;
	  const mpc_rnd_t crnd = fmt->round_towards_zero ? MPC_RNDZZ : MPC_RNDNN;
	  int inexact;
	  mpc_t m0, m1;

	  mpc_init2 (m0, prec);
	  mpc_init2 (m1, prec);
	  mpfr_from_real (mpc_realref (m0), re0, rnd);
	  mpfr_from_real (mpc_imagref (m0), im0, rnd);
	  mpfr_from_real (mpc_realref (m1), re1, rnd);
	  mpfr_from_real (mpc_imagref (m1), im1, rnd);
	  mpfr_clear_flags ();
	  inexact = func (m0, m0, m1, crnd);
	  result = do_mpc_ckconv (m0, type, inexact, do_nonfinite);
	  mpc_clear (m0);
	  mpc_clear (m1);
	}
    }

  return result;
}

/* Fold a call STMT to __{,v}sprintf_chk.  Return NULL_TREE if
   a normal call should be emitted rather than expanding the function
   inline.  FCODE is either BUILT_IN_SPRINTF_CHK or BUILT_IN_VSPRINTF_CHK.  */

static tree
gimple_fold_builtin_sprintf_chk (gimple stmt, enum built_in_function fcode)
{
  int nargs = gimple_call_num_args (stmt);

  return fold_builtin_sprintf_chk_1 (gimple_location (stmt), nargs,
				     (nargs > 0
				      ? gimple_call_arg_ptr (stmt, 0)
				      : &error_mark_node), fcode);
}

/* Fold a call STMT to {,v}snprintf.  Return NULL_TREE if
   a normal call should be emitted rather than expanding the function
   inline.  FCODE is either BUILT_IN_SNPRINTF_CHK or
   BUILT_IN_VSNPRINTF_CHK.  If MAXLEN is not NULL, it is maximum length
   passed as second argument.  */

tree
gimple_fold_builtin_snprintf_chk (gimple stmt, tree maxlen,
                                  enum built_in_function fcode)
{
  int nargs = gimple_call_num_args (stmt);

  return fold_builtin_snprintf_chk_1 (gimple_location (stmt), nargs,
				      (nargs > 0
				       ? gimple_call_arg_ptr (stmt, 0)
				       : &error_mark_node), maxlen, fcode);
}

/* Builtins with folding operations that operate on "..." arguments
   need special handling; we need to store the arguments in a convenient
   data structure before attempting any folding.  Fortunately there are
   only a few builtins that fall into this category.  FNDECL is the
   function, EXP is the CALL_EXPR for the call, and IGNORE is true if the
   result of the function call is ignored.  */

static tree
gimple_fold_builtin_varargs (tree fndecl, gimple stmt,
			     bool ignore ATTRIBUTE_UNUSED)
{
  enum built_in_function fcode = DECL_FUNCTION_CODE (fndecl);
  tree ret = NULL_TREE;

  switch (fcode)
    {
    case BUILT_IN_SPRINTF_CHK:
    case BUILT_IN_VSPRINTF_CHK:
      ret = gimple_fold_builtin_sprintf_chk (stmt, fcode);
      break;

    case BUILT_IN_SNPRINTF_CHK:
    case BUILT_IN_VSNPRINTF_CHK:
      ret = gimple_fold_builtin_snprintf_chk (stmt, NULL_TREE, fcode);

    default:
      break;
    }
  if (ret)
    {
      ret = build1 (NOP_EXPR, TREE_TYPE (ret), ret);
      TREE_NO_WARNING (ret) = 1;
      return ret;
    }
  return NULL_TREE;
}

/* A wrapper function for builtin folding that prevents warnings for
   "statement without effect" and the like, caused by removing the
   call node earlier than the warning is generated.  */

tree
fold_call_stmt (gimple stmt, bool ignore)
{
  tree ret = NULL_TREE;
  tree fndecl = gimple_call_fndecl (stmt);
  location_t loc = gimple_location (stmt);
  if (fndecl
      && TREE_CODE (fndecl) == FUNCTION_DECL
      && DECL_BUILT_IN (fndecl)
      && !gimple_call_va_arg_pack_p (stmt))
    {
      int nargs = gimple_call_num_args (stmt);
      tree *args = (nargs > 0
		    ? gimple_call_arg_ptr (stmt, 0)
		    : &error_mark_node);

      if (avoid_folding_inline_builtin (fndecl))
	return NULL_TREE;
      if (DECL_BUILT_IN_CLASS (fndecl) == BUILT_IN_MD)
        {
	  return targetm.fold_builtin (fndecl, nargs, args, ignore);
        }
      else
	{
	  if (nargs <= MAX_ARGS_TO_FOLD_BUILTIN)
	    ret = fold_builtin_n (loc, fndecl, args, nargs, ignore);
	  if (!ret)
	    ret = gimple_fold_builtin_varargs (fndecl, stmt, ignore);
	  if (ret)
	    {
	      /* Propagate location information from original call to
		 expansion of builtin.  Otherwise things like
		 maybe_emit_chk_warning, that operate on the expansion
		 of a builtin, will use the wrong location information.  */
	      if (gimple_has_location (stmt))
                {
		  tree realret = ret;
		  if (TREE_CODE (ret) == NOP_EXPR)
		    realret = TREE_OPERAND (ret, 0);
		  if (CAN_HAVE_LOCATION_P (realret)
		      && !EXPR_HAS_LOCATION (realret))
		    SET_EXPR_LOCATION (realret, loc);
                  return realret;
                }
	      return ret;
	    }
	}
    }
  return NULL_TREE;
}

/* Look up the function in builtin_decl that corresponds to DECL
   and set ASMSPEC as its user assembler name.  DECL must be a
   function decl that declares a builtin.  */

void
set_builtin_user_assembler_name (tree decl, const char *asmspec)
{
  tree builtin;
  gcc_assert (TREE_CODE (decl) == FUNCTION_DECL
	      && DECL_BUILT_IN_CLASS (decl) == BUILT_IN_NORMAL
	      && asmspec != 0);

  builtin = builtin_decl_explicit (DECL_FUNCTION_CODE (decl));
  set_user_assembler_name (builtin, asmspec);
  switch (DECL_FUNCTION_CODE (decl))
    {
    case BUILT_IN_MEMCPY:
      init_block_move_fn (asmspec);
      memcpy_libfunc = set_user_assembler_libfunc ("memcpy", asmspec);
      break;
    case BUILT_IN_MEMSET:
      init_block_clear_fn (asmspec);
      memset_libfunc = set_user_assembler_libfunc ("memset", asmspec);
      break;
    case BUILT_IN_MEMMOVE:
      memmove_libfunc = set_user_assembler_libfunc ("memmove", asmspec);
      break;
    case BUILT_IN_MEMCMP:
      memcmp_libfunc = set_user_assembler_libfunc ("memcmp", asmspec);
      break;
    case BUILT_IN_ABORT:
      abort_libfunc = set_user_assembler_libfunc ("abort", asmspec);
      break;
    case BUILT_IN_FFS:
      if (INT_TYPE_SIZE < BITS_PER_WORD)
	{
	  set_user_assembler_libfunc ("ffs", asmspec);
	  set_optab_libfunc (ffs_optab, mode_for_size (INT_TYPE_SIZE,
						       MODE_INT, 0), "ffs");
	}
      break;
    default:
      break;
    }
}

/* Return true if DECL is a builtin that expands to a constant or similarly
   simple code.  */
bool
is_simple_builtin (tree decl)
{
  if (decl && DECL_BUILT_IN_CLASS (decl) == BUILT_IN_NORMAL)
    switch (DECL_FUNCTION_CODE (decl))
      {
	/* Builtins that expand to constants.  */
      case BUILT_IN_CONSTANT_P:
      case BUILT_IN_EXPECT:
      case BUILT_IN_OBJECT_SIZE:
      case BUILT_IN_UNREACHABLE:
	/* Simple register moves or loads from stack.  */
      case BUILT_IN_ASSUME_ALIGNED:
      case BUILT_IN_RETURN_ADDRESS:
      case BUILT_IN_EXTRACT_RETURN_ADDR:
      case BUILT_IN_FROB_RETURN_ADDR:
      case BUILT_IN_RETURN:
      case BUILT_IN_AGGREGATE_INCOMING_ADDRESS:
      case BUILT_IN_FRAME_ADDRESS:
      case BUILT_IN_VA_END:
      case BUILT_IN_STACK_SAVE:
      case BUILT_IN_STACK_RESTORE:
	/* Exception state returns or moves registers around.  */
      case BUILT_IN_EH_FILTER:
      case BUILT_IN_EH_POINTER:
      case BUILT_IN_EH_COPY_VALUES:
	return true;

      default:
	return false;
      }

  return false;
}

/* Return true if DECL is a builtin that is not expensive, i.e., they are
   most probably expanded inline into reasonably simple code.  This is a
   superset of is_simple_builtin.  */
bool
is_inexpensive_builtin (tree decl)
{
  if (!decl)
    return false;
  else if (DECL_BUILT_IN_CLASS (decl) == BUILT_IN_MD)
    return true;
  else if (DECL_BUILT_IN_CLASS (decl) == BUILT_IN_NORMAL)
    switch (DECL_FUNCTION_CODE (decl))
      {
      case BUILT_IN_ABS:
      case BUILT_IN_ALLOCA:
      case BUILT_IN_ALLOCA_WITH_ALIGN:
      case BUILT_IN_BSWAP16:
      case BUILT_IN_BSWAP32:
      case BUILT_IN_BSWAP64:
      case BUILT_IN_CLZ:
      case BUILT_IN_CLZIMAX:
      case BUILT_IN_CLZL:
      case BUILT_IN_CLZLL:
      case BUILT_IN_CTZ:
      case BUILT_IN_CTZIMAX:
      case BUILT_IN_CTZL:
      case BUILT_IN_CTZLL:
      case BUILT_IN_FFS:
      case BUILT_IN_FFSIMAX:
      case BUILT_IN_FFSL:
      case BUILT_IN_FFSLL:
      case BUILT_IN_IMAXABS:
      case BUILT_IN_FINITE:
      case BUILT_IN_FINITEF:
      case BUILT_IN_FINITEL:
      case BUILT_IN_FINITED32:
      case BUILT_IN_FINITED64:
      case BUILT_IN_FINITED128:
      case BUILT_IN_FPCLASSIFY:
      case BUILT_IN_ISFINITE:
      case BUILT_IN_ISINF_SIGN:
      case BUILT_IN_ISINF:
      case BUILT_IN_ISINFF:
      case BUILT_IN_ISINFL:
      case BUILT_IN_ISINFD32:
      case BUILT_IN_ISINFD64:
      case BUILT_IN_ISINFD128:
      case BUILT_IN_ISNAN:
      case BUILT_IN_ISNANF:
      case BUILT_IN_ISNANL:
      case BUILT_IN_ISNAND32:
      case BUILT_IN_ISNAND64:
      case BUILT_IN_ISNAND128:
      case BUILT_IN_ISNORMAL:
      case BUILT_IN_ISGREATER:
      case BUILT_IN_ISGREATEREQUAL:
      case BUILT_IN_ISLESS:
      case BUILT_IN_ISLESSEQUAL:
      case BUILT_IN_ISLESSGREATER:
      case BUILT_IN_ISUNORDERED:
      case BUILT_IN_VA_ARG_PACK:
      case BUILT_IN_VA_ARG_PACK_LEN:
      case BUILT_IN_VA_COPY:
      case BUILT_IN_TRAP:
      case BUILT_IN_SAVEREGS:
      case BUILT_IN_POPCOUNTL:
      case BUILT_IN_POPCOUNTLL:
      case BUILT_IN_POPCOUNTIMAX:
      case BUILT_IN_POPCOUNT:
      case BUILT_IN_PARITYL:
      case BUILT_IN_PARITYLL:
      case BUILT_IN_PARITYIMAX:
      case BUILT_IN_PARITY:
      case BUILT_IN_LABS:
      case BUILT_IN_LLABS:
      case BUILT_IN_PREFETCH:
	return true;

      default:
	return is_simple_builtin (decl);
      }

  return false;
}<|MERGE_RESOLUTION|>--- conflicted
+++ resolved
@@ -13759,11 +13759,7 @@
       && tree_fits_shwi_p (arg1)
       && TREE_CODE (arg2) == REAL_CST && !TREE_OVERFLOW (arg2))
     {
-<<<<<<< HEAD
       const HOST_WIDE_INT n = tree_to_shwi (arg1);
-=======
-      const HOST_WIDE_INT n = tree_low_cst (arg1, 0);
->>>>>>> fc1ce0cf
       const REAL_VALUE_TYPE *const ra = &TREE_REAL_CST (arg2);
 
       if (n == (long)n
